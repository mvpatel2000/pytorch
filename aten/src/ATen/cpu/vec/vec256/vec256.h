#pragma once

// DO NOT DEFINE STATIC DATA IN THIS HEADER!
// See Note [Do not compile initializers with AVX]

#include <ATen/cpu/vec/intrinsics.h>

#include <ATen/cpu/vec/vec_base.h>
#if !defined(__VSX__)  || !defined(CPU_CAPABILITY_VSX)
#include <ATen/cpu/vec/vec256/vec256_float.h>
#include <ATen/cpu/vec/vec256/vec256_float_neon.h>
#include <ATen/cpu/vec/vec256/vec256_bfloat16.h>
#include <ATen/cpu/vec/vec256/vec256_double.h>
#include <ATen/cpu/vec/vec256/vec256_int.h>
#include <ATen/cpu/vec/vec256/vec256_qint.h>
#include <ATen/cpu/vec/vec256/vec256_complex_float.h>
#include <ATen/cpu/vec/vec256/vec256_complex_double.h>
#else
#include <ATen/cpu/vec/vec256/vsx/vec256_common_vsx.h>
#endif

#include <algorithm>
#include <cstddef>
#include <cstdint>
#include <cstring>
#include <iostream>

namespace at {
namespace vec {

// Note [Acceptable use of anonymous namespace in header]
// ~~~~~~~~~~~~~~~~~~~~~~~~~~~~~~~~~~~~~~~~~~~~~~~~~~~~~~
// Yes you saw right, this is an anonymous namespace in a header.  This header,
// and all of its subheaders, REQUIRE their code to be entirely inlined into
// the compilation unit that uses them.  It's important that these functions have
// internal linkage so that kernels for different architectures don't get
// combined during linking. It's sufficient to label functions "static", but
// class methods must be an unnamed namespace to have internal linkage (since
// static means something different in the context of classes).
namespace {

 C10_UNUSED std::ostream& operator<<(std::ostream& stream, const c10::qint32& val) {
     stream << val.val_;
     return stream;
 }
 C10_UNUSED std::ostream& operator<<(std::ostream& stream, const c10::qint8& val) {
     stream << static_cast<int>(val.val_);
     return stream;
 }
 C10_UNUSED std::ostream& operator<<(std::ostream& stream, const c10::quint8& val) {
     stream << static_cast<unsigned int>(val.val_);
     return stream;
 }

template <typename T>
std::ostream& operator<<(std::ostream& stream, const Vectorized<T>& vec) {
  T buf[Vectorized<T>::size()];
  vec.store(buf);
  stream << "vec[";
  for (int i = 0; i != Vectorized<T>::size(); i++) {
    if (i != 0) {
      stream << ", ";
    }
    stream << buf[i];
  }
  stream << "]";
  return stream;
}


#if defined(CPU_CAPABILITY_AVX2) && !defined(_MSC_VER)

// ~~~~~~~~~~~~~~~~~~~~~~~~~~~~~~~~ CAST (AVX2) ~~~~~~~~~~~~~~~~~~~~~~~~~~~~~~~~

template<>
inline Vectorized<float> cast<float, double>(const Vectorized<double>& src) {
  return _mm256_castpd_ps(src);
}

template<>
inline Vectorized<double> cast<double, float>(const Vectorized<float>& src) {
  return _mm256_castps_pd(src);
}

// ~~~~~~~~~~~~~~~~~~~~~~~~~~~~~~~~~~ GATHER ~~~~~~~~~~~~~~~~~~~~~~~~~~~~~~~~~~

template<int64_t scale = 1>
std::enable_if_t<scale == 1 || scale == 2 || scale == 4 || scale == 8, Vectorized<double>>
inline gather(const double* base_addr, const Vectorized<int64_t>& vindex) {
  return _mm256_i64gather_pd(base_addr, vindex, scale);
}

template<int64_t scale = 1>
std::enable_if_t<scale == 1 || scale == 2 || scale == 4 || scale == 8, Vectorized<float>>
inline gather(const float* base_addr, const Vectorized<int32_t>& vindex) {
  return _mm256_i32gather_ps(base_addr, vindex, scale);
}

// ~~~~~~~~~~~~~~~~~~~~~~~~~~~~~~~~ MASK GATHER ~~~~~~~~~~~~~~~~~~~~~~~~~~~~~~~~

template<int64_t scale = 1>
std::enable_if_t<scale == 1 || scale == 2 || scale == 4 || scale == 8, Vectorized<double>>
inline mask_gather(const Vectorized<double>& src, const double* base_addr,
                   const Vectorized<int64_t>& vindex, const Vectorized<double>& mask) {
  return _mm256_mask_i64gather_pd(src, base_addr, vindex, mask, scale);
}

template<int64_t scale = 1>
std::enable_if_t<scale == 1 || scale == 2 || scale == 4 || scale == 8, Vectorized<float>>
inline mask_gather(const Vectorized<float>& src, const float* base_addr,
                   const Vectorized<int32_t>& vindex, const Vectorized<float>& mask) {
  return _mm256_mask_i32gather_ps(src, base_addr, vindex, mask, scale);
}

// ~~~~~~~~~~~~~~~~~~~~~~~~~~~~~~~~ CONVERT ~~~~~~~~~~~~~~~~~~~~~~~~~~~~~~~~

// Only works for inputs in the range: [-2^51, 2^51]
// From: https://stackoverflow.com/a/41148578
template<>
Vectorized<int64_t>
inline convert_to_int_of_same_size<double>(const Vectorized<double> &src) {
  auto x = _mm256_add_pd(src, _mm256_set1_pd(0x0018000000000000));
  return _mm256_sub_epi64(
      _mm256_castpd_si256(x),
      _mm256_castpd_si256(_mm256_set1_pd(0x0018000000000000))
  );
}

template<>
Vectorized<int32_t>
inline convert_to_int_of_same_size<float>(const Vectorized<float> &src) {
  return _mm256_cvttps_epi32(src);
}

// ~~~~~~~~~~~~~~~~~~~~~~~~~~~~~~~~ INTERLEAVE ~~~~~~~~~~~~~~~~~~~~~~~~~~~~~~~~

template <>
std::pair<Vectorized<double>, Vectorized<double>>
inline interleave2<double>(const Vectorized<double>& a, const Vectorized<double>& b) {
  // inputs:
  //   a = {a0, a1, a3, a3}
  //   b = {b0, b1, b2, b3}

  // swap lanes:
  //   a_swapped = {a0, a1, b0, b1}
  //   b_swapped = {a2, a3, b2, b3}
  auto a_swapped = _mm256_permute2f128_pd(a, b, 0b0100000);  // 0, 2.   4 bits apart
  auto b_swapped = _mm256_permute2f128_pd(a, b, 0b0110001);  // 1, 3.   4 bits apart

  // group cols crossing lanes:
  //   return {a0, b0, a1, b1}
  //          {a2, b2, a3, b3}
  return std::make_pair(_mm256_permute4x64_pd(a_swapped, 0b11011000),  // 0, 2, 1, 3
                        _mm256_permute4x64_pd(b_swapped, 0b11011000)); // 0, 2, 1, 3
}

template <>
std::pair<Vectorized<float>, Vectorized<float>>
inline interleave2<float>(const Vectorized<float>& a, const Vectorized<float>& b) {
  // inputs:
  //   a = {a0, a1, a2, a3, a4, a5, a6, a7}
  //   b = {b0, b1, b2, b3, b4, b5, b6, b7}

  // swap lanes:
  //   a_swapped = {a0, a1, a2, a3, b0, b1, b2, b3}
  //   b_swapped = {a4, a5, a6, a7, b4, b5, b6, b7}
  // TODO: can we support caching this?
  auto a_swapped = _mm256_permute2f128_ps(a, b, 0b0100000);  // 0, 2.   4 bits apart
  auto b_swapped = _mm256_permute2f128_ps(a, b, 0b0110001);  // 1, 3.   4 bits apart

  // group cols crossing lanes:
  //   return {a0, b0, a1, b1, a2, b2, a3, b3}
  //          {a4, b4, a5, b5, a6, b6, a7, b7}
  const __m256i group_ctrl = _mm256_setr_epi32(0, 4, 1, 5, 2, 6, 3, 7);
  return std::make_pair(_mm256_permutevar8x32_ps(a_swapped, group_ctrl),
                        _mm256_permutevar8x32_ps(b_swapped, group_ctrl));
}

// ~~~~~~~~~~~~~~~~~~~~~~~~~~~~~~~ DEINTERLEAVE ~~~~~~~~~~~~~~~~~~~~~~~~~~~~~~~

template <>
std::pair<Vectorized<double>, Vectorized<double>>
inline deinterleave2<double>(const Vectorized<double>& a, const Vectorized<double>& b) {
  // inputs:
  //   a = {a0, b0, a1, b1}
  //   b = {a2, b2, a3, b3}

  // group cols crossing lanes:
  //   a_grouped = {a0, a1, b0, b1}
  //   b_grouped = {a2, a3, b2, b3}
  auto a_grouped = _mm256_permute4x64_pd(a, 0b11011000);  // 0, 2, 1, 3
  auto b_grouped = _mm256_permute4x64_pd(b, 0b11011000);  // 0, 2, 1, 3

  // swap lanes:
  //   return {a0, a1, a2, a3}
  //          {b0, b1, b2, b3}
  return std::make_pair(_mm256_permute2f128_pd(a_grouped, b_grouped, 0b0100000),  // 0, 2.   4 bits apart
                        _mm256_permute2f128_pd(a_grouped, b_grouped, 0b0110001)); // 1, 3.   4 bits apart
}

template <>
std::pair<Vectorized<float>, Vectorized<float>>
inline deinterleave2<float>(const Vectorized<float>& a, const Vectorized<float>& b) {
  // inputs:
  //   a = {a0, b0, a1, b1, a2, b2, a3, b3}
  //   b = {a4, b4, a5, b5, a6, b6, a7, b7}

  // group cols crossing lanes:
  //   a_grouped = {a0, a1, a2, a3, b0, b1, b2, b3}
  //   b_grouped = {a4, a5, a6, a7, b4, b5, b6, b7}
  // TODO: can we support caching this?
  const __m256i group_ctrl = _mm256_setr_epi32(0, 2, 4, 6, 1, 3, 5, 7);
  auto a_grouped = _mm256_permutevar8x32_ps(a, group_ctrl);
  auto b_grouped = _mm256_permutevar8x32_ps(b, group_ctrl);

  // swap lanes:
  //   return {a0, a1, a2, a3, a4, a5, a6, a7}
  //          {b0, b1, b2, b3, b4, b5, b6, b7}
  return std::make_pair(_mm256_permute2f128_ps(a_grouped, b_grouped, 0b0100000),  // 0, 2.   4 bits apart
                        _mm256_permute2f128_ps(a_grouped, b_grouped, 0b0110001)); // 1, 3.   4 bits apart
}

<<<<<<< HEAD
template <>
inline void transpose_kernel_8x8<float>(const float* src, int64_t ld_src, float* dst, int64_t ld_dst) {
  // inputs:
  //   a = {a0, a1, a2, a3, a4, a5, a6, a7}
  //   b = {b0, b1, b2, b3, b4, b5, b6, b7}
  //   c = {c0, c1, c2, c3, c4, c5, c6, c7}
  //   d = {d0, d1, d2, d3, d4, d5, d6, d7}
  //   e = {e0, e1, e2, e3, e4, e5, e6, e7}
  //   f = {f0, f1, f2, f3, f4, f5, f6, f7}
  //   g = {g0, g1, g2, g3, g4, g5, g6, g7}
  //   h = {h0, h1, h2, h3, h4, h5, h6, h7}
  __m256 a = _mm256_loadu_ps(&src[0 * ld_src]);
  __m256 b = _mm256_loadu_ps(&src[1 * ld_src]);
  __m256 c = _mm256_loadu_ps(&src[2 * ld_src]);
  __m256 d = _mm256_loadu_ps(&src[3 * ld_src]);
  __m256 e = _mm256_loadu_ps(&src[4 * ld_src]);
  __m256 f = _mm256_loadu_ps(&src[5 * ld_src]);
  __m256 g = _mm256_loadu_ps(&src[6 * ld_src]);
  __m256 h = _mm256_loadu_ps(&src[7 * ld_src]);

  // interleave 32 bit:
  //   t0 = {a0, b0, a1, b1, a4, b4, a5, b5}
  //   t1 = {a2, b2, a3, b3, a6, b6, a7, b7}
  //   t2 = {c0, d0, c1, d1, c4, d4, c5, d5}
  //   t3 = {c2, d2, c3, d3, c6, d6, c7, d7}
  //   t4 = {e0, f0, e1, f1, e4, f4, e5, f5}
  //   t5 = {e2, f2, e3, f3, e6, f6, e7, f7}
  //   t6 = {g0, h0, g1, h1, g4, h4, g5, h5}
  //   t7 = {g2, h2, g3, h3, g6, h6, g7, h7}
  __m256 t0 = _mm256_unpacklo_ps(a, b);
  __m256 t1 = _mm256_unpackhi_ps(a, b);
  __m256 t2 = _mm256_unpacklo_ps(c, d);
  __m256 t3 = _mm256_unpackhi_ps(c, d);
  __m256 t4 = _mm256_unpacklo_ps(e, f);
  __m256 t5 = _mm256_unpackhi_ps(e, f);
  __m256 t6 = _mm256_unpacklo_ps(g, h);
  __m256 t7 = _mm256_unpackhi_ps(g, h);

  // shuffle 64 bit:
  //   tt0 = {a0, b0, c0, d0, a4, b4, c4, d4}
  //   tt1 = {a1, b1, c1, d1, a5, b5, c5, d5}
  //   tt2 = {e0, f0, g0, h0, e4, f4, g4, h4}
  //   tt3 = {e1, f1, g1, h1, e5, b5, c5, d5}
  //   tt4 = {a2, b2, c2, d2, a6, b6, c6, d6}
  //   tt5 = {a3, b3, c3, d3, a7, b7, c7, d7}
  //   tt6 = {e2, f2, g2, h2, e6, f6, g6, h6}
  //   tt7 = {e3, f3, g3, h3, e7, f7, g7, h7}
  __m256 tt0 = _mm256_shuffle_ps(t0, t2, 0x44);
  __m256 tt1 = _mm256_shuffle_ps(t0, t2, 0xee);
  __m256 tt2 = _mm256_shuffle_ps(t4, t6, 0x44);
  __m256 tt3 = _mm256_shuffle_ps(t4, t6, 0xee);
  __m256 tt4 = _mm256_shuffle_ps(t1, t3, 0x44);
  __m256 tt5 = _mm256_shuffle_ps(t1, t3, 0xee);
  __m256 tt6 = _mm256_shuffle_ps(t5, t7, 0x44);
  __m256 tt7 = _mm256_shuffle_ps(t5, t7, 0xee);

  // swap 128 bit:
  //   a = {a0, b0, c0, d0, e0, f0, g0, h0}
  //   b = {a1, b1, c1, d1, e1, f1, g1, h1}
  //   c = {a2, b2, c2, d2, e2, f2, g2, h2}
  //   d = {a3, b3, c3, d3, e3, f3, g3, h3}
  //   e = {a4, b4, c4, d4, e4, f4, g4, h4}
  //   f = {a5, b5, c5, d5, e5, f5, g5, h5}
  //   g = {a6, b6, c6, d6, e6, f6, g6, h6}
  //   h = {a7, b7, c7, d7, e7, f7, g7, h7}
  a = _mm256_permute2f128_ps(tt0, tt2, 0x20);
  b = _mm256_permute2f128_ps(tt1, tt3, 0x20);
  c = _mm256_permute2f128_ps(tt4, tt6, 0x20);
  d = _mm256_permute2f128_ps(tt5, tt7, 0x20);
  e = _mm256_permute2f128_ps(tt0, tt2, 0x31);
  f = _mm256_permute2f128_ps(tt1, tt3, 0x31);
  g = _mm256_permute2f128_ps(tt4, tt6, 0x31);
  h = _mm256_permute2f128_ps(tt5, tt7, 0x31);

  _mm256_storeu_ps(&dst[0 * ld_dst], a);
  _mm256_storeu_ps(&dst[1 * ld_dst], b);
  _mm256_storeu_ps(&dst[2 * ld_dst], c);
  _mm256_storeu_ps(&dst[3 * ld_dst], d);
  _mm256_storeu_ps(&dst[4 * ld_dst], e);
  _mm256_storeu_ps(&dst[5 * ld_dst], f);
  _mm256_storeu_ps(&dst[6 * ld_dst], g);
  _mm256_storeu_ps(&dst[7 * ld_dst], h);
}

template <>
inline void transpose_kernel_8x8<BFloat16>(const BFloat16* src, int64_t ld_src, BFloat16* dst, int64_t ld_dst) {
  // inputs:
  //   a = {a0, a1, a2, a3, a4, a5, a6, a7}
  //   b = {b0, b1, b2, b3, b4, b5, b6, b7}
  //   c = {c0, c1, c2, c3, c4, c5, c6, c7}
  //   d = {d0, d1, d2, d3, d4, d5, d6, d7}
  //   e = {e0, e1, e2, e3, e4, e5, e6, e7}
  //   f = {f0, f1, f2, f3, f4, f5, f6, f7}
  //   g = {g0, g1, g2, g3, g4, g5, g6, g7}
  //   h = {h0, h1, h2, h3, h4, h5, h6, h7}
  __m128i a = _mm_loadu_si128(reinterpret_cast<const __m128i*>(&src[0 * ld_src]));
  __m128i b = _mm_loadu_si128(reinterpret_cast<const __m128i*>(&src[1 * ld_src]));
  __m128i c = _mm_loadu_si128(reinterpret_cast<const __m128i*>(&src[2 * ld_src]));
  __m128i d = _mm_loadu_si128(reinterpret_cast<const __m128i*>(&src[3 * ld_src]));
  __m128i e = _mm_loadu_si128(reinterpret_cast<const __m128i*>(&src[4 * ld_src]));
  __m128i f = _mm_loadu_si128(reinterpret_cast<const __m128i*>(&src[5 * ld_src]));
  __m128i g = _mm_loadu_si128(reinterpret_cast<const __m128i*>(&src[6 * ld_src]));
  __m128i h = _mm_loadu_si128(reinterpret_cast<const __m128i*>(&src[7 * ld_src]));

  // interleave 16 bit:
  //   t0 = {a0, b0, a1, b1, a2, b2, a3, b3}
  //   t1 = {a4, b4, a5, b5, a6, b6, a7, b7}
  //   t2 = {c0, d0, c1, d1, c2, d2, c3, d3}
  //   t3 = {c4, d4, c5, d5, c6, d6, c7, d7}
  //   t4 = {e0, f0, e1, f1, e2, f2, e3, f3}
  //   t5 = {e4, f4, e5, f5, e6, f6, e7, f7}
  //   t6 = {g0, h0, g1, h1, g2, h2, g3, h3}
  //   t7 = {g4, h4, g5, h5, g6, h6, g7, h7}
  __m128i t0 = _mm_unpacklo_epi16(a, b);
  __m128i t1 = _mm_unpackhi_epi16(a, b);
  __m128i t2 = _mm_unpacklo_epi16(c, d);
  __m128i t3 = _mm_unpackhi_epi16(c, d);
  __m128i t4 = _mm_unpacklo_epi16(e, f);
  __m128i t5 = _mm_unpackhi_epi16(e, f);
  __m128i t6 = _mm_unpacklo_epi16(g, h);
  __m128i t7 = _mm_unpackhi_epi16(g, h);

  // interleave 32 bit:
  //   tt0 = {a0, b0, c0, d0, a1, b1, c1, d1}
  //   tt1 = {a2, b2, c2, d2, a3, b3, c3, d3}
  //   tt2 = {a4, b4, c4, d4, a5, b5, c5, d5}
  //   tt3 = {a6, b6, c6, d6, a7, b7, c7, d7}
  //   tt4 = {e0, f0, g0, h0, e1, f1, g1, g1}
  //   tt5 = {e2, f2, g2, h2, e3, f3, g3, h3}
  //   tt6 = {e4, f4, g4, h4, e5, f5, g5, h5}
  //   tt7 = {e6, f6, g6, h6, e7, f7, g7, h7}
  __m128i tt0 = _mm_unpacklo_epi32(t0, t2);
  __m128i tt1 = _mm_unpackhi_epi32(t0, t2);
  __m128i tt2 = _mm_unpacklo_epi32(t1, t3);
  __m128i tt3 = _mm_unpackhi_epi32(t1, t3);
  __m128i tt4 = _mm_unpacklo_epi32(t4, t6);
  __m128i tt5 = _mm_unpackhi_epi32(t4, t6);
  __m128i tt6 = _mm_unpacklo_epi32(t5, t7);
  __m128i tt7 = _mm_unpackhi_epi32(t5, t7);

  // interleave 64 bit:
  //   a = {a0, b0, c0, d0, e0, f0, g0, h0}
  //   b = {a1, b1, c1, d1, e1, f1, g1, h1}
  //   c = {a2, b2, c2, d2, e2, f2, g2, h2}
  //   d = {a3, b3, c3, d3, e3, f3, g3, h3}
  //   e = {a4, b4, c4, d4, e4, f4, g4, h4}
  //   f = {a5, b5, c5, d5, e5, f5, g5, h5}
  //   g = {a6, b6, c6, d6, e6, f6, g6, h6}
  //   h = {a7, b7, c7, d7, e7, f7, g7, h7}
  a = _mm_unpacklo_epi64(tt0, tt4);
  b = _mm_unpackhi_epi64(tt0, tt4);
  c = _mm_unpacklo_epi64(tt1, tt5);
  d = _mm_unpackhi_epi64(tt1, tt5);
  e = _mm_unpacklo_epi64(tt2, tt6);
  f = _mm_unpackhi_epi64(tt2, tt6);
  g = _mm_unpacklo_epi64(tt3, tt7);
  h = _mm_unpackhi_epi64(tt3, tt7);

  _mm_storeu_si128(reinterpret_cast<__m128i*>(&dst[0 * ld_dst]), a);
  _mm_storeu_si128(reinterpret_cast<__m128i*>(&dst[1 * ld_dst]), b);
  _mm_storeu_si128(reinterpret_cast<__m128i*>(&dst[2 * ld_dst]), c);
  _mm_storeu_si128(reinterpret_cast<__m128i*>(&dst[3 * ld_dst]), d);
  _mm_storeu_si128(reinterpret_cast<__m128i*>(&dst[4 * ld_dst]), e);
  _mm_storeu_si128(reinterpret_cast<__m128i*>(&dst[5 * ld_dst]), f);
  _mm_storeu_si128(reinterpret_cast<__m128i*>(&dst[6 * ld_dst]), g);
  _mm_storeu_si128(reinterpret_cast<__m128i*>(&dst[7 * ld_dst]), h);
}

#endif  // defined(CPU_CAPABILITY_AVX2)

#endif // (defined(CPU_CAPABILITY_AVX) || defined(CPU_CAPABILITY_AVX2)) && !defined(_MSC_VER)
=======
#endif // (defined(CPU_CAPABILITY_AVX2) && !defined(_MSC_VER)
>>>>>>> 76d3cdf9

}}}<|MERGE_RESOLUTION|>--- conflicted
+++ resolved
@@ -220,7 +220,6 @@
                         _mm256_permute2f128_ps(a_grouped, b_grouped, 0b0110001)); // 1, 3.   4 bits apart
 }
 
-<<<<<<< HEAD
 template <>
 inline void transpose_kernel_8x8<float>(const float* src, int64_t ld_src, float* dst, int64_t ld_dst) {
   // inputs:
@@ -389,11 +388,6 @@
   _mm_storeu_si128(reinterpret_cast<__m128i*>(&dst[7 * ld_dst]), h);
 }
 
-#endif  // defined(CPU_CAPABILITY_AVX2)
-
-#endif // (defined(CPU_CAPABILITY_AVX) || defined(CPU_CAPABILITY_AVX2)) && !defined(_MSC_VER)
-=======
 #endif // (defined(CPU_CAPABILITY_AVX2) && !defined(_MSC_VER)
->>>>>>> 76d3cdf9
 
 }}}