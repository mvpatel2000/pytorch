#include <ATen/ATen.h>
#include <ATen/NativeFunctions.h>
#include <c10/util/Optional.h>
#include <ATen/quantized/Quantizer.h>
#include <ATen/Parallel.h>

#include <c10/core/impl/DeviceGuardImplInterface.h>
#include <ATen/SparseTensorUtils.h>

namespace at {
namespace native {

// Take a Device that may not have device_index set (i.e., having it as -1
// representing the current device) and return the corresponding Device
// according to the actual device at the time of this function call.  No-op
// if the device_index is set.
static inline Device ensure_has_index(Device device) {
  if (device.is_cpu() || device.has_index()) {
    return device;
  }
  const c10::impl::DeviceGuardImplInterface* impl = c10::impl::getDeviceGuardImpl(device.type());
  return impl->getDevice();
}

static inline optional<Device> ensure_has_index(optional<Device> device) {
  if (!device.has_value()) {
    return nullopt;
  }
  return ensure_has_index(device.value());
}

Tensor _to_copy(
    const Tensor& self,
    c10::optional<ScalarType> dtype,
    c10::optional<Layout> layout,
    c10::optional<Device> device,
    c10::optional<bool> pin_memory,
    bool non_blocking,
    c10::optional<c10::MemoryFormat> optional_memory_format) {
  TORCH_CHECK(!layout.has_value() || self.layout() == layout.value(),
           "to(options) doesn't support converting to a different layout, "
           "but got self.layout being ", self.layout(),
           " and options.layout set as ", layout.value());
  auto options = TensorOptions()
    .dtype(dtype)
    .layout(layout)
    .device(device)
    .pinned_memory(pin_memory);

  if (options.has_device()) {
    options = options.device(ensure_has_index(options.device()));
  }
  // memory_format is handled separately due to MemoryFormat::Preserve logic
  options = self.options().merge_in(options).memory_format(c10::nullopt);
  auto memory_format = optional_memory_format.value_or(MemoryFormat::Preserve);

  bool pin_out = (non_blocking && self.is_cuda() && options.device().is_cpu() &&
                  (options.layout() == c10::kStrided));

  if (memory_format == MemoryFormat::Preserve) {
    if (options.device().supports_as_strided()) {
      if (self.is_non_overlapping_and_dense()) {
        Tensor r;
        if (self.is_quantized()) {
          r = at::empty_quantized(self.sizes(), self, options);
          at::QuantizerPtr quantizer = r.quantizer();
          r.copy_(self, non_blocking);
          set_quantizer_(r, quantizer);
        } else {
          r = at::empty_strided(
              self.sizes(),
              self.strides(),
              options.pinned_memory(pin_out));
          r.copy_(self, non_blocking);
        }
        return r;
      } else if (!self.is_quantized() && self.layout() == kStrided) {
          Tensor r;
          auto strides = infer_dense_strides(self.sizes(), self.strides());
          r = at::empty_strided(
              self.sizes(),
              strides,
              options.pinned_memory(pin_out));
          r.copy_(self, non_blocking);
          return r;
      } else {
        memory_format = self.suggest_memory_format();
      }
    } else {
      memory_format = self.suggest_memory_format();
    }
  }
  // See Note [Explicit nullopt MemoryFormat argument]
  // TODO: empty_quantized does not work here. It raises an exception in CheckMemoryFormat.h prior to
  // empty_affine_quantizd/_empty_per_channel_affine_quantized calls
  // at::empty also does not work here because there is no proper at::empty support for quantized tensors
  // as it would return a quantized tensor with an UnknownQuantizer
  auto r = self.is_quantized() ? at::empty_like(self, memory_format)
                               : at::empty(self.sizes(),
                                 options.memory_format(memory_format).pinned_memory(pin_out), c10::nullopt);
  r.copy_(self, non_blocking);
  return r;
}

template <typename T>
static inline bool is_null_or_equal_to(const c10::optional<T>& test, const T& value) {
  if (!test.has_value()) {
    return true;
  }
  return test.value() == value;
}

// NOTE: static runtime's to_maybe_copy_out relies on details of this
// check; if you change how it works, please update static runtime as
// well.
bool to_will_alias(
    const Tensor& self,
    c10::optional<ScalarType> dtype,
    c10::optional<Layout> layout,
    c10::optional<Device> device,
    bool copy,
    c10::optional<c10::MemoryFormat> optional_memory_format) {
  auto memory_format = optional_memory_format.value_or(MemoryFormat::Preserve);

  return is_null_or_equal_to(dtype, self.dtype().toScalarType()) &&
    is_null_or_equal_to(layout, self.layout()) &&
    is_null_or_equal_to(device, self.device()) &&
    !copy &&
    (memory_format == MemoryFormat::Preserve ||
     self.suggest_memory_format() == memory_format);
}

static inline Tensor to_impl(
    const Tensor& self,
    c10::optional<ScalarType> dtype,
    c10::optional<Layout> layout,
    c10::optional<Device> device,
    c10::optional<bool> pin_memory,
    bool non_blocking,
    bool copy,
    c10::optional<c10::MemoryFormat> optional_memory_format) {

  // fast path
  if (to_will_alias(self, dtype, layout, device, copy, optional_memory_format)) {
    return self;
  }
  return at::_to_copy(
      self, dtype, layout, device, pin_memory, non_blocking, optional_memory_format);
}

// If input tensor is fp32, cast it to fp16, otherwise leave it alone.
// (this is intended to be used internally by the JIT autocast implementation)
Tensor _autocast_to_reduced_precision(const Tensor& self, bool cuda_enabled, bool cpu_enabled, ScalarType cuda_dtype, ScalarType cpu_dtype) {
  if (self.dtype() == at::ScalarType::Float &&
      ((self.device().is_cuda() && cuda_enabled) ||
      (self.device().is_cpu() && cpu_enabled))
      ) {
    at::ScalarType target = at::ScalarType::Undefined;
    if (self.device().is_cuda()) {
      target = cuda_dtype;
    } else if (self.device().is_cpu()) {
      target = cpu_dtype;
    }

    TORCH_INTERNAL_ASSERT(target != at::ScalarType::Undefined, "_autocast_to_reduced_precision requires legit ScalarType argument for given device");

    return to_impl(
        self, target, c10::nullopt, c10::nullopt, c10::nullopt, false, false, c10::nullopt);
  } else {
    return self;
  }
}

// If input tensor is fp16, cast it to fp32, otherwise leave it alone.
// (this is intended to be used internally by the JIT autocast implementation)
Tensor _autocast_to_full_precision(const Tensor& self, bool cuda_enabled, bool cpu_enabled) {
  if ((self.dtype() == at::ScalarType::Half || self.dtype() == at::ScalarType::BFloat16) &&
      ((self.device().is_cuda() && cuda_enabled) ||
      (self.device().is_cpu() && cpu_enabled))
      ) {
    return to_impl(
        self, at::ScalarType::Float, c10::nullopt, c10::nullopt, c10::nullopt, false, false, c10::nullopt);
  } else {
    return self;
  }
}

Tensor to(
  const Tensor& self,
    c10::optional<ScalarType> dtype,
    c10::optional<Layout> layout,
    c10::optional<Device> device,
    c10::optional<bool> pin_memory,
  bool non_blocking,
  bool copy,
  c10::optional<c10::MemoryFormat> optional_memory_format
) {
  return to_impl(
      self,
      dtype,
      layout,
      ensure_has_index(device),
      pin_memory,
      non_blocking,
      copy,
      optional_memory_format);
}

Tensor to(const Tensor& self, Device device, ScalarType dtype, bool non_blocking, bool copy, c10::optional<c10::MemoryFormat> optional_memory_format) {
  return to_impl(
      self,
      dtype,
      nullopt,
      ensure_has_index(device),
      nullopt,
      non_blocking,
      copy,
      optional_memory_format);
}

Tensor to(const Tensor& self, ScalarType dtype, bool non_blocking, bool copy, c10::optional<c10::MemoryFormat> optional_memory_format) {
  return to_impl(
      self,
      dtype,
      nullopt,
      nullopt,
      nullopt,
      non_blocking,
      copy,
      optional_memory_format);
}

Tensor to(const Tensor& self, const Tensor& other, bool non_blocking, bool copy, c10::optional<c10::MemoryFormat> optional_memory_format) {
  auto options = other.options();
  return to_impl(
      self,
      options.dtype().toScalarType(),
      options.layout(),
      options.device(),
      options.pinned_memory(),
      non_blocking,
      copy,
      optional_memory_format);
}

// This op is important primarily for lazy / graph-based backends.
// While this vanilla implementation loops through each tensor and independently converts it to cpu,
// a lazy backend like XLA might need to tell sync updates across tensors.
std::vector<Tensor> _to_cpu(TensorList tensors) {
    std::vector<Tensor> cpu_tensors;
    for (const auto& t : tensors) {
        cpu_tensors.push_back(t.cpu());
    }
    return cpu_tensors;
}

Tensor to_dense_backward(const Tensor& grad, const Tensor& input_) {
  AT_ASSERT(input_.layout() != c10::kStrided);
  if (input_.layout() == c10::kSparse) {
    auto input = input_.coalesce();
    return grad.sparse_mask(input);
  }
  if (input_.layout() == c10::kMkldnn) {
    return grad.to_mkldnn(input_.scalar_type());
  }
  if (input_.layout() == c10::kStrided) {
    return grad.to_dense();
  }
  AT_ERROR("to_dense_backward: Unsupported input layout: ", input_.layout());
}

Tensor to_mkldnn_backward(const Tensor& grad, const Tensor& input_) {
  AT_ASSERT(input_.layout() == c10::kStrided);
  return grad.to_dense(input_.scalar_type());
}

Tensor to_dense(const Tensor& tensor, c10::optional<c10::ScalarType> dtype) {
  if (tensor.layout() == c10::kSparse) {
    return tensor._to_dense(dtype);
  }
  if (tensor.layout() == c10::kSparseCsr || tensor.layout() == c10::kSparseCsc) {
    return tensor._to_dense(dtype);
  }
  if (tensor.layout() == c10::kMkldnn) {
    return tensor._to_dense(dtype);
  }
  TORCH_CHECK(tensor.layout() == c10::kStrided, "to_dense does not support layout ", tensor.layout());
  if (dtype) {
    return tensor.to(*dtype);
  }
  return tensor;
}

Tensor sparse_to_dense(
    const Tensor& self,
    c10::optional<ScalarType> dtype) {
  TORCH_CHECK(
      !dtype.has_value(), "dtype argument is not supported by sparse_to_dense");
  Tensor dst = at::zeros(self.sizes(), self.options().layout(kStrided));
  return dst.add_(self);
}

Tensor sparse_compressed_to_dense(
    const Tensor& self,
    c10::optional<ScalarType> dtype) {
  TORCH_CHECK(
      !dtype.has_value(), "dtype argument is not supported by sparse_csr_to_dense");
  if (self.layout() == kSparseCsr) {
    Tensor dst = at::zeros(self.sizes(), self.options().layout(kStrided));
    return dst.add_(self);
  }
  return self.to_sparse().to_dense();
}

// Computes the strides for view_dtype output when the view dtype is
// smaller than the original dtype
inline DimVector compute_strides_for_view_dtype_downsize(IntArrayRef old_strides, int64_t size_ratio, ScalarType old_dtype, ScalarType new_dtype) {
  const int64_t ndim = old_strides.size();

  TORCH_CHECK(
    old_strides[ndim - 1] == 1,
    "self.stride(-1) must be 1 to view ", old_dtype, " as ", new_dtype,
    " (different element sizes), but got ", old_strides[ndim - 1]);

  DimVector new_strides(ndim);
  for (int64_t dim_idx = 0; dim_idx < ndim - 1; dim_idx++) {
    new_strides[dim_idx] = old_strides[dim_idx] * size_ratio;
  }
  new_strides[ndim - 1] = 1;
  return new_strides;
}

// Computes the strides for view_dtype output when the view dtype is
// larger than the original dtype
inline DimVector compute_strides_for_view_dtype_upsize(IntArrayRef old_strides, int64_t size_ratio, ScalarType old_dtype, ScalarType new_dtype) {
  const int64_t ndim = old_strides.size();
  TORCH_CHECK(
    old_strides[ndim - 1] == 1,
    "self.stride(-1) must be 1 to view ", old_dtype, " as ", new_dtype,
    " (different element sizes), but got ", old_strides[ndim - 1]);

  DimVector new_strides(ndim);
  for (int64_t dim_idx = 0; dim_idx < ndim - 1; dim_idx++) {
    TORCH_CHECK(
      (old_strides[dim_idx] % size_ratio) == 0,
      "self.stride(", dim_idx, ") must be divisible by ", size_ratio,
      " to view ", old_dtype, " as ", new_dtype, " (different element sizes), ",
      "but got ", old_strides[dim_idx]);

    new_strides[dim_idx] = old_strides[dim_idx] / size_ratio;
  }
  new_strides[ndim - 1] = 1;
  return new_strides;
}

Tensor view_dtype(const Tensor& self, ScalarType dtype) {
  if (self.scalar_type() == dtype) {
    return self;
  }
  const auto type_meta = c10::scalarTypeToTypeMeta(dtype);
  TORCH_CHECK(!self.is_conj(),
    "torch.Tensor.view is not supported for conjugate view tensors when converting to a different dtype.");
  TORCH_CHECK(!self.is_neg(),
    "torch.Tensor.view is not supported for tensors with negative bit set when converting to a different dtype.");

  int64_t self_element_size = self.element_size();
  int64_t new_element_size = static_cast<int64_t>(type_meta.itemsize());

  Storage storage = self.storage();
  auto new_tensor = detail::make_tensor<TensorImpl>(
      std::move(storage), self.key_set(), type_meta);
  auto* impl = new_tensor.unsafeGetTensorImpl();

  if (self_element_size == new_element_size) {
    impl->set_storage_offset(self.storage_offset());
    impl->set_sizes_and_strides(self.sizes(), self.strides());

  } else if (self.dim() == 0) {
    TORCH_CHECK(false,
      "self.dim() cannot be 0 to view ", self.scalar_type(), " as ",
      dtype, " (different element sizes)");

  } else if (self_element_size > new_element_size) {
    // Downsizing element size

    int64_t size_ratio = self_element_size / new_element_size;
    auto new_strides = compute_strides_for_view_dtype_downsize(
      self.strides(), size_ratio, self.scalar_type(), dtype);

    auto old_sizes = self.sizes();
    DimVector new_sizes(self.dim());
    std::copy(old_sizes.begin(), old_sizes.end(), new_sizes.begin());
    new_sizes[self.dim() - 1] *= size_ratio;

    auto new_storage_offset = size_ratio * self.storage_offset();

    impl->set_storage_offset(new_storage_offset);
    impl->set_sizes_and_strides(new_sizes, new_strides);

  } else {
    // Upsizing element size

    int64_t size_ratio = new_element_size / self_element_size;

    TORCH_CHECK(
      (self.size(-1) % size_ratio) == 0,
      "self.size(-1) must be divisible by ", size_ratio, " to view ",
      self.scalar_type(), " as ", dtype, " (different element sizes), ",
      "but got ", self.size(-1));

    TORCH_CHECK(
      (self.storage_offset() % size_ratio) == 0,
      "self.storage_offset() must be divisible by ", size_ratio, " to view ",
      self.scalar_type(), " as ", dtype, " (different element sizes), but got ",
      self.storage_offset());

    auto new_strides = compute_strides_for_view_dtype_upsize(
      self.strides(), size_ratio, self.scalar_type(), dtype);

    auto old_sizes = self.sizes();
    DimVector new_sizes(self.dim());
    std::copy(old_sizes.begin(), old_sizes.end(), new_sizes.begin());
    new_sizes[self.dim() - 1] /= size_ratio;

    auto new_storage_offset = self.storage_offset() / size_ratio;

    impl->set_storage_offset(new_storage_offset);
    impl->set_sizes_and_strides(new_sizes, new_strides);
  }

  return new_tensor;
}

// Sparse layout conversions Start

Tensor dense_to_sparse_csr(const Tensor& self) {
  return self.to_sparse().to_sparse_csr();
}

Tensor dense_to_sparse_csc(const Tensor& self) {
  return self.to_sparse().to_sparse_csc();
}

Tensor dense_to_sparse_bsr(const Tensor& self, IntArrayRef blocksize) {
  AT_ERROR(
      "Conversion from ", self.layout(), " to SparseBsr is currently not supported.");
  return self;
}

Tensor dense_to_sparse_bsc(const Tensor& self, IntArrayRef blocksize) {
  AT_ERROR(
      "Conversion from ", self.layout(), " to SparseBsc is currently not supported.");
  return self;
}

Tensor sparse_compressed_to_sparse_csr(const Tensor& self) {
  if (self.layout() == kSparseCsc) {
    TORCH_CHECK(
        self.dim() == 2,
        "Expected self to be of dimension 2, but got ",
        self.dim(),
        ".");
    auto sizes = self.sizes();
    auto ccol_indices = self.ccol_indices();
    auto row_indices = self.row_indices();
    auto values = self.values();

    // convert CSC indices to COO indices and swap its rows
    const bool out_int32 = ccol_indices.scalar_type() == ScalarType::Int;
    Tensor indices_transposed = _convert_indices_from_csr_to_coo(
        ccol_indices, row_indices, out_int32, true);

    // sort transposed indices
    auto indices_scalar =
        at::sparse::flatten_indices(indices_transposed, {sizes[0], sizes[1]});
    auto indicesPermutation = std::get<1>(indices_scalar.sort(0));
    auto indices_transposed_sorted =
        indices_transposed.index_select(1, indicesPermutation);

    // construct a CSR tensor
    auto new_row_indices = indices_transposed_sorted.select(0, 0);
    auto new_col_indices = indices_transposed_sorted.select(0, 1);
    auto new_values = values.index_select(0, indicesPermutation);
    Tensor new_crow_indices =
        _convert_indices_from_coo_to_csr(new_row_indices, sizes[0], out_int32);

    return _sparse_csr_tensor_unsafe(
        new_crow_indices,
        new_col_indices,
        new_values,
        {sizes[0], sizes[1]},
        new_values.scalar_type(),
        c10::kSparseCsr,
        new_values.device());
  }
  if (self.layout() == kSparseCsr) {
    // Just returning self doesn't work
    // RuntimeError: t.use_count() <= 1 INTERNAL ASSERT FAILED at
    // "../torch/csrc/autograd/autograd_not_implemented_fallback.cpp":152,
    // please report a bug to PyTorch. aten::to_sparse_csr
    return at::native::_sparse_csr_tensor_unsafe(
        self.crow_indices(),
        self.col_indices(),
        self.values(),
        self.sizes(),
        self.scalar_type(),
        c10::kSparseCsr,
        self.device());
  }
  AT_ERROR(
      "sparse_compressed_to_sparse_csr expected SparseCsr or SparseCsc layout but got ",
      self.layout());
}

Tensor coo_to_sparse_csr(const Tensor& self) {
  TORCH_CHECK(
      self.dim() == 2,
      "Only 2D tensors can be converted to the SparseCsr layout but got shape: ",
      self.sizes());
  auto coalesced_self = self.coalesce();
  auto row_indices = coalesced_self.indices()[0];
  bool out_int32 = (row_indices.scalar_type() == at::kInt);
  auto crow_indices = at::_convert_indices_from_coo_to_csr(
      row_indices, self.size(0), out_int32);
  return at::native::_sparse_csr_tensor_unsafe(
      crow_indices,
      coalesced_self.indices()[1].contiguous(),
      coalesced_self.values(),
      coalesced_self.sizes(),
      coalesced_self.scalar_type(),
      c10::kSparseCsr,
      coalesced_self.device());
}

<<<<<<< HEAD
=======
Tensor coo_to_sparse_csc(const Tensor& self) {
  TORCH_CHECK(
      self.dim() == 2,
      "Only 2D tensors can be converted to the SparseCsc layout but got shape: ",
      self.sizes());
  auto coalesced_self = self.transpose(0, 1).coalesce().to_sparse_csr();
  return at::native::_sparse_csc_tensor_unsafe(
      coalesced_self.crow_indices(),
      coalesced_self.col_indices(),
      coalesced_self.values(),
      self.sizes(),
      coalesced_self.scalar_type(),
      c10::kSparseCsc,
      coalesced_self.device());
}

Tensor coo_to_sparse_bsr(const Tensor& self, IntArrayRef blocksize) {
  AT_ERROR(
      "Conversion from ", self.layout(), " to SparseBsr is currently not supported.");
  return self;
}

Tensor coo_to_sparse_bsc(const Tensor& self, IntArrayRef blocksize) {
  AT_ERROR(
      "Conversion from ", self.layout(), " to SparseBsc is currently not supported.");
  return self;
}

namespace {
template <typename input_t, typename output_t>
void convert_indices_from_coo_to_csr_cpu(
    const Tensor& result,
    const Tensor& input,
    const int64_t size) {
  int64_t numel = input.numel();
  const input_t* data_in = input.data_ptr<input_t>();
  output_t* data_out = result.data_ptr<output_t>();

  if (numel == 0) {
    result.zero_();
    return;
  }

  for (int64_t i = 0; i <= data_in[0]; i++)
    data_out[i] = static_cast<output_t>(0);

  at::parallel_for(
      0, numel - 1, at::internal::GRAIN_SIZE, [&](int64_t start, int64_t end) {
        input_t curr_value = data_in[start], next_value;
        for (const auto i : c10::irange(start, end)) {
          next_value = data_in[i + 1];
          for (; curr_value < next_value; curr_value++)
            data_out[curr_value + 1] = static_cast<output_t>(i + 1);
        }
      });
  for (int64_t i = data_in[numel - 1] + 1; i < size + 1; i++) {
    data_out[i] = static_cast<output_t>(numel);
  }
}

template <typename input_t, typename output_t>
void convert_indices_from_csr_to_coo_cpu(
    const Tensor& indices,
    const Tensor& crow_indices,
    const Tensor& col_indices,
    const bool transpose = false) {
  int64_t nrows = crow_indices.numel() - 1;
  if (nrows == 0) {
    indices.zero_();
    return;
  }
  auto crow_indices_ = crow_indices.expect_contiguous();
  const input_t* crow_indices_data_in = crow_indices_->data_ptr<input_t>();
  TORCH_INTERNAL_ASSERT(indices.is_contiguous());
  auto row0 = indices.select(0, transpose ? 1 : 0);
  auto row1 = indices.select(0, transpose ? 0 : 1);
  output_t* data_out = row0.data_ptr<output_t>();
  row1.copy_(*col_indices.expect_contiguous());
  at::parallel_for(
      0, nrows, at::internal::GRAIN_SIZE, [&](int64_t start, int64_t end) {
        for (const auto i : c10::irange(start, end)) {
          std::fill(
              &data_out[crow_indices_data_in[i]],
              &data_out[crow_indices_data_in[i + 1]],
              static_cast<output_t>(i));
        }
      });
}
} // namespace

TORCH_IMPL_FUNC(_convert_indices_from_coo_to_csr_structured_cpu)
(const Tensor& input,
 const int64_t size,
 const bool out_int32,
 const Tensor& result) {
  if (out_int32) {
    AT_DISPATCH_INTEGRAL_TYPES(
        input.scalar_type(), "convert_indices_from_coo_to_csr_cpu", [&] {
          convert_indices_from_coo_to_csr_cpu<scalar_t, int32_t>(
              result, input, size);
        });
  } else {
    AT_DISPATCH_INTEGRAL_TYPES(
        input.scalar_type(), "convert_indices_from_coo_to_csr_cpu", [&] {
          convert_indices_from_coo_to_csr_cpu<scalar_t, int64_t>(
              result, input, size);
        });
  }
}

TORCH_IMPL_FUNC(_convert_indices_from_csr_to_coo_structured_cpu)
(const Tensor& crow_indices,
 const Tensor& col_indices,
 const bool out_int32,
 const bool transpose,
 const Tensor& result) {
  if (out_int32) {
    AT_DISPATCH_INTEGRAL_TYPES(
        crow_indices.scalar_type(), "convert_indices_from_csr_to_coo_cpu", [&] {
          convert_indices_from_csr_to_coo_cpu<scalar_t, int32_t>(
              result, crow_indices, col_indices, transpose);
        });
  } else {
    AT_DISPATCH_INTEGRAL_TYPES(
        crow_indices.scalar_type(), "convert_indices_from_csr_to_coo_cpu", [&] {
          convert_indices_from_csr_to_coo_cpu<scalar_t, int64_t>(
              result, crow_indices, col_indices, transpose);
        });
  }
}

/*
 * Based on
 * https://github.com/scipy/scipy/blob/8a64c938ddf1ae4c02a08d2c5e38daeb8d061d38/scipy/sparse/sparsetools/csr.h
 */
template <class I, class T>
void _csr_to_block_csr_cpu_kernel(
    const I n_row,
    const I n_col,
    const I R,
    const I C,
    const I* input_crow_indices,
    const I* input_col_indices,
    const T* input_values,
    I* result_crow_indices,
    I* result_col_indices,
    T* result_values) {
  // All blocks are possible, that is, may be allocated if a single non-zero
  // value lives within them. Otherwise they're not.

  // Allocate pointers for all possible column blocks plus 1
  std::vector<T*> blocks(n_col / C + 1, (T*)0);

  assert(n_row % R == 0);
  assert(n_col % C == 0);

  // Major assumptions
  // 1. Blocks must be square

  // Number of blocks along rows
  I n_brow = n_row / R;
  // Number of blocks along columns
  // I n_bcol = n_col / C;

  // Number of elements per block
  I RC = R * C;
  // Number of blocks overall
  I n_blks = 0;

  result_crow_indices[0] = 0;

  // Iterate over blocks along rows
  for (I block_i = 0; block_i < n_brow; block_i++) {
    // Iterate over rows within block
    for (I r = 0; r < R; r++) {
      I i = R * block_i + r; // row index
      for (I jj = input_crow_indices[i]; jj < input_crow_indices[i + 1]; jj++) {
        I j = input_col_indices[jj]; // column index

        // Block corresponding to column index
        I block_j = j / C;
        // Column within block
        I c = j % C;

        if (blocks[block_j] == 0) {
          blocks[block_j] = result_values + RC * n_blks;
          result_col_indices[n_blks] = block_j;
          n_blks++;
        }

        // Specific blocks entries should not be visited more than once.
        // Scipy code does an addition here. Why?
        *(blocks[block_j] + C * r + c) = input_values[jj];
      }
    }

    for (I jj = input_crow_indices[R * block_i];
         jj < input_crow_indices[R * (block_i + 1)];
         jj++) {
      blocks[input_col_indices[jj] / C] = 0;
    }

    result_crow_indices[block_i + 1] = n_blks;
  }
}

/*
 * Based on
 * https://github.com/scipy/scipy/blob/8a64c938ddf1ae4c02a08d2c5e38daeb8d061d38/scipy/sparse/sparsetools/csr.h
 */
template <class I>
I csr_count_blocks(
    const I n_row,
    const I n_col,
    const I R,
    const I C,
    const I Ap[],
    const I Aj[]) {
  std::vector<I> mask(n_col / C + 1, -1);
  I n_blks = 0;
  for (I i = 0; i < n_row; i++) {
    I bi = i / R;
    for (I jj = Ap[i]; jj < Ap[i + 1]; jj++) {
      I bj = Aj[jj] / C;
      if (mask[bj] != bi) {
        mask[bj] = bi;
        n_blks++;
      }
    }
  }
  return n_blks;
}

Tensor _csr_to_block_csr_cpu(const Tensor& self, IntArrayRef blocksize) {
  TORCH_CHECK(
      blocksize[0] == blocksize[1],
      "blocks must be square. ",
      "Got (",
      blocksize[0],
      ", ",
      blocksize[1],
      ") instead.");
  TORCH_CHECK(
      self.size(0) % blocksize[0] == 0 && self.size(1) % blocksize[1] == 0,
      "Block sparse CSR Tensors must have a size that is an ",
      "integral multiple of their block size. ",
      "Got Tensor of size (",
      self.size(0),
      ", ",
      self.size(1),
      ") with block size (",
      blocksize[0],
      ", ",
      blocksize[1],
      ") instead.");
  Tensor input_values = self.values().contiguous();
  Tensor input_crow_indices = self.crow_indices().contiguous();
  Tensor input_col_indices = self.col_indices().contiguous();

  // First we determine the number of blocks needed. For each given block, if it
  // contains a non-zero element we will allocate values and indices for it.
  int64_t num_blocks;
  int64_t n_row = self.size(0);
  int64_t n_col = self.size(1);
  AT_DISPATCH_INDEX_TYPES(
      input_crow_indices.scalar_type(), "_csr_to_block_csr_cpu", [&] {
        num_blocks = csr_count_blocks<index_t>(
            n_row,
            n_col,
            blocksize[0],
            blocksize[1],
            input_crow_indices.data_ptr<index_t>(),
            input_col_indices.data_ptr<index_t>());
      });

  Tensor result_values =
      input_values.new_zeros({num_blocks, blocksize[0], blocksize[1]});
  Tensor result_crow_indices =
      input_crow_indices.new_empty({(n_row / blocksize[0]) + 1});
  Tensor result_col_indices = input_col_indices.new_empty({num_blocks});

  // Next we copy over non-zero elements into the allocated blocks.
  AT_DISPATCH_INDEX_TYPES(
      input_crow_indices.scalar_type(), "_csr_to_block_csr_cpu", [&] {
        AT_DISPATCH_FLOATING_AND_COMPLEX_TYPES(
            input_values.scalar_type(), "_csr_to_block_csr_cpu", [&] {
              _csr_to_block_csr_cpu_kernel<index_t, scalar_t>(
                  n_row,
                  n_col,
                  blocksize[0],
                  blocksize[1],
                  input_crow_indices.data_ptr<index_t>(),
                  input_col_indices.data_ptr<index_t>(),
                  input_values.data_ptr<scalar_t>(),
                  result_crow_indices.data_ptr<index_t>(),
                  result_col_indices.data_ptr<index_t>(),
                  result_values.data_ptr<scalar_t>());
            });
      });
  return at::native::_sparse_bsr_tensor_unsafe(
      result_crow_indices,
      result_col_indices,
      result_values,
      self.sizes(),
      result_values.scalar_type(),
      c10::kSparseBsr,
      result_values.device());
}

Tensor sparse_compressed_to_sparse_bsr(const Tensor& self, IntArrayRef blocksize) {
  TORCH_CHECK(
      self.is_sparse_csr(),
      "Can only convert CSR to SparseBsr, but got ",
      self.layout(),
      " instead.");
  Tensor self_values = self.values();
  Tensor self_crow_indices = self.crow_indices();
  Tensor self_col_indices = self.col_indices();
  Tensor cpu_result = _csr_to_block_csr_cpu(
      _sparse_csr_tensor_unsafe(
          self_crow_indices.cpu(),
          self_col_indices.cpu(),
          self_values.cpu(),
          self.sizes(),
          self_values.scalar_type(),
          self.layout(),
          self_values.device()),
      blocksize);
  Tensor result_values = cpu_result.values().to(self_values.options());
  Tensor result_crow_indices =
      cpu_result.crow_indices().to(self_crow_indices.options());
  Tensor result_col_indices =
      cpu_result.col_indices().to(self_col_indices.options());
  return at::native::_sparse_bsr_tensor_unsafe(
      result_crow_indices,
      result_col_indices,
      result_values,
      self.sizes(),
      result_values.scalar_type(),
      c10::kSparseBsr,
      result_values.device());
}

Tensor sparse_compressed_to_sparse_bsc(const Tensor& self, IntArrayRef blocksize) {
  AT_ERROR(
      "Conversion from ", self.layout(), " to SparseBsc is currently not supported.");
  return self;
}

Tensor sparse_compressed_to_sparse_csc(const Tensor& self) {
  if (self.layout() == kSparseCsc) {
    // Based on to_sparse_csr just returning self doesn't work
    return _sparse_csc_tensor_unsafe(
        self.ccol_indices(),
        self.row_indices(),
        self.values(),
        self.sizes(),
        self.scalar_type(),
        c10::kSparseCsc,
        self.device());
  }
  AT_ERROR(
      "Conversion from ", self.layout(), " to SparseCsc is currently not supported.");
}

Tensor sparse_compressed_to_sparse(const Tensor& self, int64_t sparse_dim) {
  TORCH_CHECK(sparse_dim > 0, "sparse_dim must be >0");
  TORCH_CHECK(sparse_dim <= 2,
              "sparse_dim must be less than or equal to 2");
  // TODO: implement coo.to_sparse(sparse_dim) and then use
  // return self.to_sparse().to_sparse(sparse_dim);
  TORCH_CHECK(
      sparse_dim == 2, "sparse dim 1 is not supported by sparse_csr_to_dense");
  if (self.layout() == kSparseCsc) {
    Tensor indices = at::_convert_indices_from_csr_to_coo(
        self.ccol_indices(), self.row_indices(), false, true);
    return at::native::_sparse_coo_tensor_unsafe(
               indices, self.values(), self.sizes())
        ._coalesced_(true);
  }
  if (self.layout() == kSparseCsr) {
    Tensor indices = at::_convert_indices_from_csr_to_coo(
        self.crow_indices(), self.col_indices(), false, false);
    return at::native::_sparse_coo_tensor_unsafe(
               indices, self.values(), self.sizes())
        ._coalesced_(true);
  }
  AT_ERROR(
      "sparse_compressed_to_sparse expected SparseCsr or SparseCsc layout but got ",
      self.layout());
}

Tensor sparse_compressed_to_sparse(const Tensor& self) {
  return sparse_compressed_to_sparse(self, 2);
}

// Sparse layout conversions End
>>>>>>> 4a57321a
}} // namespace at::native<|MERGE_RESOLUTION|>--- conflicted
+++ resolved
@@ -53,6 +53,54 @@
   // memory_format is handled separately due to MemoryFormat::Preserve logic
   options = self.options().merge_in(options).memory_format(c10::nullopt);
   auto memory_format = optional_memory_format.value_or(MemoryFormat::Preserve);
+  // TODO: Use the dispatcher for this.
+  // Currently there are unenumerated extensibility issues preventing this.
+  if (self.is_sparse_csr()) {
+    TORCH_CHECK(
+        memory_format == MemoryFormat::Preserve,
+        "sparse_csr only supports memory format Preserve, but got ",
+        memory_format,
+        " instead.");
+
+    auto new_values = at::native::to(
+        self.values(),
+        dtype,
+        c10::kStrided, // values are strided
+        device,
+        pin_memory,
+        non_blocking,
+        true, // force copy since we're in _to_copy
+        memory_format);
+
+    auto new_crow_indices = at::native::to(
+        self.crow_indices(),
+        self.crow_indices().scalar_type(), // indices are integral
+        c10::kStrided, // indices are strided
+        device,
+        pin_memory,
+        non_blocking,
+        true, // force copy since we're in _to_copy
+        memory_format);
+
+    auto new_col_indices = at::native::to(
+        self.col_indices(),
+        self.col_indices().scalar_type(), // indices are integral
+        c10::kStrided, // indices are strided
+        device,
+        pin_memory,
+        non_blocking,
+        true, // force copy since we're in _to_copy
+        memory_format);
+
+    return at::native::_sparse_csr_tensor_unsafe(
+        new_crow_indices,
+        new_col_indices,
+        new_values,
+        self.sizes(),
+        new_values.scalar_type(),
+        self.layout(),
+        new_values.device());
+  }
 
   bool pin_out = (non_blocking && self.is_cuda() && options.device().is_cpu() &&
                   (options.layout() == c10::kStrided));
@@ -532,8 +580,6 @@
       coalesced_self.device());
 }
 
-<<<<<<< HEAD
-=======
 Tensor coo_to_sparse_csc(const Tensor& self) {
   TORCH_CHECK(
       self.dim() == 2,
@@ -931,5 +977,4 @@
 }
 
 // Sparse layout conversions End
->>>>>>> 4a57321a
 }} // namespace at::native