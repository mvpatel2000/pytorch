# See README.md in this directory for more guidance

# *********NB: _cast_* operators are DEPRECATED and will be removed
# eventually. These were previously used before TorchScript IR supported
# representing ScalarType's. They are now superseded by usage of
# `aten::to()`. The ops remain here for backward compatibility purposes.

# DEPRECATED. DO NOT USE
- func: _cast_Byte(Tensor self, bool non_blocking=False) -> Tensor
  use_c10_dispatcher: full
  variants: function

# DEPRECATED. DO NOT USE
- func: _cast_Char(Tensor self, bool non_blocking=False) -> Tensor
  use_c10_dispatcher: full
  variants: function

# DEPRECATED. DO NOT USE
- func: _cast_Double(Tensor self, bool non_blocking=False) -> Tensor
  use_c10_dispatcher: full
  variants: function

# DEPRECATED. DO NOT USE
- func: _cast_Float(Tensor self, bool non_blocking=False) -> Tensor
  use_c10_dispatcher: full
  variants: function

# DEPRECATED. DO NOT USE
- func: _cast_Int(Tensor self, bool non_blocking=False) -> Tensor
  use_c10_dispatcher: full
  variants: function

# DEPRECATED. DO NOT USE
- func: _cast_Long(Tensor self, bool non_blocking=False) -> Tensor
  use_c10_dispatcher: full
  variants: function

# DEPRECATED. DO NOT USE
- func: _cast_Short(Tensor self, bool non_blocking=False) -> Tensor
  use_c10_dispatcher: full
  variants: function

# DEPRECATED. DO NOT USE
- func: _cast_Half(Tensor self, bool non_blocking=False) -> Tensor
  use_c10_dispatcher: full
  variants: function

# Computes the gradient of current tensor w.r.t. graph leaves.
- func: backward(Tensor self, Tensor? gradient=None, bool? retain_graph=None, bool create_graph=False) -> ()
  manual_kernel_registration: True
  variants: method

# DEPRECATED. Sets the tensor data held by this `Variable` to be the same as
# `new_data`.  It requires that `new_data` and `Variable` have compatible tensor
# type, by checking `_has_compatible_shallow_copy_type(this, new_data)`.
#
# This function is deprecated because it doesn't really make sense in a world
# where Variables *are* Tensors (as opposed to them containing tensors, which
# is what the previous interpretation was.)
- func: set_data(Tensor(a!) self, Tensor new_data) -> ()
  use_c10_dispatcher: full
  manual_kernel_registration: True
  variants: method

- func: data(Tensor self) -> Tensor
  use_c10_dispatcher: full
  manual_kernel_registration: True
  variants: method

# True if this `Variable` is a leaf and thus does not have a `grad_fn`.
- func: is_leaf(Tensor self) -> bool
  use_c10_dispatcher: full
  manual_kernel_registration: True
  variants: method

# Returns the output index of this variable from the forward operation that
# produced it.  Conversely, it returns the input index of the gradient `Node` to
# which this `Variable` is connected (because in the gradient computation,
# inputs and outputs switch meaning).  For example:
#
#   y0, y1, y2 = f(x)
#   assert y0.output_nr == 0
#   assert y1.output_nr == 1
#   assert y2.output_nr == 2
#
- func: output_nr(Tensor self) -> int
  use_c10_dispatcher: full
  manual_kernel_registration: True
  variants: method

- func: _version(Tensor self) -> int
  use_c10_dispatcher: full
  manual_kernel_registration: True
  variants: method

- func: requires_grad_(Tensor(a!) self, bool requires_grad=True) -> Tensor(a!)
  manual_kernel_registration: True
  variants: method

# Enables .grad attribute for non-leaf Tensors.
- func: retain_grad(Tensor(a!) self) -> ()
  use_c10_dispatcher: full
  manual_kernel_registration: True
  variants: method

- func: rename_(Tensor(a!) self, Dimname[]? names) -> Tensor(a!)
  variants: method

- func: rename(Tensor(a) self, Dimname[]? names) -> Tensor(a)
  variants: method

- func: align_to(Tensor(a) self, Dimname[] names) -> Tensor(a)
  variants: method

- func: align_to.ellipsis_idx(Tensor(a) self, Dimname[] order, int ellipsis_idx) -> Tensor(a)
  variants: method

- func: align_as(Tensor self, Tensor other) -> Tensor
  use_c10_dispatcher: full
  variants: method

- func: align_tensors(Tensor[] tensors) -> Tensor[]
  use_c10_dispatcher: full

- func: refine_names(Tensor(a) self, Dimname[] names) -> Tensor(a)
  variants: method

- func: unflatten.Dimname(Tensor self, Dimname dim, int[] sizes, Dimname[] names) -> Tensor
  variants: method

- func: unflatten.int(Tensor self, int dim, int[] sizes, Dimname[] names) -> Tensor
  variants: method

- func: _use_cudnn_ctc_loss(Tensor log_probs, Tensor targets, int[] input_lengths, int[] target_lengths, int blank) -> bool
  use_c10_dispatcher: full
  dispatch:
    CUDA: _use_cudnn_ctc_loss

- func: _cudnn_ctc_loss(Tensor log_probs, Tensor targets, int[] input_lengths, int[] target_lengths, int blank, bool deterministic, bool zero_infinity) -> (Tensor, Tensor)
  use_c10_dispatcher: full
  dispatch:
    CUDA: _cudnn_ctc_loss

- func: _use_cudnn_rnn_flatten_weight() -> bool
  use_c10_dispatcher: full

- func: _cudnn_rnn_flatten_weight(Tensor[] weight_arr, int weight_stride0, int input_size, int mode, int hidden_size, int num_layers, bool batch_first, bool bidirectional) -> Tensor
  use_c10_dispatcher: full
  dispatch:
    CUDA: _cudnn_rnn_flatten_weight

- func: _cudnn_rnn(Tensor input, Tensor[] weight, int weight_stride0, Tensor? weight_buf, Tensor hx, Tensor? cx, int mode, int hidden_size, int num_layers, bool batch_first, float dropout, bool train, bool bidirectional, int[] batch_sizes, Tensor? dropout_state) -> (Tensor, Tensor, Tensor, Tensor, Tensor)
  dispatch:
    CUDA: _cudnn_rnn

- func: _cudnn_rnn_backward(Tensor input, Tensor[] weight, int weight_stride0, Tensor weight_buf, Tensor hx, Tensor? cx, Tensor output, Tensor? grad_output, Tensor? grad_hy, Tensor? grad_cy, int mode, int hidden_size, int num_layers, bool batch_first, float dropout, bool train, bool bidirectional, int[] batch_sizes, Tensor? dropout_state, Tensor reserve, bool[4] output_mask) -> (Tensor, Tensor, Tensor, Tensor[])
  dispatch:
    CUDA: _cudnn_rnn_backward

- func: _cudnn_init_dropout_state(float dropout, bool train, int dropout_seed, *, ScalarType? dtype=None, Layout? layout=None, Device? device=None, bool? pin_memory=False) -> Tensor
  use_c10_dispatcher: full
  dispatch:
    CUDA: _cudnn_init_dropout_state

- func: _debug_has_internal_overlap(Tensor self) -> int
  use_c10_dispatcher: full
  variants: function

- func: _fused_dropout(Tensor self, float p, Generator? generator=None) -> (Tensor, Tensor)
  variants: function
  dispatch:
     CUDA: fused_dropout_cuda

- func: _masked_scale(Tensor self, Tensor mask, float scale) -> Tensor
  use_c10_dispatcher: full
  variants: function
  dispatch:
     CUDA: masked_scale_cuda

- func: _sobol_engine_draw(Tensor quasi, int n, Tensor sobolstate, int dimension, int num_generated, ScalarType? dtype) -> (Tensor, Tensor)
  use_c10_dispatcher: full

- func: _sobol_engine_ff_(Tensor(a!) self, int n, Tensor sobolstate, int dimension, int num_generated) -> Tensor(a!)

- func: _sobol_engine_scramble_(Tensor(a!) self, Tensor ltm, int dimension) -> Tensor(a!)

- func: _sobol_engine_initialize_state_(Tensor(a!) self, int dimension) -> Tensor(a!)

- func: _reshape_from_tensor(Tensor self, Tensor shape) -> Tensor
  use_c10_dispatcher: full

- func: _shape_as_tensor(Tensor self) -> Tensor
  use_c10_dispatcher: full

- func: dropout(Tensor input, float p, bool train) -> Tensor
  use_c10_dispatcher: full

- func: dropout_(Tensor(a!) self, float p, bool train) -> Tensor(a!)

- func: feature_dropout(Tensor input, float p, bool train) -> Tensor
  use_c10_dispatcher: full

- func: feature_dropout_(Tensor(a!) self, float p, bool train) -> Tensor(a!)

- func: alpha_dropout(Tensor input, float p, bool train) -> Tensor
  use_c10_dispatcher: full

- func: alpha_dropout_(Tensor(a!) self, float p, bool train) -> Tensor(a!)

- func: feature_alpha_dropout(Tensor input, float p, bool train) -> Tensor
  use_c10_dispatcher: full

- func: feature_alpha_dropout_(Tensor(a!) self, float p, bool train) -> Tensor(a!)

- func: abs(Tensor self) -> Tensor
  use_c10_dispatcher: full
  variants: function, method

- func: abs_(Tensor(a!) self) -> Tensor(a!)
  variants: function, method

- func: abs.out(Tensor self, *, Tensor(a!) out) -> Tensor(a!)

- func: absolute(Tensor self) -> Tensor
  use_c10_dispatcher: full
  variants: function, method
  dispatch:
    CPU, CUDA: abs

- func: absolute_(Tensor(a!) self) -> Tensor(a!)
  variants: function, method
  dispatch:
    CPU, CUDA: abs_

- func: absolute.out(Tensor self, *, Tensor(a!) out) -> Tensor(a!)
  dispatch:
    CPU, CUDA: abs_out

- func: angle(Tensor self) -> Tensor
  use_c10_dispatcher: full
  variants: function, method

- func: angle.out(Tensor self, *, Tensor(a!) out) -> Tensor(a!)

- func: view_as_real(Tensor(a) self) -> Tensor(a)
  use_c10_dispatcher: full
  variants: function

- func: view_as_complex(Tensor(a) self) -> Tensor(a)
  use_c10_dispatcher: full
  variants: function

- func: real(Tensor(a) self) -> Tensor(a)
  use_c10_dispatcher: full
  variants: function

- func: imag(Tensor(a) self) -> Tensor(a)
  use_c10_dispatcher: full
  variants: function

- func: conj(Tensor self) -> Tensor
  use_c10_dispatcher: full
  variants: function, method

- func: conj.out(Tensor self, *, Tensor(a!) out) -> Tensor(a!)

- func: acos(Tensor self) -> Tensor
  use_c10_dispatcher: full
  variants: function, method

- func: acos_(Tensor(a!) self) -> Tensor(a!)
  variants: function, method

- func: acos.out(Tensor self, *, Tensor(a!) out) -> Tensor(a!)

- func: avg_pool1d(Tensor self, int[1] kernel_size, int[1] stride=[], int[1] padding=0, bool ceil_mode=False, bool count_include_pad=True) -> Tensor
  use_c10_dispatcher: full

- func: adaptive_avg_pool1d(Tensor self, int[1] output_size) -> Tensor
  use_c10_dispatcher: full

# Return: (Tensor output, Tensor indices)
- func: adaptive_max_pool1d(Tensor self, int[1] output_size) -> (Tensor, Tensor)
  use_c10_dispatcher: full

- func: add.Tensor(Tensor self, Tensor other, *, Scalar alpha=1) -> Tensor
  use_c10_dispatcher: full
  variants: function, method
  dispatch:
    CPU, CUDA: add
    SparseCPU, SparseCUDA: add_sparse
    MkldnnCPU: mkldnn_add
    Vulkan: vulkan_add

- func: add_.Tensor(Tensor(a!) self, Tensor other, *, Scalar alpha=1) -> Tensor(a!)
  variants: method
  dispatch:
    CPU, CUDA: add_
    SparseCPU, SparseCUDA: add_sparse_
    MkldnnCPU: mkldnn_add_

- func: add.out(Tensor self, Tensor other, *, Scalar alpha=1, Tensor(a!) out) -> Tensor(a!)
  dispatch:
    CPU, CUDA: add_out
    SparseCPU: add_out_sparse_cpu
    SparseCUDA: add_out_sparse_cuda
    MkldnnCPU: mkldnn_add_out

- func: add_relu.Tensor(Tensor self, Tensor other, *, Scalar alpha=1) -> Tensor
  use_c10_dispatcher: full
  variants: function
  dispatch:
    CPU: add_relu
  supports_named_tensor: True

- func: add_relu_.Tensor(Tensor(a!) self, Tensor other, *, Scalar alpha=1) -> Tensor(a!)
  variants: function
  dispatch:
    CPU: add_relu_
  supports_named_tensor: True

- func: add_relu.out(Tensor self, Tensor other, *, Scalar alpha=1, Tensor(a!) out) -> Tensor(a!)
  variants: function
  dispatch:
    CPU: add_relu_out
  supports_named_tensor: True

# For C++ only, until we have conversion from C++ numbers to Tensor
- func: add.Scalar(Tensor self, Scalar other, Scalar alpha=1) -> Tensor
  use_c10_dispatcher: full
  variants: function, method

- func: add_.Scalar(Tensor(a!) self, Scalar other, Scalar alpha=1) -> Tensor(a!)
  variants: method

- func: addmv(Tensor self, Tensor mat, Tensor vec, *, Scalar beta=1, Scalar alpha=1) -> Tensor
  use_c10_dispatcher: full
  variants: function, method

- func: addmv_(Tensor(a!) self, Tensor mat, Tensor vec, *, Scalar beta=1, Scalar alpha=1) -> Tensor(a!)
  variants: function, method

- func: addmv.out(Tensor self, Tensor mat, Tensor vec, *, Scalar beta=1, Scalar alpha=1, Tensor(a!) out) -> Tensor(a!)

- func: _addmv_impl_(Tensor(a!) self, Tensor self2, Tensor mat, Tensor vec, *, Scalar beta=1, Scalar alpha=1) -> Tensor(a!)
  dispatch:
    CPU: addmv_impl_cpu
    CUDA: addmv_impl_cuda

- func: addr(Tensor self, Tensor vec1, Tensor vec2, *, Scalar beta=1, Scalar alpha=1) -> Tensor
  use_c10_dispatcher: full
  variants: function, method

- func: addr_(Tensor(a!) self, Tensor vec1, Tensor vec2, *, Scalar beta=1, Scalar alpha=1) -> Tensor(a!)
  variants: method

- func: addr.out(Tensor self, Tensor vec1, Tensor vec2, *, Scalar beta=1, Scalar alpha=1, Tensor(a!) out) -> Tensor(a!)

- func: affine_grid_generator(Tensor theta, int[] size, bool align_corners) -> Tensor
  use_c10_dispatcher: full
  variants: function

- func: affine_grid_generator_backward(Tensor grad, int[] size, bool align_corners) -> Tensor
  use_c10_dispatcher: full
  variants: function

- func: all.dim(Tensor self, int dim, bool keepdim=False) -> Tensor
  use_c10_dispatcher: full
  variants: function, method

- func: all.out(Tensor self, int dim, bool keepdim=False, *, Tensor(a!) out) -> Tensor(a!)

- func: all.dimname(Tensor self, Dimname dim, bool keepdim=False) -> Tensor
  variants: function, method

- func: all.dimname_out(Tensor self, Dimname dim, bool keepdim=False, *, Tensor(a!) out) -> Tensor(a!)

- func: allclose(Tensor self, Tensor other, float rtol=1e-05, float atol=1e-08, bool equal_nan=False) -> bool
  use_c10_dispatcher: full
  variants: function, method

- func: any.dim(Tensor self, int dim, bool keepdim=False) -> Tensor
  use_c10_dispatcher: full
  variants: function, method

- func: any.out(Tensor self, int dim, bool keepdim=False, *, Tensor(a!) out) -> Tensor(a!)

- func: any.dimname(Tensor self, Dimname dim, bool keepdim=False) -> Tensor
  variants: function, method

- func: any.dimname_out(Tensor self, Dimname dim, bool keepdim=False, *, Tensor(a!) out) -> Tensor(a!)

- func: arange(Scalar end, *, ScalarType? dtype=None, Layout? layout=None, Device? device=None, bool? pin_memory=None) -> Tensor
  use_c10_dispatcher: full

- func: arange.start(Scalar start, Scalar end, *, ScalarType? dtype=None, Layout? layout=None, Device? device=None, bool? pin_memory=None) -> Tensor
  use_c10_dispatcher: full

- func: arange.start_step(Scalar start, Scalar end, Scalar step, *, ScalarType? dtype=None, Layout? layout=None, Device? device=None, bool? pin_memory=None) -> Tensor
  use_c10_dispatcher: full

- func: arange.out(Scalar end, *, Tensor(a!) out) -> Tensor(a!)

- func: arange.start_out(Scalar start, Scalar end, Scalar step=1, *, Tensor(a!) out) -> Tensor(a!)
  dispatch:
    CPU: arange_cpu_out
    CUDA: arange_cuda_out

# This function is a temporary hack to allow tracing of arange like constructs with dynamic
# bounds on arange.  Normal arange is not traceable because it does not take any tensor inputs;
# if the range you need is based on another tensor, calling this function directly will
# preserve tracing.  Get rid of this when arange can directly take tensors for bounds
# (so that it can be traced directly).
- func: _dim_arange(Tensor like, int dim) -> Tensor
  use_c10_dispatcher: full

- func: argmax(Tensor self, int? dim=None, bool keepdim=False) -> Tensor
  use_c10_dispatcher: full
  variants: function, method
  dispatch:
    CPU, CUDA: argmax

- func: argmin(Tensor self, int? dim=None, bool keepdim=False) -> Tensor
  use_c10_dispatcher: full
  variants: function, method
  dispatch:
    CPU, CUDA: argmin

- func: acosh(Tensor self) -> Tensor
  use_c10_dispatcher: full
  supports_named_tensor: True
  variants: function, method

- func: acosh_(Tensor(a!) self) -> Tensor(a!)
  supports_named_tensor: True
  variants: function, method

- func: acosh.out(Tensor self, *, Tensor(a!) out) -> Tensor(a!)
  supports_named_tensor: True

- func: asinh(Tensor self) -> Tensor
  use_c10_dispatcher: full
  supports_named_tensor: True
  variants: function, method

- func: asinh_(Tensor(a!) self) -> Tensor(a!)
  supports_named_tensor: True
  variants: function, method

- func: asinh.out(Tensor self, *, Tensor(a!) out) -> Tensor(a!)
  supports_named_tensor: True

- func: atanh(Tensor self) -> Tensor
  use_c10_dispatcher: full
  supports_named_tensor: True
  variants: function, method

- func: atanh_(Tensor(a!) self) -> Tensor(a!)
  supports_named_tensor: True
  variants: function, method

- func: atanh.out(Tensor self, *, Tensor(a!) out) -> Tensor(a!)
  supports_named_tensor: True

- func: as_strided(Tensor(a) self, int[] size, int[] stride, int? storage_offset=None) -> Tensor(a)
  use_c10_dispatcher: full
  variants: function, method
  dispatch:
    CPU, CUDA: as_strided_tensorimpl
    QuantizedCPU, QuantizedCUDA: as_strided_qtensorimpl
  device_guard: False

- func: as_strided_(Tensor(a!) self, int[] size, int[] stride, int? storage_offset=None) -> Tensor(a!)
  variants: function, method
  device_guard: False

- func: asin(Tensor self) -> Tensor
  use_c10_dispatcher: full
  variants: function, method

- func: asin_(Tensor(a!) self) -> Tensor(a!)
  variants: function, method

- func: asin.out(Tensor self, *, Tensor(a!) out) -> Tensor(a!)

- func: atan(Tensor self) -> Tensor
  use_c10_dispatcher: full
  variants: function, method

- func: atan_(Tensor(a!) self) -> Tensor(a!)
  variants: function, method

- func: atan.out(Tensor self, *, Tensor(a!) out) -> Tensor(a!)

- func: atleast_1d(Tensor self) -> Tensor
  use_c10_dispatcher: full
  variants: function

- func: atleast_1d.Sequence(Tensor[] tensors) -> Tensor[]
  use_c10_dispatcher: full

- func: atleast_2d(Tensor self) -> Tensor
  use_c10_dispatcher: full
  variants: function

- func: atleast_2d.Sequence(Tensor[] tensors) -> Tensor[]
  use_c10_dispatcher: full
  variants: function

- func: atleast_3d(Tensor self) -> Tensor
  use_c10_dispatcher: full
  variants: function

- func: atleast_3d.Sequence(Tensor[] tensors) -> Tensor[]
  use_c10_dispatcher: full
  variants: function

- func: baddbmm(Tensor self, Tensor batch1, Tensor batch2, *, Scalar beta=1, Scalar alpha=1) -> Tensor
  use_c10_dispatcher: full
  variants: function, method
  dispatch:
    CPU: baddbmm_cpu
    CUDA: baddbmm_cuda

- func: baddbmm_(Tensor(a!) self, Tensor batch1, Tensor batch2, *, Scalar beta=1, Scalar alpha=1) -> Tensor(a!)
  variants: method
  dispatch:
    CPU: baddbmm__cpu
    CUDA: baddbmm__cuda

- func: _baddbmm_mkl_(Tensor(a!) self, Tensor batch1, Tensor batch2, *, Scalar beta=1, Scalar alpha=1) -> Tensor(a!)
  variants: function

- func: baddbmm.out(Tensor self, Tensor batch1, Tensor batch2, *, Scalar beta=1, Scalar alpha=1, Tensor(a!) out) -> Tensor(a!)
  variants: function
  dispatch:
    CPU: baddbmm_out_cpu
    CUDA: baddbmm_out_cuda

- func: bartlett_window(int window_length, *, ScalarType? dtype=None, Layout? layout=None, Device? device=None, bool? pin_memory=None) -> Tensor
  use_c10_dispatcher: full

- func: bartlett_window.periodic(int window_length, bool periodic, *, ScalarType? dtype=None, Layout? layout=None, Device? device=None, bool? pin_memory=None) -> Tensor
  use_c10_dispatcher: full

- func: batch_norm(Tensor input, Tensor? weight, Tensor? bias, Tensor? running_mean, Tensor? running_var, bool training, float momentum, float eps, bool cudnn_enabled) -> Tensor

- func: quantized_batch_norm(Tensor input, Tensor? weight, Tensor? bias, Tensor mean, Tensor var, float eps, float output_scale, int output_zero_point) -> Tensor
  dispatch:
    QuantizedCPU: quantized_batch_norm

- func: _batch_norm_impl_index(Tensor input, Tensor? weight, Tensor? bias, Tensor? running_mean, Tensor? running_var, bool training, float momentum, float eps, bool cudnn_enabled) -> (Tensor, Tensor, Tensor, Tensor, int)

- func: _batch_norm_impl_index_backward(int impl_index, Tensor input, Tensor grad_output, Tensor? weight, Tensor? running_mean, Tensor? running_var, Tensor? save_mean, Tensor? save_var_transform, bool train, float eps, bool[3] output_mask, Tensor reservedSpace) -> (Tensor, Tensor, Tensor)

# Sample bernoulli with values in `self` as probability.
- func: bernoulli(Tensor self, *, Generator? generator=None) -> Tensor
  variants: function, method

- func: bernoulli.out(Tensor self, *, Generator? generator=None, Tensor(a!) out) -> Tensor(a!)
  variants: function

- func: bernoulli_.Tensor(Tensor(a!) self, Tensor p, *, Generator? generator=None) -> Tensor(a!)
  variants: method

- func: bernoulli_.float(Tensor(a!) self, float p=0.5, *, Generator? generator=None) -> Tensor(a!)
  variants: method

# This out-of-place version isn't used explicitly, but needed by jit.
# There is no default valid on `p` here because it would introduce ambiguity
# with `bernoulli(Tensor self, *, Generator? generator=None)` declaration.
- func: bernoulli.p(Tensor self, float p, *, Generator? generator=None) -> Tensor
  variants: function, method

- func: bilinear(Tensor input1, Tensor input2, Tensor weight, Tensor? bias) -> Tensor

- func: binary_cross_entropy(Tensor self, Tensor target, Tensor? weight=None, int reduction=Mean) -> Tensor
  python_module: nn
  variants: function
  dispatch:
    CPU: binary_cross_entropy_cpu
    CUDA: binary_cross_entropy_cuda

- func: binary_cross_entropy.out(Tensor self, Tensor target, Tensor? weight=None, int reduction=Mean, *, Tensor(a!) out) -> Tensor(a!)
  python_module: nn
  variants: function
  dispatch:
    CPU: binary_cross_entropy_out_cpu
    CUDA: binary_cross_entropy_out_cuda

- func: binary_cross_entropy_backward(Tensor grad_output, Tensor self, Tensor target, Tensor? weight=None, int reduction=Mean) -> Tensor
  python_module: nn
  variants: function
  dispatch:
    CPU: binary_cross_entropy_backward_cpu
    CUDA: binary_cross_entropy_backward_cuda

- func: binary_cross_entropy_backward.grad_input(Tensor grad_output, Tensor self, Tensor target, Tensor? weight=None, int reduction=Mean, *, Tensor(a!) grad_input) -> Tensor(a!)
  python_module: nn
  variants: function
  dispatch:
    CPU: binary_cross_entropy_backward_out_cpu
    CUDA: binary_cross_entropy_backward_out_cuda

- func: binary_cross_entropy_with_logits(Tensor self, Tensor target, Tensor? weight=None, Tensor? pos_weight=None, int reduction=Mean) -> Tensor
  variants: function

- func: binary_cross_entropy_with_logits_backward(Tensor grad_output, Tensor self, Tensor target, Tensor? weight=None, Tensor? pos_weight=None, int reduction=Mean) -> Tensor
  variants: function

- func: bincount(Tensor self, Tensor? weights=None, int minlength=0) -> Tensor
  variants: function, method
  dispatch:
    CPU: _bincount_cpu
    CUDA: _bincount_cuda

- func: bitwise_not(Tensor self) -> Tensor
  use_c10_dispatcher: full
  variants: function, method

- func: bitwise_not_(Tensor(a!) self) -> Tensor(a!)
  variants: method

- func: bitwise_not.out(Tensor self, *, Tensor(a!) out) -> Tensor(a!)
  dispatch:
    CPU, CUDA: bitwise_not_out

- func: logical_not(Tensor self) -> Tensor
  use_c10_dispatcher: full
  variants: function, method

- func: logical_not_(Tensor(a!) self) -> Tensor(a!)
  variants: method

- func: logical_not.out(Tensor self, *, Tensor(a!) out) -> Tensor(a!)
  dispatch:
    CPU, CUDA: logical_not_out

- func: logical_xor(Tensor self, Tensor other) -> Tensor
  use_c10_dispatcher: full
  variants: function, method

- func: logical_xor_(Tensor(a!) self, Tensor other) -> Tensor(a!)
  variants: method

- func: logical_xor.out(Tensor self, Tensor other, *, Tensor(a!) out) -> Tensor(a!)
  dispatch:
    CPU, CUDA: logical_xor_out

- func: logical_and(Tensor self, Tensor other) -> Tensor
  use_c10_dispatcher: full
  variants: function, method

- func: logical_and_(Tensor(a!) self, Tensor other) -> Tensor(a!)
  variants: method

- func: logical_and.out(Tensor self, Tensor other, *, Tensor(a!) out) -> Tensor(a!)
  dispatch:
    CPU, CUDA: logical_and_out

- func: logical_or(Tensor self, Tensor other) -> Tensor
  use_c10_dispatcher: full
  variants: function, method

- func: logical_or_(Tensor(a!) self, Tensor other) -> Tensor(a!)
  variants: method

- func: logical_or.out(Tensor self, Tensor other, *, Tensor(a!) out) -> Tensor(a!)
  dispatch:
    CPU, CUDA: logical_or_out

- func: blackman_window(int window_length, *, ScalarType? dtype=None, Layout? layout=None, Device? device=None, bool? pin_memory=None) -> Tensor
  use_c10_dispatcher: full

- func: blackman_window.periodic(int window_length, bool periodic, *, ScalarType? dtype=None, Layout? layout=None, Device? device=None, bool? pin_memory=None) -> Tensor
  use_c10_dispatcher: full

- func: bmm(Tensor self, Tensor mat2) -> Tensor
  use_c10_dispatcher: full
  variants: function, method
  dispatch:
    CPU: bmm_cpu
    CUDA: bmm_cuda
    SparseCPU: bmm_sparse_cpu
    SparseCUDA: bmm_sparse_cuda

- func: _bmm(Tensor self, Tensor mat2, *, bool deterministic=False) -> Tensor
  use_c10_dispatcher: full
  variants: function
  dispatch:
    SparseCUDA: _bmm_sparse_cuda

- func: bmm.out(Tensor self, Tensor mat2, *, Tensor(a!) out) -> Tensor(a!)
  variants: function
  dispatch:
    CPU: bmm_out_cpu
    CUDA: bmm_out_cuda
    SparseCPU: bmm_out_sparse_cpu
    SparseCUDA: bmm_out_sparse_cuda

- func: _bmm.out(Tensor self, Tensor mat2, *, bool deterministic=False, Tensor(a!) out) -> Tensor(a!)
  variants: function
  dispatch:
    SparseCUDA: _bmm_out_sparse_cuda

- func: broadcast_tensors(Tensor[] tensors) -> Tensor[]
  use_c10_dispatcher: full
  device_guard: False

- func: cat(Tensor[] tensors, int dim=0) -> Tensor
  use_c10_dispatcher: full

- func: cat.out(Tensor[] tensors, int dim=0, *, Tensor(a!) out) -> Tensor(a!)

- func: cat.names(Tensor[] tensors, Dimname dim) -> Tensor

- func: cat.names_out(Tensor[] tensors, Dimname dim, *, Tensor(a!) out) -> Tensor(a!)

- func: block_diag(Tensor[] tensors) -> Tensor
  use_c10_dispatcher: full
  variants: function

- func: ceil(Tensor self) -> Tensor
  use_c10_dispatcher: full
  variants: function, method

- func: ceil_(Tensor(a!) self) -> Tensor(a!)
  variants: function, method

- func: ceil.out(Tensor self, *, Tensor(a!) out) -> Tensor(a!)
  dispatch:
    CPU, CUDA: ceil_out

- func: chain_matmul(Tensor[] matrices) -> Tensor
  use_c10_dispatcher: full
  variants: function

- func: unsafe_chunk(Tensor self, int chunks, int dim=0) -> Tensor[]
  use_c10_dispatcher: full
  variants: function, method
  device_guard: False
  supports_named_tensor: True

- func: chunk(Tensor(a) self, int chunks, int dim=0) -> Tensor(a)[]
  use_c10_dispatcher: full
  variants: function, method
  device_guard: False

- func: clamp(Tensor self, Scalar? min=None, Scalar? max=None) -> Tensor
  use_c10_dispatcher: full
  variants: function, method
  dispatch:
    CPU, CUDA: clamp
    QuantizedCPU: clamp_quantized_cpu
    Vulkan: vulkan_clamp

- func: clamp_(Tensor(a!) self, Scalar? min=None, Scalar? max=None) -> Tensor(a!)
  variants: function, method

- func: clamp.out(Tensor self, Scalar? min=None, Scalar? max=None, *, Tensor(a!) out) -> Tensor(a!)

- func: clamp_max(Tensor self, Scalar max) -> Tensor
  use_c10_dispatcher: full
  variants: function, method

- func: clamp_max_(Tensor(a!) self, Scalar max) -> Tensor(a!)
  variants: function, method

- func: clamp_max.out(Tensor self, Scalar max, *, Tensor(a!) out) -> Tensor(a!)

- func: clamp_min(Tensor self, Scalar min) -> Tensor
  use_c10_dispatcher: full
  variants: function, method

- func: clamp_min_(Tensor(a!) self, Scalar min) -> Tensor(a!)
  variants: function, method

- func: clamp_min.out(Tensor self, Scalar min, *, Tensor(a!) out) -> Tensor(a!)

- func: cudnn_is_acceptable(Tensor self) -> bool
  use_c10_dispatcher: full
  device_guard: False

- func: constant_pad_nd(Tensor self, int[] pad, Scalar value=0) -> Tensor
  use_c10_dispatcher: full
  variants: function

- func: contiguous(Tensor(a) self, *, MemoryFormat memory_format=contiguous_format) -> Tensor(a)
  use_c10_dispatcher: full
  variants: method

- func: convolution(Tensor input, Tensor weight, Tensor? bias, int[] stride, int[] padding, int[] dilation, bool transposed, int[] output_padding, int groups) -> Tensor

- func: convolution_overrideable(Tensor input, Tensor weight, Tensor? bias, int[] stride, int[] padding, int[] dilation, bool transposed, int[] output_padding, int groups) -> Tensor

- func: convolution_backward_overrideable(Tensor grad_output, Tensor input, Tensor weight, int[] stride, int[] padding, int[] dilation, bool transposed, int[] output_padding, int groups, bool[3] output_mask) -> (Tensor grad_input, Tensor grad_weight, Tensor grad_bias)
  use_c10_dispatcher: full

- func: _convolution(Tensor input, Tensor weight, Tensor? bias, int[] stride, int[] padding, int[] dilation, bool transposed, int[] output_padding, int groups, bool benchmark, bool deterministic, bool cudnn_enabled) -> Tensor

- func: _convolution_nogroup(Tensor input, Tensor weight, Tensor? bias, int[] stride, int[] padding, int[] dilation, bool transposed, int[] output_padding) -> Tensor

- func: _convolution_double_backward(Tensor? ggI, Tensor? ggW, Tensor? ggb, Tensor gO, Tensor weight, Tensor self, int[] stride, int[] padding, int[] dilation, bool transposed, int[] output_padding, int groups, bool benchmark, bool deterministic, bool cudnn_enabled, bool[3] output_mask) -> (Tensor, Tensor, Tensor)

- func: conv1d(Tensor input, Tensor weight, Tensor? bias=None, int[1] stride=1, int[1] padding=0, int[1] dilation=1, int groups=1) -> Tensor

- func: conv2d(Tensor input, Tensor weight, Tensor? bias=None, int[2] stride=1, int[2] padding=0, int[2] dilation=1, int groups=1) -> Tensor

- func: conv3d(Tensor input, Tensor weight, Tensor? bias=None, int[3] stride=1, int[3] padding=0, int[3] dilation=1, int groups=1) -> Tensor

- func: conv_tbc(Tensor self, Tensor weight, Tensor bias, int pad=0) -> Tensor
  use_c10_dispatcher: full

- func: conv_tbc_backward(Tensor self, Tensor input, Tensor weight, Tensor bias, int pad) -> (Tensor, Tensor, Tensor)
  use_c10_dispatcher: full

# NB: we inherit the goofy argument order from PyTorch torch.nn.functional
- func: conv_transpose1d(Tensor input, Tensor weight, Tensor? bias=None, int[1] stride=1, int[1] padding=0, int[1] output_padding=0, int groups=1, int[1] dilation=1) -> Tensor

- func: conv_transpose2d.input(Tensor input, Tensor weight, Tensor? bias=None, int[2] stride=1, int[2] padding=0, int[2] output_padding=0, int groups=1, int[2] dilation=1) -> Tensor

- func: conv_transpose3d.input(Tensor input, Tensor weight, Tensor? bias=None, int[3] stride=1, int[3] padding=0, int[3] output_padding=0, int groups=1, int[3] dilation=1) -> Tensor

- func: copy_(Tensor(a!) self, Tensor src, bool non_blocking=False) -> Tensor(a!)
  manual_kernel_registration: True
  variants: method
  device_guard: False

- func: _copy_from(Tensor self, Tensor dst, bool non_blocking=False) -> Tensor
  use_c10_dispatcher: full
  dispatch: {}

- func: cos(Tensor self) -> Tensor
  use_c10_dispatcher: full
  variants: function, method

- func: cos_(Tensor(a!) self) -> Tensor(a!)
  variants: function, method

- func: cos.out(Tensor self, *, Tensor(a!) out) -> Tensor(a!)

- func: cosh(Tensor self) -> Tensor
  use_c10_dispatcher: full
  variants: function, method

- func: cosh_(Tensor(a!) self) -> Tensor(a!)
  variants: function, method

- func: cosh.out(Tensor self, *, Tensor(a!) out) -> Tensor(a!)

- func: cosine_embedding_loss(Tensor input1, Tensor input2, Tensor target, float margin=0.0, int reduction=Mean) -> Tensor
  use_c10_dispatcher: full

- func: count_nonzero.dim_IntList(Tensor self, int[] dim) -> Tensor
  use_c10_dispatcher: full
  variants: function, method

- func: count_nonzero(Tensor self, int? dim=None) -> Tensor
  use_c10_dispatcher: full
  variants: function, method

- func: cudnn_affine_grid_generator(Tensor theta, int N, int C, int H, int W) -> Tensor grid
  use_c10_dispatcher: full
  dispatch:
    CUDA: cudnn_affine_grid_generator_forward

# TODO: Why do I have to call this grad?!
- func: cudnn_affine_grid_generator_backward(Tensor grad, int N, int C, int H, int W) -> Tensor grad_theta
  use_c10_dispatcher: full
  dispatch:
    CUDA: cudnn_affine_grid_generator_backward

- func: cudnn_batch_norm(Tensor input, Tensor weight, Tensor? bias, Tensor? running_mean, Tensor? running_var, bool training, float exponential_average_factor, float epsilon) -> (Tensor, Tensor, Tensor, Tensor)
  dispatch:
    CUDA: cudnn_batch_norm

# NB: You can only use this if you used cudnn_batch_norm training=True
- func: cudnn_batch_norm_backward(Tensor input, Tensor grad_output, Tensor weight, Tensor? running_mean, Tensor? running_var, Tensor? save_mean, Tensor? save_var, float epsilon, Tensor reserveSpace) -> (Tensor, Tensor, Tensor)
  dispatch:
    CUDA: cudnn_batch_norm_backward

- func: cudnn_convolution.deprecated(Tensor self, Tensor weight, Tensor? bias, int[] padding, int[] stride, int[] dilation, int groups, bool benchmark, bool deterministic) -> Tensor
  dispatch:
    CUDA: cudnn_convolution_deprecated

- func: cudnn_convolution(Tensor self, Tensor weight, int[] padding, int[] stride, int[] dilation, int groups, bool benchmark, bool deterministic) -> Tensor
  use_c10_dispatcher: full
  dispatch:
    CUDA: cudnn_convolution

- func: cudnn_convolution_backward_input(int[] self_size, Tensor grad_output, Tensor weight, int[] padding, int[] stride, int[] dilation, int groups, bool benchmark, bool deterministic) -> Tensor
  use_c10_dispatcher: full
  dispatch:
    CUDA: cudnn_convolution_backward_input

- func: cudnn_convolution_backward(Tensor self, Tensor grad_output, Tensor weight, int[] padding, int[] stride, int[] dilation, int groups, bool benchmark, bool deterministic, bool[2] output_mask) -> (Tensor, Tensor)
  use_c10_dispatcher: full
  dispatch:
    CUDA: cudnn_convolution_backward

- func: cudnn_convolution_backward_weight(int[] weight_size, Tensor grad_output, Tensor self, int[] padding, int[] stride, int[] dilation, int groups, bool benchmark, bool deterministic) -> Tensor
  use_c10_dispatcher: full
  dispatch:
    CUDA: cudnn_convolution_backward_weight

- func: cudnn_convolution_transpose.deprecated(Tensor self, Tensor weight, Tensor? bias, int[] padding, int[] output_padding, int[] stride, int[] dilation, int groups, bool benchmark, bool deterministic) -> Tensor
  dispatch:
    CUDA: cudnn_convolution_transpose_deprecated

- func: cudnn_convolution_transpose(Tensor self, Tensor weight, int[] padding, int[] output_padding, int[] stride, int[] dilation, int groups, bool benchmark, bool deterministic) -> Tensor
  use_c10_dispatcher: full
  dispatch:
    CUDA: cudnn_convolution_transpose

# NB: output_padding not strictly needed here, but it's helpful for the float
# backwards
- func: cudnn_convolution_transpose_backward(Tensor self, Tensor grad_output, Tensor weight, int[] padding, int[] output_padding, int[] stride, int[] dilation, int groups, bool benchmark, bool deterministic, bool[2] output_mask) -> (Tensor, Tensor)
  use_c10_dispatcher: full
  dispatch:
    CUDA: cudnn_convolution_transpose_backward

- func: cudnn_convolution_transpose_backward_input(Tensor grad_output, Tensor weight, int[] padding, int[] stride, int[] dilation, int groups, bool benchmark, bool deterministic) -> Tensor
  use_c10_dispatcher: full
  dispatch:
    CUDA: cudnn_convolution_transpose_backward_input

- func: cudnn_convolution_transpose_backward_weight(int[] weight_size, Tensor grad_output, Tensor self, int[] padding, int[] stride, int[] dilation, int groups, bool benchmark, bool deterministic) -> Tensor
  use_c10_dispatcher: full
  dispatch:
    CUDA: cudnn_convolution_transpose_backward_weight

# NB: input is special cased in a way I don't quite understand
- func: cudnn_grid_sampler(Tensor self, Tensor grid) -> Tensor output
  use_c10_dispatcher: full
  dispatch:
    CUDA: cudnn_grid_sampler_forward

- func: cudnn_grid_sampler_backward(Tensor self, Tensor grid, Tensor grad_output) -> (Tensor grad_self, Tensor grad_grid)
  use_c10_dispatcher: full
  dispatch:
    CUDA: cudnn_grid_sampler_backward

- func: cummax(Tensor self, int dim) -> (Tensor values, Tensor indices)
  use_c10_dispatcher: full
  variants: function, method

- func: cummax.out(Tensor self, int dim, *, Tensor(a!) values, Tensor(b!) indices) -> (Tensor(a!) values, Tensor(b!) indices)

- func: cummax.dimname(Tensor self, Dimname dim) -> (Tensor values, Tensor indices)
  variants: function, method

- func: cummax.dimname_out(Tensor self, Dimname dim, *, Tensor(a!) values, Tensor(b!) indices) -> (Tensor(a!) values, Tensor(b!) indices)

- func: _cummax_helper(Tensor self, Tensor(a!) values, Tensor(b!) indices, int dim) -> ()
  variants: function
  dispatch:
    CPU: cummax_helper_cpu
    CUDA: cummax_helper_cuda

- func: cummin(Tensor self, int dim) -> (Tensor values, Tensor indices)
  use_c10_dispatcher: full
  variants: function, method

- func: cummin.out(Tensor self, int dim, *, Tensor(a!) values, Tensor(b!) indices) -> (Tensor(a!) values, Tensor(b!) indices)

- func: cummin.dimname(Tensor self, Dimname dim) -> (Tensor values, Tensor indices)
  variants: function, method

- func: cummin.dimname_out(Tensor self, Dimname dim, *, Tensor(a!) values, Tensor(b!) indices) -> (Tensor(a!) values, Tensor(b!) indices)

- func: _cummin_helper(Tensor self, Tensor(a!) values, Tensor(b!) indices, int dim) -> ()
  variants: function
  dispatch:
    CPU: cummin_helper_cpu
    CUDA: cummin_helper_cuda

- func: cumprod(Tensor self, int dim, *, ScalarType? dtype=None) -> Tensor
  use_c10_dispatcher: full
  variants: function, method

- func: cumprod.out(Tensor self, int dim, *, ScalarType? dtype=None, Tensor(a!) out) -> Tensor(a!)

- func: cumprod.dimname(Tensor self, Dimname dim, *, ScalarType? dtype=None) -> Tensor
  variants: function, method

- func: cumprod.dimname_out(Tensor self, Dimname dim, *, ScalarType? dtype=None, Tensor(a!) out) -> Tensor(a!)

- func: cumsum(Tensor self, int dim, *, ScalarType? dtype=None) -> Tensor
  use_c10_dispatcher: full
  variants: function, method

- func: cumsum.out(Tensor self, int dim, *, ScalarType? dtype=None, Tensor(a!) out) -> Tensor(a!)

- func: cumsum.dimname(Tensor self, Dimname dim, *, ScalarType? dtype=None) -> Tensor
  variants: function, method

- func: cumsum.dimname_out(Tensor self, Dimname dim, *, ScalarType? dtype=None, Tensor(a!) out) -> Tensor(a!)

- func: ctc_loss.IntList(Tensor log_probs, Tensor targets, int[] input_lengths, int[] target_lengths, int blank=0, int reduction=Mean, bool zero_infinity=False) -> Tensor
  use_c10_dispatcher: full

# convenience function that converts to intlists for you
- func: ctc_loss.Tensor(Tensor log_probs, Tensor targets, Tensor input_lengths, Tensor target_lengths, int blank=0, int reduction=Mean, bool zero_infinity=False) -> Tensor
  use_c10_dispatcher: full

- func: _ctc_loss(Tensor log_probs, Tensor targets, int[] input_lengths, int[] target_lengths, int blank=0, bool zero_infinity=False) -> (Tensor, Tensor)
  use_c10_dispatcher: full
  dispatch:
    CPU:  ctc_loss_cpu
    CUDA: ctc_loss_gpu

- func: _ctc_loss_backward(Tensor grad, Tensor log_probs, Tensor targets, int[] input_lengths, int[] target_lengths, Tensor neg_log_likelihood, Tensor log_alpha, int blank, bool zero_infinity=False) -> Tensor
  use_c10_dispatcher: full
  dispatch:
    CPU: ctc_loss_backward_cpu
    CUDA: ctc_loss_backward_gpu

- func: det(Tensor self) -> Tensor
  use_c10_dispatcher: full
  variants: function, method

- func: diag_embed(Tensor self, int offset=0, int dim1=-2, int dim2=-1) -> Tensor
  use_c10_dispatcher: full
  variants: function, method

- func: diagflat(Tensor self, int offset=0) -> Tensor
  use_c10_dispatcher: full
  variants: function, method

- func: diagonal(Tensor(a) self, int offset=0, int dim1=0, int dim2=1) -> Tensor(a)
  use_c10_dispatcher: full
  variants: function, method

- func: diagonal.Dimname(Tensor(a) self, *, Dimname outdim, Dimname dim1, Dimname dim2, int offset=0) -> Tensor(a)
  variants: function, method

- func: fill_diagonal_(Tensor(a!) self, Scalar fill_value, bool wrap=False) -> Tensor(a!)
  variants: method

- func: div.Tensor(Tensor self, Tensor other) -> Tensor
  use_c10_dispatcher: full
  variants: function, method
  dispatch:
    CPU, CUDA: div
    SparseCPU, SparseCUDA: div_sparse

- func: div_.Tensor(Tensor(a!) self, Tensor other) -> Tensor(a!)
  variants: method
  dispatch:
    CPU, CUDA: div_
    SparseCPU, SparseCUDA: div_sparse_

- func: div.out(Tensor self, Tensor other, *, Tensor(a!) out) -> Tensor(a!)
  dispatch:
    CPU, CUDA: div_out
    SparseCPU, SparseCUDA: div_out_sparse_zerodim

# For C++ only, until we have conversion from C++ numbers to Tensor
- func: div.Scalar(Tensor self, Scalar other) -> Tensor
  use_c10_dispatcher: full
  variants: function, method

- func: div_.Scalar(Tensor(a!) self, Scalar other) -> Tensor(a!)
  variants: method

- func: dot(Tensor self, Tensor tensor) -> Tensor
  use_c10_dispatcher: full
  variants: function, method
  dispatch:
    CPU: dot
    CUDA: dot_cuda

- func: dot.out(Tensor self, Tensor tensor, *, Tensor(a!) out) -> Tensor(a!)

- func: einsum(str equation, Tensor[] tensors) -> Tensor
  use_c10_dispatcher: full

- func: embedding(Tensor weight, Tensor indices, int padding_idx=-1, bool scale_grad_by_freq=False, bool sparse=False) -> Tensor
  use_c10_dispatcher: full

- func: embedding_backward(Tensor grad, Tensor indices, int num_weights, int padding_idx, bool scale_grad_by_freq, bool sparse) -> Tensor
  use_c10_dispatcher: full

- func: embedding_dense_backward(Tensor grad_output, Tensor indices, int num_weights, int padding_idx, bool scale_grad_by_freq) -> Tensor
  use_c10_dispatcher: full
  dispatch:
    CPU: embedding_dense_backward_cpu
    CUDA: embedding_dense_backward_cuda

- func: embedding_renorm_(Tensor(a!) self, Tensor indices, float max_norm, float norm_type) -> Tensor(a!)
  dispatch:
    CPU: embedding_renorm_cpu_
    CUDA: embedding_renorm_cuda_

- func: embedding_sparse_backward(Tensor grad, Tensor indices, int num_weights, int padding_idx, bool scale_grad_by_freq) -> Tensor
  use_c10_dispatcher: full

# NOTE [ embedding_bag Native Functions ]
# The `_embedding_bag.*` variants assume that input tensors except for `weight`,
# e.g. `indices` and `offsets` (and `offset2bag`), are contiguous.
# We really only need to enforce this for `_embedding_bag` (the forward) because
# the backward inputs are the same as forward ones.
# The above `embedding_bag` wrapper is created to achieve this, e.g.,
# applying indices = indices.contiguous().
# The backward functions apply a check that these input tensors are contiguous.


- func: _embedding_bag_forward_only(Tensor weight, Tensor indices, Tensor offsets, bool scale_grad_by_freq=False, int mode=0, bool sparse=False, Tensor? per_sample_weights=None, bool include_last_offset=False) -> (Tensor, Tensor, Tensor, Tensor)
  dispatch:
    CPU: _embedding_bag_forward_only_cpu
    CUDA: _embedding_bag_forward_only_cuda

- func: embedding_bag(Tensor weight, Tensor indices, Tensor offsets, bool scale_grad_by_freq=False, int mode=0, bool sparse=False, Tensor? per_sample_weights=None, bool include_last_offset=False) -> (Tensor, Tensor, Tensor, Tensor)

- func: _embedding_bag(Tensor weight, Tensor indices, Tensor offsets, bool scale_grad_by_freq=False, int mode=0, bool sparse=False, Tensor? per_sample_weights=None, bool include_last_offset=False) -> (Tensor, Tensor, Tensor, Tensor)
  dispatch:
    CPU: _embedding_bag_cpu
    CUDA: _embedding_bag_cuda

- func: _embedding_bag_backward(Tensor grad, Tensor indices, Tensor offsets, Tensor offset2bag, Tensor bag_size, Tensor maximum_indices, int num_weights, bool scale_grad_by_freq, int mode, bool sparse, Tensor? per_sample_weights) -> Tensor

- func: _embedding_bag_sparse_backward(Tensor grad, Tensor indices, Tensor offsets, Tensor offset2bag, Tensor bag_size, int num_weights, bool scale_grad_by_freq, int mode, Tensor? per_sample_weights) -> Tensor

- func: _embedding_bag_dense_backward(Tensor grad, Tensor indices, Tensor offsets, Tensor offset2bag, Tensor bag_size, Tensor maximum_indices, int num_weights, bool scale_grad_by_freq, int mode, Tensor? per_sample_weights) -> Tensor
  dispatch:
    CPU: _embedding_bag_dense_backward_cpu
    CUDA: _embedding_bag_dense_backward_cuda

- func: _embedding_bag_per_sample_weights_backward(Tensor grad, Tensor weight, Tensor indices, Tensor offsets, Tensor offset2bag, int mode) -> Tensor
  use_c10_dispatcher: full
  dispatch:
    CPU: _embedding_bag_per_sample_weights_backward_cpu
    CUDA: _embedding_bag_per_sample_weights_backward_cuda

- func: empty_meta(int[] size, *, ScalarType? dtype=None, Layout? layout=None, Device? device=None, bool? pin_memory=None, MemoryFormat? memory_format=None) -> Tensor
  use_c10_dispatcher: full

- func: empty.names(int[] size, *, Dimname[]? names, ScalarType? dtype=None, Layout? layout=None, Device? device=None, bool? pin_memory=None, MemoryFormat? memory_format=None) -> Tensor
  device_guard: False

- func: empty.memory_format(int[] size, *, ScalarType? dtype=None, Layout? layout=None, Device? device=None, bool? pin_memory=None, MemoryFormat? memory_format=None) -> Tensor
  use_c10_dispatcher: full
  dispatch:
    CPU: empty_cpu
    CUDA: empty_cuda
    MkldnnCPU: empty_mkldnn
    SparseCPU, SparseCUDA: empty_sparse
    Vulkan: empty_vulkan

- func: new_empty(Tensor self, int[] size, *, ScalarType? dtype=None, Layout? layout=None, Device? device=None, bool? pin_memory=None) -> Tensor
  use_c10_dispatcher: full
  variants: method

- func: new_full(Tensor self, int[] size, Scalar fill_value, *, ScalarType? dtype=None, Layout? layout=None, Device? device=None, bool? pin_memory=None) -> Tensor
  use_c10_dispatcher: full
  variants: method

- func: new_zeros(Tensor self, int[] size, *, ScalarType? dtype=None, Layout? layout=None, Device? device=None, bool? pin_memory=None) -> Tensor
  use_c10_dispatcher: full
  variants: method

# other overrides are to provide a more helpful error message that dtype is required
- func: _empty_affine_quantized(int[] size, *, ScalarType? dtype=None, Layout? layout=None, Device? device=None, bool? pin_memory=None, float scale=1, int zero_point=0, MemoryFormat? memory_format=contiguous_format) -> Tensor
  use_c10_dispatcher: full
  dispatch:
    CPU: empty_affine_quantized_other_backends_stub
    QuantizedCPU, QuantizedCUDA: empty_affine_quantized

# it's a factory function receiving a tensor argument, thus overriding explicitly
# other overrides are to provide a more helpful error message that dtype is required
- func: _empty_per_channel_affine_quantized(int[] size, *, Tensor scales, Tensor zero_points, int axis, ScalarType? dtype=None, Layout? layout=None, Device? device=None, bool? pin_memory=None, MemoryFormat? memory_format=contiguous_format) -> Tensor
  use_c10_dispatcher: full
  category_override: factory
  dispatch:
    CPU: empty_per_channel_affine_quantized_other_backends_stub
    QuantizedCPU: empty_per_channel_affine_quantized_cpu

- func: resize_(Tensor(a!) self, int[] size, *, MemoryFormat? memory_format=None) -> Tensor(a!)
  manual_kernel_registration: True
  variants: method
  device_guard: False

- func: empty_quantized(int[] size, Tensor qtensor) -> Tensor
  variants: function
  dispatch:
    QuantizedCPU, QuantizedCUDA: empty_quantized

- func: empty.out(int[] size, *, MemoryFormat? memory_format=None, Tensor(a!) out) -> Tensor(a!)
  device_guard: False

- func: empty_like(Tensor self, *, ScalarType? dtype=None, Layout? layout=None, Device? device=None, bool? pin_memory=None, MemoryFormat? memory_format=None) -> Tensor
  use_c10_dispatcher: full
  device_guard: False

- func: empty_strided(int[] size, int[] stride, *, ScalarType? dtype=None, Layout? layout=None, Device? device=None, bool? pin_memory=None) -> Tensor
  use_c10_dispatcher: full
  dispatch:
    CPU: empty_strided_cpu
    CUDA: empty_strided_cuda
    Vulkan: empty_strided_vulkan

- func: erf(Tensor self) -> Tensor
  use_c10_dispatcher: full
  variants: function, method

- func: erf_(Tensor(a!) self) -> Tensor(a!)
  variants: function, method

- func: erf.out(Tensor self, *, Tensor(a!) out) -> Tensor(a!)

- func: erfc(Tensor self) -> Tensor
  use_c10_dispatcher: full
  variants: function, method

- func: erfc_(Tensor(a!) self) -> Tensor(a!)
  variants: function, method

- func: erfc.out(Tensor self, *, Tensor(a!) out) -> Tensor(a!)

- func: exp(Tensor self) -> Tensor
  use_c10_dispatcher: full
  variants: function, method

- func: exp_(Tensor(a!) self) -> Tensor(a!)
  variants: function, method

- func: exp.out(Tensor self, *, Tensor(a!) out) -> Tensor(a!)

- func: expm1(Tensor self) -> Tensor
  use_c10_dispatcher: full
  variants: function, method

- func: expm1_(Tensor(a!) self) -> Tensor(a!)
  variants: function, method

- func: expm1.out(Tensor self, *, Tensor(a!) out) -> Tensor(a!)
  dispatch:
    CPU, CUDA: expm1_out

- func: expand(Tensor(a) self, int[] size, *, bool implicit=False) -> Tensor(a)
  use_c10_dispatcher: full
  variants: method  # This is method-only to match the previous tensor API. In the future we could make this a function too.
  device_guard: False

- func: expand_as(Tensor(a) self, Tensor other) -> Tensor(a)
  use_c10_dispatcher: full
  variants: method  # This is method-only to match the previous tensor API. In the future we could make this a function too.
  device_guard: False

- func: eye(int n, *, ScalarType? dtype=None, Layout? layout=None, Device? device=None, bool? pin_memory=None) -> Tensor
  use_c10_dispatcher: full

- func: eye.m(int n, int m, *, ScalarType? dtype=None, Layout? layout=None, Device? device=None, bool? pin_memory=None) -> Tensor
  use_c10_dispatcher: full

- func: eye.out(int n, *, Tensor(a!) out) -> Tensor(a!)
  dispatch:
    CPU: eye_out_cpu
    CUDA: eye_out_cuda

- func: eye.m_out(int n, int m, *, Tensor(a!) out) -> Tensor(a!)
  dispatch:
    CPU: eye_out_cpu
    CUDA: eye_out_cuda

- func: flatten.using_ints(Tensor(a) self, int start_dim=0, int end_dim=-1) -> Tensor(a)
  use_c10_dispatcher: full
  variants: function, method

- func: flatten.named_out_dim(Tensor(a) self, int start_dim, int end_dim, Dimname out_dim) -> Tensor(a)
  variants: function, method

- func: flatten.using_names(Tensor(a) self, Dimname start_dim, Dimname end_dim, Dimname out_dim) -> Tensor(a)
  variants: function, method

- func: flatten.DimnameList(Tensor(a) self, Dimname[] dims, Dimname out_dim) -> Tensor(a)
  variants: function, method

- func: fill_.Scalar(Tensor(a!) self, Scalar value) -> Tensor(a!)
  variants: function, method

- func: fill_.Tensor(Tensor(a!) self, Tensor value) -> Tensor(a!)
  variants: function, method

- func: floor(Tensor self) -> Tensor
  use_c10_dispatcher: full
  variants: function, method

- func: floor_(Tensor(a!) self) -> Tensor(a!)
  variants: function, method

- func: floor.out(Tensor self, *, Tensor(a!) out) -> Tensor(a!)
  dispatch:
    CPU, CUDA: floor_out

- func: floor_divide(Tensor self, Tensor other) -> Tensor
  use_c10_dispatcher: full
  variants: function, method
  dispatch:
    CPU, CUDA: floor_divide
    SparseCPU, SparseCUDA: floor_divide_sparse

- func: floor_divide_.Tensor(Tensor(a!) self, Tensor other) -> Tensor(a!)
  variants: method
  dispatch:
    CPU, CUDA: floor_divide_
    SparseCPU, SparseCUDA: floor_divide_sparse_

- func: floor_divide.out(Tensor self, Tensor other, *, Tensor(a!) out) -> Tensor(a!)
  dispatch:
    CPU, CUDA: floor_divide_out
    SparseCPU, SparseCUDA: floor_divide_out_sparse_zerodim

- func: floor_divide.Scalar(Tensor self, Scalar other) -> Tensor
  use_c10_dispatcher: full
  variants: function, method

- func: floor_divide_.Scalar(Tensor(a!) self, Scalar other) -> Tensor(a!)
  variants: method

- func: frac(Tensor self) -> Tensor
  use_c10_dispatcher: full
  variants: function, method

- func: frac_(Tensor(a!) self) -> Tensor(a!)
  variants: function, method

- func: frac.out(Tensor self, *, Tensor(a!) out) -> Tensor(a!)

- func: full.names(int[] size, Scalar fill_value, *, Dimname[]? names, ScalarType? dtype=None, Layout? layout=None, Device? device=None, bool? pin_memory=None) -> Tensor
  device_guard: False

- func: full(int[] size, Scalar fill_value, *, ScalarType? dtype=None, Layout? layout=None, Device? device=None, bool? pin_memory=None) -> Tensor
  use_c10_dispatcher: full

- func: full.out(int[] size, Scalar fill_value, *, Tensor(a!) out) -> Tensor(a!)

- func: full_like(Tensor self, Scalar fill_value, *, ScalarType? dtype=None, Layout? layout=None, Device? device=None, bool? pin_memory=None, MemoryFormat? memory_format=None) -> Tensor
  use_c10_dispatcher: full

- func: from_file(str filename, bool? shared=None, int? size=0, *, ScalarType? dtype=None, Layout? layout=None, Device? device=None, bool? pin_memory=None) -> Tensor
  use_c10_dispatcher: full
  dispatch:
    CPU: from_file

- func: gcd.out(Tensor self, Tensor other, *, Tensor(a!) out) -> Tensor(a!)

- func: gcd(Tensor self, Tensor other) -> Tensor
  use_c10_dispatcher: full
  variants: function, method

- func: gcd_(Tensor(a!) self, Tensor other) -> Tensor(a!)
  variants: function, method

- func: lcm.out(Tensor self, Tensor other, *, Tensor(a!) out) -> Tensor(a!)

- func: lcm(Tensor self, Tensor other) -> Tensor
  use_c10_dispatcher: full
  variants: function, method

- func: lcm_(Tensor(a!) self, Tensor other) -> Tensor(a!)
  variants: function, method

# NOTE [ grid_sampler Native Functions ]
# `grid_sampler` does all the shape checking and then dispatches to one of
# `cudnn_grid_sampler`, `grid_sampler_2d`, or `grid_sampler_3d`, each of which
# has the corresponding backward defined as native functions as well. Therefore,
# in these functions and their backwards, no more shape checking is done.
#
# Additionally, arguments `padding_mode` and `interpolation_mode` are cast to
# enums defined in `native/GridSampler.h`. `cudnn_grid_sampler` doesn't take in
# `interpolation_mode` because it only supports Bilinear interpolation mode.
# Nor does it take in `align_corners` because it only supports the mode
# `align_corners = True`.
- func: grid_sampler(Tensor input, Tensor grid, int interpolation_mode, int padding_mode, bool align_corners) -> Tensor
  use_c10_dispatcher: full

- func: grid_sampler_2d(Tensor input, Tensor grid, int interpolation_mode, int padding_mode, bool align_corners) -> Tensor
  use_c10_dispatcher: full
  dispatch:
    CPU: grid_sampler_2d_cpu
    CUDA: grid_sampler_2d_cuda

- func: grid_sampler_2d_backward(Tensor grad_output, Tensor input, Tensor grid, int interpolation_mode, int padding_mode, bool align_corners) -> (Tensor, Tensor)
  use_c10_dispatcher: full
  dispatch:
    CPU: grid_sampler_2d_backward_cpu
    CUDA: grid_sampler_2d_backward_cuda

- func: grid_sampler_3d(Tensor input, Tensor grid, int interpolation_mode, int padding_mode, bool align_corners) -> Tensor
  use_c10_dispatcher: full
  dispatch:
    CPU: grid_sampler_3d_cpu
    CUDA: grid_sampler_3d_cuda

- func: grid_sampler_3d_backward(Tensor grad_output, Tensor input, Tensor grid, int interpolation_mode, int padding_mode, bool align_corners) -> (Tensor, Tensor)
  use_c10_dispatcher: full
  dispatch:
    CPU: grid_sampler_3d_backward_cpu
    CUDA: grid_sampler_3d_backward_cuda

- func: hann_window(int window_length, *, ScalarType? dtype=None, Layout? layout=None, Device? device=None, bool? pin_memory=None) -> Tensor
  use_c10_dispatcher: full

- func: hann_window.periodic(int window_length, bool periodic, *, ScalarType? dtype=None, Layout? layout=None, Device? device=None, bool? pin_memory=None) -> Tensor
  use_c10_dispatcher: full

- func: hamming_window(int window_length, *, ScalarType? dtype=None, Layout? layout=None, Device? device=None, bool? pin_memory=None) -> Tensor
  use_c10_dispatcher: full

- func: hamming_window.periodic(int window_length, bool periodic, *, ScalarType? dtype=None, Layout? layout=None, Device? device=None, bool? pin_memory=None) -> Tensor
  use_c10_dispatcher: full

- func: hamming_window.periodic_alpha(int window_length, bool periodic, float alpha, *, ScalarType? dtype=None, Layout? layout=None, Device? device=None, bool? pin_memory=None) -> Tensor
  use_c10_dispatcher: full

- func: hamming_window.periodic_alpha_beta(int window_length, bool periodic, float alpha, float beta, *, ScalarType? dtype=None, Layout? layout=None, Device? device=None, bool? pin_memory=None) -> Tensor
  use_c10_dispatcher: full

- func: hinge_embedding_loss(Tensor self, Tensor target, float margin=1.0, int reduction=Mean) -> Tensor
  use_c10_dispatcher: full

- func: ger(Tensor self, Tensor vec2) -> Tensor
  use_c10_dispatcher: full
  variants: function, method

- func: ger.out(Tensor self, Tensor vec2, *, Tensor(a!) out) -> Tensor(a!)

- func: group_norm(Tensor input, int num_groups, Tensor? weight=None, Tensor? bias=None, float eps=1e-05, bool cudnn_enabled=True) -> Tensor

- func: native_group_norm(Tensor input, Tensor? weight, Tensor? bias, int N, int C, int HxW, int group, float eps) -> (Tensor, Tensor, Tensor)
  dispatch:
    CPU, CUDA: native_group_norm

- func: native_group_norm_backward(Tensor grad_out, Tensor input, Tensor mean, Tensor rstd, Tensor? weight, int N, int C, int HxW, int group, bool[3] output_mask) -> (Tensor, Tensor, Tensor)
  dispatch:
    CPU, CUDA: native_group_norm_backward

# FFT

- func: fft(Tensor self, int signal_ndim, bool normalized=False) -> Tensor
  use_c10_dispatcher: full
  variants: function, method

- func: ifft(Tensor self, int signal_ndim, bool normalized=False) -> Tensor
  use_c10_dispatcher: full
  variants: function, method

- func: rfft(Tensor self, int signal_ndim, bool normalized=False, bool onesided=True) -> Tensor
  use_c10_dispatcher: full
  variants: function, method

- func: irfft(Tensor self, int signal_ndim, bool normalized=False, bool onesided=True, int[] signal_sizes=[]) -> Tensor
  use_c10_dispatcher: full
  variants: function, method

- func: _fft_with_size(Tensor self, int signal_ndim, bool complex_input, bool complex_output, bool inverse, int[] checked_signal_sizes, bool normalized, bool onesided, int[] output_sizes) -> Tensor
  use_c10_dispatcher: full
  variants: function
  dispatch:
    CPU: _fft_mkl
    CUDA: _fft_cufft

- func: _cufft_get_plan_cache_size(int device_index) -> int
  use_c10_dispatcher: full

- func: _cufft_get_plan_cache_max_size(int device_index) -> int
  use_c10_dispatcher: full

- func: _cufft_set_plan_cache_max_size(int device_index, int max_size) -> ()
  use_c10_dispatcher: full

- func: _cufft_clear_plan_cache(int device_index) -> ()
  use_c10_dispatcher: full

- func: index.Tensor(Tensor self, Tensor?[] indices) -> Tensor
  variants: function, method
  # NB: This function is special-cased in tools/autograd/gen_variable_type.py
  # NB: The following functions are declared in aten/src/ATen/templates/TensorBody.h and defined in aten/src/ATen/TensorIndexing.cpp:
  # - Tensor Tensor::index(ArrayRef<TensorIndex> indices)
  # - Tensor Tensor::index(std::initializer_list<TensorIndex> indices)

- func: index_copy_(Tensor(a!) self, int dim, Tensor index, Tensor source) -> Tensor(a!)
  variants: method

- func: index_copy(Tensor self, int dim, Tensor index, Tensor source) -> Tensor
  use_c10_dispatcher: full
  variants: function, method

- func: index_copy_.dimname(Tensor(a!) self, Dimname dim, Tensor index, Tensor source) -> Tensor(a!)
  variants: method

- func: index_copy.dimname(Tensor self, Dimname dim, Tensor index, Tensor source) -> Tensor
  variants: function, method

- func: index_put_(Tensor(a!) self, Tensor?[] indices, Tensor values, bool accumulate=False) -> Tensor(a!)
  variants: function, method
  # NB: The following functions are declared in aten/src/ATen/templates/TensorBody.h and defined in aten/src/ATen/TensorIndexing.cpp:
  # - Tensor & Tensor::index_put_(ArrayRef<TensorIndex> indices, Tensor const & rhs)
  # - Tensor & Tensor::index_put_(ArrayRef<TensorIndex> indices, Scalar v)
  # - Tensor & Tensor::index_put_(std::initializer_list<TensorIndex> indices, Tensor const & rhs)
  # - Tensor & Tensor::index_put_(std::initializer_list<TensorIndex> indices, Scalar v)

- func: index_put(Tensor self, Tensor?[] indices, Tensor values, bool accumulate=False) -> Tensor
  variants: function, method

- func: _index_put_impl_(Tensor(a!) self, Tensor?[] indices, Tensor values, bool accumulate=False, bool unsafe=False) -> Tensor(a!)
  variants: function

- func: instance_norm(Tensor input, Tensor? weight, Tensor? bias, Tensor? running_mean, Tensor? running_var, bool use_input_stats, float momentum, float eps, bool cudnn_enabled) -> Tensor
  variants: function

- func: inverse(Tensor self) -> Tensor
  use_c10_dispatcher: full
  variants: function, method

- func: inverse.out(Tensor self, *, Tensor(a!) out) -> Tensor(a!)

- func: _inverse_helper(Tensor self) -> Tensor
  use_c10_dispatcher: full
  variants: function
  dispatch:
    CPU: _inverse_helper_cpu
    CUDA: _inverse_helper_cuda

- func: isclose(Tensor self, Tensor other, float rtol=1e-05, float atol=1e-08, bool equal_nan=False) -> Tensor
  use_c10_dispatcher: full
  variants: function, method

- func: isnan(Tensor self) -> Tensor
  use_c10_dispatcher: full
  variants: function, method
  device_guard: False
  dispatch:
    CPU, CUDA: isnan
    SparseCPU, SparseCUDA: isnan_sparse

- func: is_distributed(Tensor self) -> bool
  use_c10_dispatcher: full
  variants: function, method
  device_guard: False

- func: is_floating_point(Tensor self) -> bool
  use_c10_dispatcher: full
  variants: function, method
  device_guard: False

- func: is_complex(Tensor self) -> bool
  use_c10_dispatcher: full
  variants: function, method
  device_guard: False

- func: isreal(Tensor self) -> Tensor
  use_c10_dispatcher: full
  variants: function, method

- func: is_nonzero(Tensor self) -> bool
  use_c10_dispatcher: full
  variants: function, method
  device_guard: False

- func: is_same_size(Tensor self, Tensor other) -> bool
  use_c10_dispatcher: full
  variants: function, method
  device_guard: False

- func: is_signed(Tensor self) -> bool
  use_c10_dispatcher: full
  variants: function, method
  device_guard: False

- func: kl_div(Tensor self, Tensor target, int reduction=Mean, *, bool log_target=False) -> Tensor
  use_c10_dispatcher: full

- func: kl_div_backward(Tensor grad_output, Tensor self, Tensor target, int reduction=Mean, *, bool log_target=False) -> Tensor
  use_c10_dispatcher: full
  dispatch:
    CPU: kl_div_backward_cpu
    CUDA: kl_div_backward_cuda

- func: kthvalue(Tensor self, int k, int dim=-1, bool keepdim=False) -> (Tensor values, Tensor indices)
  use_c10_dispatcher: full
  variants: function, method

- func: kthvalue.values(Tensor self, int k, int dim=-1, bool keepdim=False, *, Tensor(a!) values, Tensor(b!) indices) -> (Tensor(a!) values, Tensor(b!) indices)
  dispatch:
    CPU: kthvalue_out_cpu
    CUDA: kthvalue_out_cuda

- func: kthvalue.dimname(Tensor self, int k, Dimname dim, bool keepdim=False) -> (Tensor values, Tensor indices)
  variants: function, method

- func: kthvalue.dimname_out(Tensor self, int k, Dimname dim, bool keepdim=False, *, Tensor(a!) values, Tensor(b!) indices) -> (Tensor(a!) values, Tensor(b!) indices)

- func: layer_norm(Tensor input, int[] normalized_shape, Tensor? weight=None, Tensor? bias=None, float eps=1e-05, bool cudnn_enable=True) -> Tensor

- func: native_layer_norm(Tensor input, Tensor? weight, Tensor? bias, int M, int N, float eps) -> (Tensor, Tensor, Tensor)
  dispatch:
    CPU: layer_norm_cpu
    CUDA: layer_norm_cuda

- func: native_layer_norm_backward(Tensor grad_out, Tensor input, Tensor mean, Tensor rstd, Tensor? weight, int M, int N, bool[3] output_mask) -> (Tensor, Tensor, Tensor)
  dispatch:
    CPU: layer_norm_backward_cpu
    CUDA: layer_norm_backward_cuda

- func: linear(Tensor input, Tensor weight, Tensor? bias=None) -> Tensor
  python_module: nn

- func: mkldnn_linear(Tensor input, Tensor weight, Tensor? bias=None) -> Tensor
  python_module: nn
  dispatch:
    MkldnnCPU: mkldnn_linear

- func: fbgemm_linear_int8_weight_fp32_activation(Tensor input, Tensor weight, Tensor packed, Tensor col_offsets, Scalar weight_scale, Scalar weight_zero_point, Tensor bias) -> Tensor
  use_c10_dispatcher: full

- func: fbgemm_linear_int8_weight(Tensor input, Tensor weight, Tensor packed, Tensor col_offsets, Scalar weight_scale, Scalar weight_zero_point, Tensor bias) -> Tensor
  use_c10_dispatcher: full

- func: fbgemm_linear_quantize_weight(Tensor input) -> (Tensor, Tensor, float, int)
  use_c10_dispatcher: full

- func: fbgemm_pack_gemm_matrix_fp16(Tensor input) -> Tensor
  use_c10_dispatcher: full

- func: fbgemm_linear_fp16_weight_fp32_activation(Tensor input, Tensor packed_weight, Tensor bias) -> Tensor
  use_c10_dispatcher: full

- func: fbgemm_linear_fp16_weight(Tensor input, Tensor packed_weight, Tensor bias) -> Tensor
  use_c10_dispatcher: full

- func: fbgemm_pack_quantized_matrix(Tensor input) -> Tensor
  use_c10_dispatcher: full

- func: fbgemm_pack_quantized_matrix.KN(Tensor input, int K, int N) -> Tensor
  use_c10_dispatcher: full

- func: linspace(Scalar start, Scalar end, int steps=100, *, ScalarType? dtype=None, Layout? layout=None, Device? device=None, bool? pin_memory=None) -> Tensor
  use_c10_dispatcher: full

- func: linspace.out(Scalar start, Scalar end, int steps=100, *, Tensor(a!) out) -> Tensor(a!)
  dispatch:
    CPU: linspace_cpu_out
    CUDA: linspace_cuda_out

- func: log(Tensor self) -> Tensor
  use_c10_dispatcher: full
  variants: function, method

- func: log_(Tensor(a!) self) -> Tensor(a!)
  variants: function, method

- func: log.out(Tensor self, *, Tensor(a!) out) -> Tensor(a!)
  dispatch:
    CPU, CUDA: log_out

- func: log10(Tensor self) -> Tensor
  use_c10_dispatcher: full
  variants: function, method

- func: log10_(Tensor(a!) self) -> Tensor(a!)
  variants: function, method

- func: log10.out(Tensor self, *, Tensor(a!) out) -> Tensor(a!)
  dispatch:
    CPU, CUDA: log10_out

- func: log1p(Tensor self) -> Tensor
  use_c10_dispatcher: full
  variants: function, method

- func: log1p_(Tensor(a!) self) -> Tensor(a!)
  variants: function, method
  dispatch:
    CPU, CUDA: log1p_
    SparseCPU, SparseCUDA: log1p_sparse_

- func: log1p.out(Tensor self, *, Tensor(a!) out) -> Tensor(a!)
  dispatch:
    CPU, CUDA: log1p_out
    SparseCPU, SparseCUDA: log1p_out_sparse

- func: log2(Tensor self) -> Tensor
  use_c10_dispatcher: full
  variants: function, method

- func: log2_(Tensor(a!) self) -> Tensor(a!)
  variants: function, method

- func: log2.out(Tensor self, *, Tensor(a!) out) -> Tensor(a!)
  dispatch:
    CPU, CUDA: log2_out

- func: logaddexp.out(Tensor self, Tensor other, *, Tensor(a!) out) -> Tensor(a!)

- func: logaddexp(Tensor self, Tensor other) -> Tensor
  use_c10_dispatcher: full
  variants: method, function

- func: logaddexp2.out(Tensor self, Tensor other, *, Tensor(a!) out) -> Tensor(a!)

- func: logaddexp2(Tensor self, Tensor other) -> Tensor
  use_c10_dispatcher: full
  variants: method, function

- func: logdet(Tensor self) -> Tensor
  use_c10_dispatcher: full
  variants: function, method

- func: logspace(Scalar start, Scalar end, int steps=100, float base=10.0, *, ScalarType? dtype=None, Layout? layout=None, Device? device=None, bool? pin_memory=None) -> Tensor
  use_c10_dispatcher: full

- func: logspace.out(Scalar start, Scalar end, int steps=100, float base=10.0, *, Tensor(a!) out) -> Tensor(a!)
  dispatch:
    CPU: logspace_cpu_out
    CUDA: logspace_cuda_out

# log_softmax allows positional dtype, unlike most operators, because kwonly is BC-breaking when loading jit models.
- func: log_softmax.int(Tensor self, int dim, ScalarType? dtype=None) -> Tensor
  use_c10_dispatcher: full
  variants: function, method

- func: log_softmax.Dimname(Tensor self, Dimname dim, *, ScalarType? dtype=None) -> Tensor
  variants: function, method

- func: _log_softmax(Tensor self, int dim, bool half_to_float) -> Tensor
  use_c10_dispatcher: full
  dispatch:
    CPU: log_softmax_cpu
    CUDA: log_softmax_cuda

- func: _log_softmax_backward_data(Tensor grad_output, Tensor output, int dim, Tensor self) -> Tensor
  use_c10_dispatcher: full
  dispatch:
    CPU: log_softmax_backward_cpu
    CUDA: log_softmax_backward_cuda

- func: _logcumsumexp(Tensor self, int dim) -> Tensor
  use_c10_dispatcher: full
  dispatch:
    CPU: _logcumsumexp_cpu
    CUDA: _logcumsumexp_cuda

- func: _logcumsumexp.out(Tensor self, int dim, *, Tensor(a!) out) -> Tensor(a!)
  dispatch:
    CPU: _logcumsumexp_out_cpu
    CUDA: _logcumsumexp_out_cuda

- func: logcumsumexp(Tensor self, int dim) -> Tensor
  use_c10_dispatcher: full
  variants: function, method

- func: logcumsumexp.out(Tensor self, int dim, *, Tensor(a!) out) -> Tensor(a!)

- func: logcumsumexp.dimname(Tensor self, Dimname dim) -> Tensor
  variants: function, method

- func: logcumsumexp.dimname_out(Tensor self, Dimname dim, *, Tensor(a!) out) -> Tensor(a!)

- func: logsumexp(Tensor self, int[1] dim, bool keepdim=False) -> Tensor
  use_c10_dispatcher: full
  variants: function, method

- func: logsumexp.out(Tensor self, int[1] dim, bool keepdim=False, *, Tensor(a!) out) -> Tensor(a!)

- func: logsumexp.names(Tensor self, Dimname[1] dim, bool keepdim=False) -> Tensor
  variants: function, method

- func: logsumexp.names_out(Tensor self, Dimname[1] dim, bool keepdim=False, *, Tensor(a!) out) -> Tensor(a!)

- func: margin_ranking_loss(Tensor input1, Tensor input2, Tensor target, float margin=0.0, int reduction=Mean) -> Tensor
  use_c10_dispatcher: full

- func: matmul(Tensor self, Tensor other) -> Tensor
  use_c10_dispatcher: full
  variants: function, method

- func: matmul.out(Tensor self, Tensor other, *, Tensor(a!) out) -> Tensor(a!)

- func: matrix_rank.tol(Tensor self, float tol, bool symmetric=False) -> Tensor
  use_c10_dispatcher: full

- func: matrix_rank(Tensor self, bool symmetric=False) -> Tensor
  use_c10_dispatcher: full

- func: matrix_power(Tensor self, int n) -> Tensor
  use_c10_dispatcher: full
  variants: function, method

- func: max.dim(Tensor self, int dim, bool keepdim=False) -> (Tensor values, Tensor indices)
  use_c10_dispatcher: full
  variants: function, method

- func: max.dim_max(Tensor self, int dim, bool keepdim=False, *, Tensor(a!) max, Tensor(b!) max_values) -> (Tensor(a!) values, Tensor(b!) indices)

- func: max_values(Tensor self, int[1] dim, bool keepdim=False) -> Tensor
  use_c10_dispatcher: full
  variants: function, method

- func: max.names_dim(Tensor self, Dimname dim, bool keepdim=False) -> (Tensor values, Tensor indices)
  variants: function, method

- func: max.names_dim_max(Tensor self, Dimname dim, bool keepdim=False, *, Tensor(a!) max, Tensor(b!) max_values) -> (Tensor(a!) values, Tensor(b!) indices)

- func: max_values.names(Tensor self, Dimname[1] dim, bool keepdim=False) -> Tensor
  variants: function, method

# Return: (Tensor output, Tensor indices)
- func: max_pool1d_with_indices(Tensor self, int[1] kernel_size, int[1] stride=[], int[1] padding=0, int[1] dilation=1, bool ceil_mode=False) -> (Tensor, Tensor)
  use_c10_dispatcher: full

- func: max_pool1d(Tensor self, int[1] kernel_size, int[1] stride=[], int[1] padding=0, int[1] dilation=1, bool ceil_mode=False) -> Tensor
  use_c10_dispatcher: full

- func: max_pool2d(Tensor self, int[2] kernel_size, int[2] stride=[], int[2] padding=0, int[2] dilation=1, bool ceil_mode=False) -> Tensor
  use_c10_dispatcher: full

- func: mkldnn_max_pool2d(Tensor self, int[2] kernel_size, int[2] stride=[], int[2] padding=0, int[2] dilation=1, bool ceil_mode=False) -> Tensor
  use_c10_dispatcher: full
  dispatch:
    MkldnnCPU: mkldnn_max_pool2d

- func: mkldnn_max_pool3d(Tensor self, int[3] kernel_size, int[3] stride=[], int[3] padding=0, int[3] dilation=1, bool ceil_mode=False) -> Tensor
  use_c10_dispatcher: full
  dispatch:
    MkldnnCPU: mkldnn_max_pool3d

- func: quantized_max_pool2d(Tensor self, int[2] kernel_size, int[2] stride=[], int[2] padding=0, int[2] dilation=1, bool ceil_mode=False) -> Tensor
  use_c10_dispatcher: full
  dispatch:
    QuantizedCPU: quantized_max_pool2d

- func: max_pool3d(Tensor self, int[3] kernel_size, int[3] stride=[], int[3] padding=0, int[3] dilation=1, bool ceil_mode=False) -> Tensor
  use_c10_dispatcher: full

# The CPU and GPU dispatch variants are named weirdly here because otherwise there
# are namespacing issues in C++
- func: mean(Tensor self, *, ScalarType? dtype=None) -> Tensor
  use_c10_dispatcher: full
  variants: function, method
  dispatch:
    CPU, CUDA: mean_cpu_gpu
    QuantizedCPU: mean_quantized_cpu

- func: mean.dim(Tensor self, int[1] dim, bool keepdim=False, *, ScalarType? dtype=None) -> Tensor
  use_c10_dispatcher: full
  variants: function, method
  dispatch:
    CPU, CUDA: mean_cpu_gpu
    QuantizedCPU: mean_quantized_cpu
    Vulkan: mean_vulkan

- func: mean.out(Tensor self, int[1] dim, bool keepdim=False, *, ScalarType? dtype=None, Tensor(a!) out) -> Tensor(a!)
  dispatch:
    CPU, CUDA: mean_out_cpu_gpu
    QuantizedCPU: mean_out_quantized_cpu

- func: mean.names_dim(Tensor self, Dimname[1] dim, bool keepdim=False, *, ScalarType? dtype=None) -> Tensor
  variants: function, method

- func: mean.names_out(Tensor self, Dimname[1] dim, bool keepdim=False, *, ScalarType? dtype=None, Tensor(a!) out) -> Tensor(a!)

- func: median.dim(Tensor self, int dim, bool keepdim=False) -> (Tensor values, Tensor indices)
  use_c10_dispatcher: full
  variants: function, method

- func: median.dim_values(Tensor self, int dim, bool keepdim=False, *, Tensor(a!) values, Tensor(b!) indices) -> (Tensor(a!) values, Tensor(b!) indices)

- func: median.names_dim(Tensor self, Dimname dim, bool keepdim=False) -> (Tensor values, Tensor indices)
  variants: function, method

- func: median.names_dim_values(Tensor self, Dimname dim, bool keepdim=False, *, Tensor(a!) values, Tensor(b!) indices) -> (Tensor(a!) values, Tensor(b!) indices)

- func: min.dim(Tensor self, int dim, bool keepdim=False) -> (Tensor values, Tensor indices)
  use_c10_dispatcher: full
  variants: function, method

- func: min.dim_min(Tensor self, int dim, bool keepdim=False, *, Tensor(a!) min, Tensor(b!) min_indices) -> (Tensor(a!) values, Tensor(b!) indices)

- func: min_values(Tensor self, int[1] dim, bool keepdim=False) -> Tensor
  use_c10_dispatcher: full
  variants: function, method

- func: min.names_dim(Tensor self, Dimname dim, bool keepdim=False) -> (Tensor values, Tensor indices)
  variants: function, method

- func: min.names_dim_min(Tensor self, Dimname dim, bool keepdim=False, *, Tensor(a!) min, Tensor(b!) min_indices) -> (Tensor(a!) values, Tensor(b!) indices)

- func: min_values.names(Tensor self, Dimname[1] dim, bool keepdim=False) -> Tensor
  variants: function, method

- func: mkldnn_convolution(Tensor self, Tensor weight, Tensor? bias, int[] padding, int[] stride, int[] dilation, int groups) -> Tensor

- func: mkldnn_convolution_backward_input(int[] self_size, Tensor grad_output, Tensor weight, int[] padding, int[] stride, int[] dilation, int groups, bool bias_defined) -> Tensor
  use_c10_dispatcher: full

- func: mkldnn_convolution_backward_weights(int[] weight_size, Tensor grad_output, Tensor self, int[] padding, int[] stride, int[] dilation, int groups, bool bias_defined) -> (Tensor, Tensor)
  use_c10_dispatcher: full

- func: mkldnn_convolution_backward(Tensor self, Tensor grad_output, Tensor weight, int[] padding, int[] stride, int[] dilation, int groups, bool[3] output_mask) -> (Tensor, Tensor, Tensor)
  use_c10_dispatcher: full

- func: miopen_batch_norm(Tensor input, Tensor weight, Tensor? bias, Tensor? running_mean, Tensor? running_var, bool training, float exponential_average_factor, float epsilon) -> (Tensor, Tensor, Tensor)
  dispatch:
    CUDA: miopen_batch_norm

- func: miopen_batch_norm_backward(Tensor input, Tensor grad_output, Tensor weight, Tensor? running_mean, Tensor? running_var, Tensor? save_mean, Tensor? save_var, float epsilon) -> (Tensor, Tensor, Tensor)
  dispatch:
    CUDA: miopen_batch_norm_backward

- func: miopen_convolution(Tensor self, Tensor weight, Tensor? bias, int[] padding, int[] stride, int[] dilation, int groups, bool benchmark, bool deterministic) -> Tensor
  dispatch:
    CUDA: miopen_convolution

- func: miopen_convolution_backward_input(int[] self_size, Tensor grad_output, Tensor weight, int[] padding, int[] stride, int[] dilation, int groups, bool benchmark, bool deterministic) -> Tensor
  use_c10_dispatcher: full
  dispatch:
    CUDA: miopen_convolution_backward_input

- func: miopen_convolution_backward(Tensor self, Tensor grad_output, Tensor weight, int[] padding, int[] stride, int[] dilation, int groups, bool benchmark, bool deterministic, bool[3] output_mask) -> (Tensor, Tensor, Tensor)
  use_c10_dispatcher: full
  dispatch:
    CUDA: miopen_convolution_backward

- func: miopen_convolution_backward_bias(Tensor grad_output) -> Tensor
  use_c10_dispatcher: full
  dispatch:
    CUDA: miopen_convolution_backward_bias

- func: miopen_convolution_backward_weight(int[] weight_size, Tensor grad_output, Tensor self, int[] padding, int[] stride, int[] dilation, int groups, bool benchmark, bool deterministic) -> Tensor
  use_c10_dispatcher: full
  dispatch:
    CUDA: miopen_convolution_backward_weight

- func: miopen_convolution_transpose(Tensor self, Tensor weight, Tensor? bias, int[] padding, int[] output_padding, int[] stride, int[] dilation, int groups, bool benchmark, bool deterministic) -> Tensor
  dispatch:
    CUDA: miopen_convolution_transpose

# NB: output_padding not strictly needed here, but it's helpful for the float
# backwards
- func: miopen_convolution_transpose_backward(Tensor self, Tensor grad_output, Tensor weight, int[] padding, int[] output_padding, int[] stride, int[] dilation, int groups, bool benchmark, bool deterministic, bool[3] output_mask) -> (Tensor, Tensor, Tensor)
  use_c10_dispatcher: full
  dispatch:
    CUDA: miopen_convolution_transpose_backward

- func: miopen_convolution_transpose_backward_input(Tensor grad_output, Tensor weight, int[] padding, int[] stride, int[] dilation, int groups, bool benchmark, bool deterministic) -> Tensor
  use_c10_dispatcher: full
  dispatch:
    CUDA: miopen_convolution_transpose_backward_input

- func: miopen_convolution_transpose_backward_weight(int[] weight_size, Tensor grad_output, Tensor self, int[] padding, int[] stride, int[] dilation, int groups, bool benchmark, bool deterministic) -> Tensor
  use_c10_dispatcher: full
  dispatch:
    CUDA: miopen_convolution_transpose_backward_weight

- func: miopen_depthwise_convolution(Tensor self, Tensor weight, Tensor? bias, int[] padding, int[] stride, int[] dilation, int groups, bool benchmark, bool deterministic) -> Tensor
  dispatch:
    CUDA: miopen_depthwise_convolution

- func: miopen_depthwise_convolution_backward_input(int[] self_size, Tensor grad_output, Tensor weight, int[] padding, int[] stride, int[] dilation, int groups, bool benchmark, bool deterministic) -> Tensor
  use_c10_dispatcher: full
  dispatch:
    CUDA: miopen_depthwise_convolution_backward_input

- func: miopen_depthwise_convolution_backward(Tensor self, Tensor grad_output, Tensor weight, int[] padding, int[] stride, int[] dilation, int groups, bool benchmark, bool deterministic, bool[3] output_mask) -> (Tensor, Tensor, Tensor)
  use_c10_dispatcher: full
  dispatch:
    CUDA: miopen_depthwise_convolution_backward

- func: miopen_depthwise_convolution_backward_weight(int[] weight_size, Tensor grad_output, Tensor self, int[] padding, int[] stride, int[] dilation, int groups, bool benchmark, bool deterministic) -> Tensor
  use_c10_dispatcher: full
  dispatch:
    CUDA: miopen_depthwise_convolution_backward_weight

- func: miopen_rnn(Tensor input, Tensor[] weight, int weight_stride0, Tensor hx, Tensor? cx, int mode, int hidden_size, int num_layers, bool batch_first, float dropout, bool train, bool bidirectional, int[] batch_sizes, Tensor? dropout_state) -> (Tensor, Tensor, Tensor, Tensor, Tensor)
  dispatch:
    CUDA: miopen_rnn

- func: miopen_rnn_backward(Tensor input, Tensor[] weight, int weight_stride0, Tensor weight_buf, Tensor hx, Tensor? cx, Tensor output, Tensor? grad_output, Tensor? grad_hy, Tensor? grad_cy, int mode, int hidden_size, int num_layers, bool batch_first, float dropout, bool train, bool bidirectional, int[] batch_sizes, Tensor? dropout_state, Tensor reserve, bool[4] output_mask) -> (Tensor, Tensor, Tensor, Tensor[])
  dispatch:
    CUDA: miopen_rnn_backward

- func: mm(Tensor self, Tensor mat2) -> Tensor
  use_c10_dispatcher: full
  variants: function, method
  dispatch:
    CPU: mm_cpu
    CUDA: mm_cuda
    SparseCPU, SparseCUDA: _sparse_mm

- func: mm.out(Tensor self, Tensor mat2, *, Tensor(a!) out) -> Tensor(a!)
  dispatch:
    CPU: mm_cpu_out
    CUDA: mm_out_cuda
    SparseCPU, SparseCUDA: _sparse_mm_out

- func: _sparse_mm(Tensor sparse, Tensor dense) -> Tensor
  use_c10_dispatcher: full

- func: mode(Tensor self, int dim=-1, bool keepdim=False) -> (Tensor values, Tensor indices)
  use_c10_dispatcher: full
  variants: function, method

- func: mode.values(Tensor self, int dim=-1, bool keepdim=False, *, Tensor(a!) values, Tensor(b!) indices) -> (Tensor(a!) values, Tensor(b!) indices)

- func: mode.dimname(Tensor self, Dimname dim, bool keepdim=False) -> (Tensor values, Tensor indices)
  variants: function, method

- func: mode.dimname_out(Tensor self, Dimname dim, bool keepdim=False, *, Tensor(a!) values, Tensor(b!) indices) -> (Tensor(a!) values, Tensor(b!) indices)

- func: mul.Tensor(Tensor self, Tensor other) -> Tensor
  use_c10_dispatcher: full
  variants: function, method
  dispatch:
    CPU, CUDA: mul
    SparseCPU, SparseCUDA: mul_sparse
    MkldnnCPU: mkldnn_mul

- func: mul_.Tensor(Tensor(a!) self, Tensor other) -> Tensor(a!)
  variants: method
  dispatch:
    CPU, CUDA: mul_
    SparseCPU, SparseCUDA: mul_sparse_
    MkldnnCPU: mkldnn_mul_

- func: mul.out(Tensor self, Tensor other, *, Tensor(a!) out) -> Tensor(a!)
  dispatch:
    CPU, CUDA: mul_out
    SparseCPU: mul_out_sparse_cpu
    SparseCUDA: mul_out_sparse_cuda
    MkldnnCPU: mkldnn_mul_out

  # For C++ only, until we have conversion from C++ numbers to Tensor
- func: mul.Scalar(Tensor self, Scalar other) -> Tensor
  use_c10_dispatcher: full
  variants: function, method

- func: mul_.Scalar(Tensor(a!) self, Scalar other) -> Tensor(a!)
  variants: method

- func: mv(Tensor self, Tensor vec) -> Tensor
  use_c10_dispatcher: full
  variants: function, method
  dispatch:
    CPU, CUDA: mv
    SparseCPU, SparseCUDA: mv_sparse

- func: mv.out(Tensor self, Tensor vec, *, Tensor(a!) out) -> Tensor(a!)

- func: mvlgamma(Tensor self, int p) -> Tensor
  use_c10_dispatcher: full
  variants: function, method

- func: mvlgamma_(Tensor(a!) self, int p) -> Tensor(a!)
  variants: method

- func: narrow_copy(Tensor self, int dim, int start, int length) -> Tensor
  use_c10_dispatcher: full
  variants: method
  dispatch:
    CPU, CUDA: narrow_copy_dense
    SparseCPU, SparseCUDA: narrow_copy_sparse

- func: narrow(Tensor(a) self, int dim, int start, int length) -> Tensor(a)
  use_c10_dispatcher: full
  variants: function, method
  device_guard: False

- func: narrow.Tensor(Tensor(a) self, int dim, Tensor start, int length) -> Tensor(a)
  use_c10_dispatcher: full
  variants: function, method
  device_guard: False

- func: native_batch_norm(Tensor input, Tensor? weight, Tensor? bias, Tensor? running_mean, Tensor? running_var, bool training, float momentum, float eps) -> (Tensor, Tensor, Tensor)
  dispatch:
    CPU: batch_norm_cpu
    CUDA: batch_norm_cuda
    MkldnnCPU: mkldnn_batch_norm

- func: native_batch_norm.out(Tensor input, Tensor? weight, Tensor? bias, Tensor? running_mean, Tensor? running_var, bool training, float momentum, float eps, *, Tensor(a!) out, Tensor(b!) save_mean, Tensor(c!) save_invstd) -> (Tensor(a!), Tensor(b!), Tensor(c!))
  dispatch:
    CUDA: batch_norm_cuda_out

- func: batch_norm_stats(Tensor input, float eps) -> (Tensor, Tensor)
  use_c10_dispatcher: full
  dispatch:
    CUDA: batch_norm_stats_cuda

- func: batch_norm_elemt(Tensor input, Tensor? weight, Tensor? bias, Tensor mean, Tensor invstd, float eps) -> Tensor
  dispatch:
    CUDA: batch_norm_elemt_cuda

- func: batch_norm_elemt.out(Tensor input, Tensor? weight, Tensor? bias, Tensor mean, Tensor invstd, float eps, *, Tensor(a!) out) -> Tensor(a!)
  dispatch:
    CUDA: batch_norm_elemt_cuda_out

# for backward compatibility
- func: batch_norm_gather_stats(Tensor input, Tensor mean, Tensor invstd, Tensor? running_mean, Tensor? running_var, float momentum, float eps, int count) -> (Tensor, Tensor)
  dispatch:
    CUDA: batch_norm_gather_stats_cuda

- func: batch_norm_gather_stats_with_counts(Tensor input, Tensor mean, Tensor invstd, Tensor? running_mean, Tensor? running_var, float momentum, float eps, Tensor counts) -> (Tensor, Tensor)
  dispatch:
    CUDA: batch_norm_gather_stats_with_counts_cuda

- func: native_batch_norm_backward(Tensor grad_out, Tensor input, Tensor? weight, Tensor? running_mean, Tensor? running_var, Tensor? save_mean, Tensor? save_invstd, bool train, float eps, bool[3] output_mask) -> (Tensor, Tensor, Tensor)
  dispatch:
    CPU: batch_norm_backward_cpu
    CUDA: batch_norm_backward_cuda

- func: batch_norm_backward_reduce(Tensor grad_out, Tensor input, Tensor mean, Tensor invstd, Tensor? weight, bool input_g, bool weight_g, bool bias_g) -> (Tensor, Tensor, Tensor, Tensor)
  dispatch:
    CUDA: batch_norm_backward_reduce_cuda

- func: batch_norm_backward_elemt(Tensor grad_out, Tensor input, Tensor mean, Tensor invstd, Tensor? weight, Tensor mean_dy, Tensor mean_dy_xmu) -> Tensor
  dispatch:
    CUDA: batch_norm_backward_elemt_cuda

- func: batch_norm_update_stats(Tensor input, Tensor? running_mean, Tensor? running_var, float momentum) -> (Tensor, Tensor)
  dispatch:
    CPU: batch_norm_update_stats_cpu
    CUDA: batch_norm_update_stats_cuda

- func: is_vulkan_available() -> bool
  use_c10_dispatcher: full

- func: _nnpack_available() -> bool
  use_c10_dispatcher: full

- func: _nnpack_spatial_convolution(Tensor input, Tensor weight, Tensor? bias, int[2] padding, int[2] stride=1) -> Tensor
  variants: function

- func: _nnpack_spatial_convolution_backward(Tensor input, Tensor grad_output, Tensor weight, int[2] padding, bool[3] output_mask) -> (Tensor, Tensor, Tensor)
  use_c10_dispatcher: full
  variants: function

- func: _nnpack_spatial_convolution_backward_input(Tensor input, Tensor grad_output, Tensor weight, int[2] padding) -> Tensor
  use_c10_dispatcher: full
  variants: function

- func: _nnpack_spatial_convolution_backward_weight(Tensor input, int[] weightsize, Tensor grad_output, int[2] padding) -> Tensor
  use_c10_dispatcher: full
  variants: function

- func: ones.names(int[] size, *, Dimname[]? names, ScalarType? dtype=None, Layout? layout=None, Device? device=None, bool? pin_memory=None) -> Tensor
  device_guard: False

- func: ones(int[] size, *, ScalarType? dtype=None, Layout? layout=None, Device? device=None, bool? pin_memory=None) -> Tensor
  use_c10_dispatcher: full

- func: ones.out(int[] size, *, Tensor(a!) out) -> Tensor(a!)

- func: ones_like(Tensor self, *, ScalarType? dtype=None, Layout? layout=None, Device? device=None, bool? pin_memory=None, MemoryFormat? memory_format=None) -> Tensor
  use_c10_dispatcher: full

- func: pairwise_distance(Tensor x1, Tensor x2, float p=2, float eps=1e-06, bool keepdim=False) -> Tensor
  use_c10_dispatcher: full

- func: cdist(Tensor x1, Tensor x2, float p=2, int? compute_mode=None) -> Tensor
  use_c10_dispatcher: full

- func: _euclidean_dist(Tensor x1, Tensor x2) -> Tensor
  use_c10_dispatcher: full

- func: _cdist_forward(Tensor x1, Tensor x2, float p, int? compute_mode) -> Tensor
  use_c10_dispatcher: full

- func: _cdist_backward(Tensor grad, Tensor x1, Tensor x2, float p, Tensor cdist) -> Tensor
  use_c10_dispatcher: full

- func: pdist(Tensor self, float p=2) -> Tensor
  use_c10_dispatcher: full

- func: _pdist_forward(Tensor self, float p=2) -> Tensor
  use_c10_dispatcher: full

- func: _pdist_backward(Tensor grad, Tensor self, float p, Tensor pdist) -> Tensor
  use_c10_dispatcher: full

- func: cosine_similarity(Tensor x1, Tensor x2, int dim=1, float eps=1e-08) -> Tensor
  use_c10_dispatcher: full
  variants: function

- func: permute(Tensor(a) self, int[] dims) -> Tensor(a)
  use_c10_dispatcher: full
  variants: method  # This is method-only to match the previous tensor API. In the future we could make this a function too.

- func: movedim.intlist(Tensor(a) self, int[] source, int[] destination) -> Tensor(a)
  use_c10_dispatcher: full
  variants: function

- func: movedim.int(Tensor(a) self, int source, int destination) -> Tensor(a)
  use_c10_dispatcher: full
  variants: function

# Only exposed from C++ -- in Python,
# we expose it as an attribute `T`, not a function.
#
# I'd like to name this "T" in C++ too, but
# calling a native function "T" causes undefined
# behavior on Windows, for reasons I don't understand
# (maybe related to capital letter collation somehow...)
- func: numpy_T(Tensor(a) self) -> Tensor(a)
  use_c10_dispatcher: full
  variants: method

- func: pixel_shuffle(Tensor self, int upscale_factor) -> Tensor
  use_c10_dispatcher: full

- func: channel_shuffle(Tensor self, int groups) -> Tensor
  use_c10_dispatcher: full
  dispatch:
    CPU: channel_shuffle
    QuantizedCPU: channel_shuffle_quantized_cpu

- func: is_pinned(Tensor self) -> bool
  use_c10_dispatcher: full
  variants: method

- func: pin_memory(Tensor(a) self) -> Tensor(a)
  use_c10_dispatcher: full
  variants: method

- func: pinverse(Tensor self, float rcond=1e-15) -> Tensor
  use_c10_dispatcher: full
  variants: function, method

- func: poisson_nll_loss(Tensor input, Tensor target, bool log_input, bool full, float eps, int reduction) -> Tensor
  use_c10_dispatcher: full
  variants: function

- func: rad2deg(Tensor self) -> Tensor
  use_c10_dispatcher: full
  variants: function, method
  supports_named_tensor: True

- func: rad2deg_(Tensor(a!) self) -> Tensor(a!)
  variants: function, method
  supports_named_tensor: True

- func: rad2deg.out(Tensor self, *, Tensor(a!) out) -> Tensor(a!)
  supports_named_tensor: True

- func: deg2rad(Tensor self) -> Tensor
  use_c10_dispatcher: full
  variants: function, method
  supports_named_tensor: True

- func: deg2rad_(Tensor(a!) self) -> Tensor(a!)
  variants: function, method
  supports_named_tensor: True

- func: deg2rad.out(Tensor self, *, Tensor(a!) out) -> Tensor(a!)
  supports_named_tensor: True

- func: scalar_tensor(Scalar s, *, ScalarType? dtype=None, Layout? layout=None, Device? device=None, bool? pin_memory=None) -> Tensor
  use_c10_dispatcher: full

- func: rand.names(int[] size, *, Dimname[]? names, ScalarType? dtype=None, Layout? layout=None, Device? device=None, bool? pin_memory=None) -> Tensor
  device_guard: False

- func: rand.generator_with_names(int[] size, *, Generator? generator, Dimname[]? names, ScalarType? dtype=None, Layout? layout=None, Device? device=None, bool? pin_memory=None) -> Tensor
  device_guard: False

- func: rand(int[] size, *, ScalarType? dtype=None, Layout? layout=None, Device? device=None, bool? pin_memory=None) -> Tensor
  use_c10_dispatcher: full

- func: rand.generator(int[] size, *, Generator? generator, ScalarType? dtype=None, Layout? layout=None, Device? device=None, bool? pin_memory=None) -> Tensor

- func: rand.out(int[] size, *, Tensor(a!) out) -> Tensor(a!)

- func: rand.generator_out(int[] size, *, Generator? generator, Tensor(a!) out) -> Tensor(a!)

- func: rand_like(Tensor self, *, ScalarType? dtype=None, Layout? layout=None, Device? device=None, bool? pin_memory=None, MemoryFormat? memory_format=None) -> Tensor
  use_c10_dispatcher: full

- func: randint(int high, int[] size, *, ScalarType? dtype=None, Layout? layout=None, Device? device=None, bool? pin_memory=None) -> Tensor
  use_c10_dispatcher: full

- func: randint.generator(int high, int[] size, *, Generator? generator, ScalarType? dtype=None, Layout? layout=None, Device? device=None, bool? pin_memory=None) -> Tensor

- func: randint.low(int low, int high, int[] size, *, ScalarType? dtype=None, Layout? layout=None, Device? device=None, bool? pin_memory=None) -> Tensor
  use_c10_dispatcher: full

- func: randint.low_generator(int low, int high, int[] size, *, Generator? generator, ScalarType? dtype=None, Layout? layout=None, Device? device=None, bool? pin_memory=None) -> Tensor

- func: randint.out(int high, int[] size, *, Tensor(a!) out) -> Tensor(a!)

- func: randint.generator_out(int high, int[] size, *, Generator? generator, Tensor(a!) out) -> Tensor(a!)

- func: randint.low_out(int low, int high, int[] size, *, Tensor(a!) out) -> Tensor(a!)

- func: randint.low_generator_out(int low, int high, int[] size, *, Generator? generator, Tensor(a!) out) -> Tensor(a!)

- func: randint_like(Tensor self, int high, *, ScalarType? dtype=None, Layout? layout=None, Device? device=None, bool? pin_memory=None, MemoryFormat? memory_format=None) -> Tensor
  use_c10_dispatcher: full

- func: randint_like.low_dtype(Tensor self, int low, int high, *, ScalarType? dtype=None, Layout? layout=None, Device? device=None, bool? pin_memory=None, MemoryFormat? memory_format=None) -> Tensor
  use_c10_dispatcher: full

- func: randn(int[] size, *, ScalarType? dtype=None, Layout? layout=None, Device? device=None, bool? pin_memory=None) -> Tensor
  use_c10_dispatcher: full

- func: randn.generator(int[] size, *, Generator? generator, ScalarType? dtype=None, Layout? layout=None, Device? device=None, bool? pin_memory=None) -> Tensor

- func: randn.names(int[] size, *, Dimname[]? names, ScalarType? dtype=None, Layout? layout=None, Device? device=None, bool? pin_memory=None) -> Tensor
  device_guard: False

- func: randn.generator_with_names(int[] size, *, Generator? generator, Dimname[]? names, ScalarType? dtype=None, Layout? layout=None, Device? device=None, bool? pin_memory=None) -> Tensor
  device_guard: False

- func: randn.out(int[] size, *, Tensor(a!) out) -> Tensor(a!)

- func: randn.generator_out(int[] size, *, Generator? generator, Tensor(a!) out) -> Tensor(a!)

- func: randn_like(Tensor self, *, ScalarType? dtype=None, Layout? layout=None, Device? device=None, bool? pin_memory=None, MemoryFormat? memory_format=None) -> Tensor
  use_c10_dispatcher: full

- func: randperm(int n, *, ScalarType? dtype=None, Layout? layout=None, Device? device=None, bool? pin_memory=None) -> Tensor
  use_c10_dispatcher: full

- func: randperm.generator(int n, *, Generator? generator, ScalarType? dtype=None, Layout? layout=None, Device? device=None, bool? pin_memory=None) -> Tensor

- func: randperm.out(int n, *, Tensor(a!) out) -> Tensor(a!)

- func: randperm.generator_out(int n, *, Generator? generator, Tensor(a!) out) -> Tensor(a!)
  dispatch:
    CPU: randperm_out_cpu
    CUDA: randperm_out_cuda

- func: range.step(Scalar start, Scalar end, Scalar step=1, *, ScalarType? dtype=None, Layout? layout=None, Device? device=None, bool? pin_memory=None) -> Tensor
  use_c10_dispatcher: full

- func: range(Scalar start, Scalar end, *, ScalarType? dtype=None, Layout? layout=None, Device? device=None, bool? pin_memory=None) -> Tensor
  use_c10_dispatcher: full

- func: range.out(Scalar start, Scalar end, Scalar step=1, *, Tensor(a!) out) -> Tensor(a!)
  dispatch:
    CPU: range_cpu_out
    CUDA: range_cuda_out

- func: reciprocal(Tensor self) -> Tensor
  use_c10_dispatcher: full
  variants: function, method

- func: reciprocal_(Tensor(a!) self) -> Tensor(a!)
  variants: function, method

- func: reciprocal.out(Tensor self, *, Tensor(a!) out) -> Tensor(a!)

- func: neg(Tensor self) -> Tensor
  use_c10_dispatcher: full
  variants: function, method

- func: neg_(Tensor(a!) self) -> Tensor(a!)
  variants: function, method

- func: neg.out(Tensor self, *, Tensor(a!) out) -> Tensor(a!)
  dispatch:
    CPU, CUDA: neg_out

- func: repeat(Tensor self, int[] repeats) -> Tensor
  use_c10_dispatcher: full
  variants: method  # This is method-only to match the previous tensor API. In the future we could make this a function too.

- func: repeat_interleave.Tensor(Tensor repeats) -> Tensor
  use_c10_dispatcher: full
  variants: function
  dispatch:
    CPU: repeat_interleave_cpu
    CUDA: repeat_interleave_cuda

- func: repeat_interleave.self_Tensor(Tensor self, Tensor repeats, int? dim=None) -> Tensor
  use_c10_dispatcher: full
  variants: function, method

- func: repeat_interleave.self_int(Tensor self, int repeats, int? dim=None) -> Tensor
  use_c10_dispatcher: full
  variants: function, method

- func: reshape(Tensor(a) self, int[] shape) -> Tensor(a)
  use_c10_dispatcher: full
  variants: function, method
  device_guard: False

- func: _mkldnn_reshape(Tensor self, int[] shape) -> Tensor
  use_c10_dispatcher: full
  device_guard: False
  dispatch:
    MkldnnCPU: mkldnn_reshape

- func: reshape_as(Tensor(a) self, Tensor other) -> Tensor(a)
  use_c10_dispatcher: full
  variants: method
  device_guard: False

- func: round(Tensor self) -> Tensor
  use_c10_dispatcher: full
  variants: function, method

- func: round_(Tensor(a!) self) -> Tensor(a!)
  variants: function, method

- func: round.out(Tensor self, *, Tensor(a!) out) -> Tensor(a!)
  dispatch:
    CPU: round_out
    CUDA: round_out

- func: rrelu(Tensor self, Scalar lower=0.125, Scalar upper=0.3333333333333333, bool training=False, Generator? generator=None) -> Tensor

- func: rrelu_(Tensor(a!) self, Scalar lower=0.125, Scalar upper=0.3333333333333333, bool training=False, Generator? generator=None) -> Tensor(a!)

- func: relu(Tensor self) -> Tensor
  use_c10_dispatcher: full
  variants: function, method
  dispatch:
    CPU, CUDA: relu
    MkldnnCPU: mkldnn_relu
    QuantizedCPU: relu_quantized_cpu

- func: relu_(Tensor(a!) self) -> Tensor(a!)
  variants: function, method
  dispatch:
    CPU, CUDA: relu_
    MkldnnCPU: mkldnn_relu_
    QuantizedCPU: relu_quantized_cpu_

- func: prelu(Tensor self, Tensor weight) -> Tensor
  use_c10_dispatcher: full
  variants: function, method
  dispatch:
    CPU: prelu_cpu
    CUDA: prelu_cuda

- func: prelu_backward(Tensor grad_output, Tensor self, Tensor weight) -> (Tensor, Tensor)
  use_c10_dispatcher: full
  variants: function, method
  dispatch:
    CPU: prelu_backward_cpu
    CUDA: prelu_backward_cuda

- func: gelu(Tensor self) -> Tensor
  use_c10_dispatcher: full
  python_module: nn
  dispatch:
    CPU: gelu_cpu
    CUDA: gelu_cuda

- func: gelu_backward(Tensor grad, Tensor self) -> Tensor
  use_c10_dispatcher: full
  python_module: nn
  dispatch:
    CPU: gelu_backward_cpu
    CUDA: gelu_backward_cuda

- func: hardshrink(Tensor self, Scalar lambd=0.5) -> Tensor
  use_c10_dispatcher: full
  variants: function, method

- func: hardshrink_backward(Tensor grad_out, Tensor self, Scalar lambd) -> Tensor
  use_c10_dispatcher: full
  variants: function, method

- func: rsqrt(Tensor self) -> Tensor
  use_c10_dispatcher: full
  variants: function, method

- func: rsqrt_(Tensor(a!) self) -> Tensor(a!)
  variants: function, method

- func: rsqrt.out(Tensor self, *, Tensor(a!) out) -> Tensor(a!)
  dispatch:
    CPU, CUDA: rsqrt_out

- func: select.Dimname(Tensor(a) self, Dimname dim, int index) -> Tensor(a)
  variants: function, method
  device_guard: False

- func: select.int(Tensor(a) self, int dim, int index) -> Tensor(a)
  use_c10_dispatcher: full
  variants: function, method
  device_guard: False

- func: selu(Tensor self) -> Tensor
  use_c10_dispatcher: full

- func: selu_(Tensor(a!) self) -> Tensor(a!)

- func: celu(Tensor self, Scalar alpha=1.0) -> Tensor
  use_c10_dispatcher: full

- func: celu_(Tensor(a!) self, Scalar alpha=1.0) -> Tensor(a!)

- func: silu(Tensor self) -> Tensor
  use_c10_dispatcher: full
  python_module: nn
  
- func: silu_(Tensor(a!) self) -> Tensor(a!)
  python_module: nn

- func: silu.out(Tensor self, *, Tensor(a!) out) -> Tensor(a!)
  python_module: nn

- func: silu_backward(Tensor grad_output, Tensor self) -> Tensor
  use_c10_dispatcher: full
  python_module: nn

- func: sigmoid(Tensor self) -> Tensor
  use_c10_dispatcher: full
  variants: function, method
  dispatch:
    CPU, CUDA: sigmoid
    QuantizedCPU: sigmoid_quantized_cpu
    MkldnnCPU: mkldnn_sigmoid

- func: sigmoid_(Tensor(a!) self) -> Tensor(a!)
  variants: function, method
  dispatch:
    CPU, CUDA: sigmoid_
    MkldnnCPU: mkldnn_sigmoid_

- func: sigmoid.out(Tensor self, *, Tensor(a!) out) -> Tensor(a!)

- func: logit(Tensor self, float? eps=None) -> Tensor
  use_c10_dispatcher: full
  variants: function, method
  dispatch:
    CPU, CUDA: logit

- func: logit_(Tensor(a!) self, float? eps=None) -> Tensor(a!)
  variants: function, method
  dispatch:
    CPU, CUDA: logit_

- func: logit.out(Tensor self, float? eps=None, *, Tensor(a!) out) -> Tensor(a!)

- func: sin(Tensor self) -> Tensor
  use_c10_dispatcher: full
  variants: function, method

- func: sin_(Tensor(a!) self) -> Tensor(a!)
  variants: function, method

- func: sin.out(Tensor self, *, Tensor(a!) out) -> Tensor(a!)
  dispatch:
    CPU, CUDA: sin_out

- func: sinh(Tensor self) -> Tensor
  use_c10_dispatcher: full
  variants: function, method

- func: sinh_(Tensor(a!) self) -> Tensor(a!)
  variants: function, method

- func: sinh.out(Tensor self, *, Tensor(a!) out) -> Tensor(a!)

# Returns a copy of this `Variable` that is detached from its autograd graph.
# This method is OK to call if the `Variable` is a view.
#
# NOTE: Previously, if we change the tensor metadata (e.g. sizes / strides /
# storage / storage_offset) of a tensor created from `detach()`, those metadata
# in the original tensor will also be updated. However, the new behavior is that
# those metadata changes to the detached tensor will not update the original tensor
# anymore, and in the `detach()` function we need to set `allow_tensor_metadata_change_`
# to false to make such changes explicitly illegal, in order to prevent users from
# changing metadata of the detached tensor and expecting the original tensor to also
# be updated.
- func: detach(Tensor(a) self) -> Tensor(a)
  use_c10_dispatcher: full
  manual_kernel_registration: True
  variants: function, method

# Like `detach()`, but modifies this `Variable` in-place. This method may
# only be called on non-view `Variable`s. You can use `is_view()` to check
# this. If this `Variable` is a view, throws an `std::runtime_error()`.
- func: detach_(Tensor(a!) self) -> Tensor(a!)
  manual_kernel_registration: True
  variants: function, method

- func: size.int(Tensor self, int dim) -> int
  use_c10_dispatcher: full
  variants: function, method
  device_guard: False

- func: size.Dimname(Tensor self, Dimname dim) -> int
  variants: function, method
  device_guard: False

- func: slice.Tensor(Tensor(a) self, int dim=0, int start=0, int end=9223372036854775807, int step=1) -> Tensor(a)
  use_c10_dispatcher: full
  variants: function, method
  device_guard: False

- func: slogdet(Tensor self) -> (Tensor sign, Tensor logabsdet)
  use_c10_dispatcher: full
  variants: function, method

- func: smm(Tensor self, Tensor mat2) -> Tensor
  use_c10_dispatcher: full
  variants: function, method

# softmax allows positional dtype, unlike most operators, because kwonly is BC-breaking when loading jit models.
- func: softmax.int(Tensor self, int dim, ScalarType? dtype=None) -> Tensor
  use_c10_dispatcher: full
  variants: function, method

- func: softmax.Dimname(Tensor self, Dimname dim, *, ScalarType? dtype=None) -> Tensor
  variants: function, method

- func: _softmax(Tensor self, int dim, bool half_to_float) -> Tensor
  use_c10_dispatcher: full
  dispatch:
    CPU: softmax_cpu
    CUDA: softmax_cuda
    MkldnnCPU: mkldnn_softmax

- func: _softmax_backward_data(Tensor grad_output, Tensor output, int dim, Tensor self) -> Tensor
  use_c10_dispatcher: full
  dispatch:
    CPU: softmax_backward_cpu
    CUDA: softmax_backward_cuda

- func: unsafe_split.Tensor(Tensor self, int split_size, int dim=0) -> Tensor[]
  use_c10_dispatcher: full
  variants: function, method
  device_guard: False
  supports_named_tensor: True

- func: split.Tensor(Tensor(a) self, int split_size, int dim=0) -> Tensor(a)[]
  use_c10_dispatcher: full
  variants: function, method
  device_guard: False

- func: unsafe_split_with_sizes(Tensor self, int[] split_sizes, int dim=0) -> Tensor[]
  use_c10_dispatcher: full
  variants: function, method
  device_guard: False
  supports_named_tensor: True

- func: split_with_sizes(Tensor(a) self, int[] split_sizes, int dim=0) -> Tensor(a)[]
  use_c10_dispatcher: full
  variants: function, method
  device_guard: False

- func: squeeze(Tensor(a) self) -> Tensor(a)
  use_c10_dispatcher: full
  variants: function, method
  device_guard: False

- func: squeeze.dim(Tensor(a) self, int dim) -> Tensor(a)
  use_c10_dispatcher: full
  variants: function, method
  device_guard: False

- func: squeeze.dimname(Tensor(a) self, Dimname dim) -> Tensor(a)
  variants: function, method
  device_guard: False

- func: squeeze_(Tensor(a!) self) -> Tensor(a!)
  variants: method
  device_guard: False

- func: squeeze_.dim(Tensor(a!) self, int dim) -> Tensor(a!)
  variants: method
  device_guard: False

- func: squeeze_.dimname(Tensor(a!) self, Dimname dim) -> Tensor(a!)
  variants: method
  device_guard: False

- func: sspaddmm(Tensor self, Tensor mat1, Tensor mat2, *, Scalar beta=1, Scalar alpha=1) -> Tensor
  use_c10_dispatcher: full
  variants: function, method

- func: sspaddmm.out(Tensor self, Tensor mat1, Tensor mat2, *, Scalar beta=1, Scalar alpha=1, Tensor(a!) out) -> Tensor(a!)
  dispatch:
    CPU: _sspaddmm_out_only_sparse
    CUDA: _sspaddmm_out_only_sparse_cuda
    SparseCPU: _sspaddmm_out_cpu
    SparseCUDA: _sspaddmm_out_cuda

- func: stack(Tensor[] tensors, int dim=0) -> Tensor
  use_c10_dispatcher: full

- func: stack.out(Tensor[] tensors, int dim=0, *, Tensor(a!) out) -> Tensor(a!)

# The signature is designed to be consistent with librosa except that it is
# missing the `pad_mode` and `center` arguments, which are taken care of at
# `torch.functional.py`. They shall be moved here once we have mapping between
# Python strings and C++ Enum in codegen.
- func: stft(Tensor self, int n_fft, int? hop_length=None, int? win_length=None, Tensor? window=None, bool normalized=False, bool onesided=True) -> Tensor
  variants: function, method

- func: istft(Tensor self, int n_fft, int? hop_length=None, int? win_length=None, Tensor? window=None, bool center=True, bool normalized=False, bool onesided=True, int? length=None) -> Tensor
  variants: function, method

- func: stride.int(Tensor self, int dim) -> int
  use_c10_dispatcher: full
  variants: function, method
  device_guard: False

- func: stride.Dimname(Tensor self, Dimname dim) -> int
  variants: function, method
  device_guard: False

- func: sum(Tensor self, *, ScalarType? dtype=None) -> Tensor
  use_c10_dispatcher: full
  variants: function, method

- func: sum.dim_IntList(Tensor self, int[1] dim, bool keepdim=False, *, ScalarType? dtype=None) -> Tensor
  use_c10_dispatcher: full
  variants: function, method

- func: sum.dim_DimnameList(Tensor self, Dimname[1] dim, bool keepdim=False, *, ScalarType? dtype=None) -> Tensor
  variants: function, method

- func: sum.IntList_out(Tensor self, int[1] dim, bool keepdim=False, *, ScalarType? dtype=None, Tensor(a!) out) -> Tensor(a!)

- func: sum.DimnameList_out(Tensor self, Dimname[1] dim, bool keepdim=False, *, ScalarType? dtype=None, Tensor(a!) out) -> Tensor(a!)

- func: sum_to_size(Tensor self, int[] size) -> Tensor
  use_c10_dispatcher: full
  variants: method
  device_guard: False

- func: sqrt(Tensor self) -> Tensor
  use_c10_dispatcher: full
  variants: function, method

- func: sqrt_(Tensor(a!) self) -> Tensor(a!)
  variants: function, method

- func: sqrt.out(Tensor self, *, Tensor(a!) out) -> Tensor(a!)

- func: square(Tensor self) -> Tensor
  use_c10_dispatcher: full
  variants: function, method

- func: square_(Tensor(a!) self) -> Tensor(a!)
  variants: function, method

- func: std(Tensor self, bool unbiased=True) -> Tensor
  use_c10_dispatcher: full
  variants: function, method

- func: std.dim(Tensor self, int[1] dim, bool unbiased=True, bool keepdim=False) -> Tensor
  use_c10_dispatcher: full
  variants: function, method

- func: std_mean(Tensor self, bool unbiased=True) -> (Tensor, Tensor)
  use_c10_dispatcher: full
  variants: function

- func: std_mean.dim(Tensor self, int[1] dim, bool unbiased=True, bool keepdim=False) -> (Tensor, Tensor)
  use_c10_dispatcher: full
  variants: function

- func: std_mean.names_dim(Tensor self, Dimname[1] dim, bool unbiased=True, bool keepdim=False) -> (Tensor, Tensor)
  variants: function

- func: std.out(Tensor self, int[1] dim, bool unbiased=True, bool keepdim=False, *, Tensor(a!) out) -> Tensor(a!)

- func: std.names_dim(Tensor self, Dimname[1] dim, bool unbiased=True, bool keepdim=False) -> Tensor
  variants: function, method

- func: std.names_out(Tensor self, Dimname[1] dim, bool unbiased=True, bool keepdim=False, *, Tensor(a!) out) -> Tensor(a!)

- func: prod(Tensor self, *, ScalarType? dtype=None) -> Tensor
  use_c10_dispatcher: full
  variants: function, method

- func: prod.dim_int(Tensor self, int dim, bool keepdim=False, *, ScalarType? dtype=None) -> Tensor
  use_c10_dispatcher: full
  variants: function, method

- func: prod.int_out(Tensor self, int dim, bool keepdim=False, *, ScalarType? dtype=None, Tensor(a!) out) -> Tensor(a!)

- func: prod.dim_Dimname(Tensor self, Dimname dim, bool keepdim=False, *, ScalarType? dtype=None) -> Tensor
  variants: function, method

- func: prod.Dimname_out(Tensor self, Dimname dim, bool keepdim=False, *, ScalarType? dtype=None, Tensor(a!) out) -> Tensor(a!)

- func: t(Tensor(a) self) -> Tensor(a)
  use_c10_dispatcher: full
  device_guard: False
  variants: function, method

- func: t_(Tensor(a!) self) -> Tensor(a!)
  device_guard: False
  variants: method

- func: tan(Tensor self) -> Tensor
  use_c10_dispatcher: full
  variants: function, method

- func: tan_(Tensor(a!) self) -> Tensor(a!)
  variants: function, method

- func: tan.out(Tensor self, *, Tensor(a!) out) -> Tensor(a!)

- func: tanh(Tensor self) -> Tensor
  use_c10_dispatcher: full
  variants: function, method
  dispatch:
    CPU, CUDA: tanh
    QuantizedCPU: tanh_quantized_cpu

- func: tanh_(Tensor(a!) self) -> Tensor(a!)
  variants: function, method

- func: tanh.out(Tensor self, *, Tensor(a!) out) -> Tensor(a!)

- func: tensordot(Tensor self, Tensor other, int[] dims_self, int[] dims_other) -> Tensor
  use_c10_dispatcher: full
  variants: function

# TODO: namespace threshold in 'nn'
- func: threshold(Tensor self, Scalar threshold, Scalar value) -> Tensor
  use_c10_dispatcher: full
  variants: function
  dispatch:
    CPU: threshold
    CUDA: threshold_cuda
    QuantizedCPU: threshold_quantized_cpu

- func: threshold_(Tensor(a!) self, Scalar threshold, Scalar value) -> Tensor(a!)
  variants: function
  dispatch:
    CPU: threshold_
    CUDA: threshold__cuda

- func: threshold.out(Tensor self, Scalar threshold, Scalar value, *, Tensor(a!) out) -> Tensor(a!)
  dispatch:
    CPU: threshold_out
    CUDA: threshold_out_cuda

- func: threshold_backward(Tensor grad_output, Tensor self, Scalar threshold) -> Tensor
  use_c10_dispatcher: full
  variants: function
  dispatch:
    CPU: threshold_backward
    CUDA: threshold_backward_cuda

- func: transpose.int(Tensor(a) self, int dim0, int dim1) -> Tensor(a)
  use_c10_dispatcher: full
  variants: function, method
  device_guard: False

- func: transpose.Dimname(Tensor(a) self, Dimname dim0, Dimname dim1) -> Tensor(a)
  variants: function, method
  device_guard: False

- func: _mkldnn_transpose(Tensor self, int dim0, int dim1) -> Tensor
  use_c10_dispatcher: full
  device_guard: False
  dispatch:
    MkldnnCPU: mkldnn_transpose

- func: transpose_(Tensor(a!) self, int dim0, int dim1) -> Tensor(a!)
  variants: method
  device_guard: False

- func: _mkldnn_transpose_(Tensor(a!) self, int dim0, int dim1) -> Tensor(a!)
  device_guard: False
  dispatch:
    MkldnnCPU: mkldnn_transpose_

- func: one_hot(Tensor self, int num_classes=-1) -> Tensor
  use_c10_dispatcher: full
  python_module: nn
  variants: function

- func: flip(Tensor self, int[] dims) -> Tensor
  use_c10_dispatcher: full
  variants: function, method
  dispatch:
    CPU: flip_cpu
    CUDA: flip_cuda

- func: fliplr(Tensor self) -> Tensor
  use_c10_dispatcher: full
  variants: function, method

- func: flipud(Tensor self) -> Tensor
  use_c10_dispatcher: full
  variants: function, method

- func: roll(Tensor self, int[1] shifts, int[1] dims=[]) -> Tensor
  use_c10_dispatcher: full
  variants: function, method
  dispatch:
    CPU: roll_cpu
    CUDA: roll_cuda

# default int[] value [0,1] should not add space after comma, since native_parse.py uses ', ' to split args

- func: rot90(Tensor self, int k=1, int[] dims=[0,1]) -> Tensor
  use_c10_dispatcher: full
  variants: function, method

- func: trapz.x(Tensor y, Tensor x, *, int dim=-1) -> Tensor
  use_c10_dispatcher: full

- func: trapz.dx(Tensor y, *, float dx=1, int dim=-1) -> Tensor
  use_c10_dispatcher: full

- func: _trilinear(Tensor i1, Tensor i2, Tensor i3, int[] expand1, int[] expand2, int[] expand3, int[] sumdim, int unroll_dim=1) -> Tensor
  use_c10_dispatcher: full

- func: triplet_margin_loss(Tensor anchor, Tensor positive, Tensor negative, float margin=1.0, float p=2, float eps=1e-06, bool swap=False, int reduction=Mean) -> Tensor
  use_c10_dispatcher: full

- func: true_divide.Tensor(Tensor self, Tensor other) -> Tensor
  use_c10_dispatcher: full
  variants: function, method
  dispatch:
    CPU, CUDA: true_divide
    SparseCPU, SparseCUDA: true_divide_sparse

- func: true_divide_.Tensor(Tensor(a!) self, Tensor other) -> Tensor(a!)
  variants: method
  dispatch:
    CPU, CUDA: true_divide_
    SparseCPU, SparseCUDA: true_divide_sparse_

- func: true_divide.out(Tensor self, Tensor other, *, Tensor(a!) out) -> Tensor(a!)
  dispatch:
    CPU, CUDA: true_divide_out
    SparseCPU, SparseCUDA: true_divide_out_sparse_zerodim

- func: true_divide.Scalar(Tensor self, Scalar other) -> Tensor
  use_c10_dispatcher: full
  variants: function, method

- func: true_divide_.Scalar(Tensor(a!) self, Scalar other) -> Tensor(a!)
  variants: method

- func: trunc(Tensor self) -> Tensor
  use_c10_dispatcher: full
  variants: function, method

- func: trunc_(Tensor(a!) self) -> Tensor(a!)
  variants: function, method

- func: trunc.out(Tensor self, *, Tensor(a!) out) -> Tensor(a!)
  dispatch:
    CPU, CUDA: trunc_out

- func: type_as(Tensor self, Tensor other) -> Tensor
  use_c10_dispatcher: full
  variants: method

- func: _has_compatible_shallow_copy_type(Tensor self, Tensor from) -> bool
  use_c10_dispatcher: full
  variants: function

- func: _unique(Tensor self, bool sorted=True, bool return_inverse=False) -> (Tensor, Tensor)
  use_c10_dispatcher: full
  variants: function
  dispatch:
    CPU: _unique_cpu
    CUDA: _unique_cuda

- func: unique_dim(Tensor self, int dim, bool sorted=True, bool return_inverse=False, bool return_counts=False) -> (Tensor, Tensor, Tensor)
  use_c10_dispatcher: full
  variants: function
  dispatch:
    CPU: unique_dim_cpu
    CUDA: unique_dim_cuda

- func: unique_consecutive(Tensor self, bool return_inverse=False, bool return_counts=False, int? dim=None) -> (Tensor, Tensor, Tensor)
  use_c10_dispatcher: full
  variants: function
  dispatch:
    CPU: unique_consecutive_cpu
    CUDA: unique_consecutive_cuda

- func: unique_dim_consecutive(Tensor self, int dim, bool return_inverse=False, bool return_counts=False) -> (Tensor, Tensor, Tensor)
  use_c10_dispatcher: full
  variants: function
  dispatch:
    CPU: unique_dim_consecutive_cpu
    CUDA: unique_dim_consecutive_cuda

# _unique and _unique_dim are fragile and modifying them easily cause internal break
# the below operator is a temporary hack for adding return_counts support
# Please don't rely on these two operators, they will be removed soon

- func: _unique2(Tensor self, bool sorted=True, bool return_inverse=False, bool return_counts=False) -> (Tensor, Tensor, Tensor)
  use_c10_dispatcher: full
  variants: function
  dispatch:
    CPU: _unique2_cpu
    CUDA: _unique2_cuda

- func: _unsafe_view(Tensor self, int[] size) -> Tensor
  use_c10_dispatcher: full

- func: unsqueeze(Tensor(a) self, int dim) -> Tensor(a)
  use_c10_dispatcher: full
  variants: function, method
  device_guard: False

- func: unsqueeze_(Tensor(a!) self, int dim) -> Tensor(a!)
  variants: method
  device_guard: False

- func: vander(Tensor x, int? N=None, bool increasing=False) -> Tensor
  use_c10_dispatcher: full

- func: var(Tensor self, bool unbiased=True) -> Tensor
  use_c10_dispatcher: full
  variants: function, method

- func: var.dim(Tensor self, int[1] dim, bool unbiased=True, bool keepdim=False) -> Tensor
  use_c10_dispatcher: full
  variants: function, method

- func: var.out(Tensor self, int[1] dim, bool unbiased=True, bool keepdim=False, *, Tensor(a!) out) -> Tensor(a!)

- func: var.names_dim(Tensor self, Dimname[1] dim, bool unbiased=True, bool keepdim=False) -> Tensor
  variants: function, method

- func: var.names_out(Tensor self, Dimname[1] dim, bool unbiased=True, bool keepdim=False, *, Tensor(a!) out) -> Tensor(a!)

- func: var_mean(Tensor self, bool unbiased=True) -> (Tensor, Tensor)
  use_c10_dispatcher: full
  variants: function

- func: var_mean.dim(Tensor self, int[1] dim, bool unbiased=True, bool keepdim=False) -> (Tensor, Tensor)
  use_c10_dispatcher: full
  variants: function

- func: var_mean.names_dim(Tensor self, Dimname[1] dim, bool unbiased=True, bool keepdim=False) -> (Tensor, Tensor)
  variants: function

- func: view_as(Tensor(a) self, Tensor other) -> Tensor(a)
  use_c10_dispatcher: full
  variants: method
  device_guard: False

# we define both of these because 'where' does the broadcast and '_s_where' doesn't;
# this allows us to implicitly calculate the broadcast derivative, while only dealing with the
# _s_where derivative.
- func: where.self(Tensor condition, Tensor self, Tensor other) -> Tensor
  use_c10_dispatcher: full
  variants: function, method

- func: where(Tensor condition) -> Tensor[]
  use_c10_dispatcher: full
  variants: function

- func: _s_where(Tensor condition, Tensor self, Tensor other) -> Tensor
  use_c10_dispatcher: full
  variants: function

- func: norm_except_dim(Tensor v, int pow=2, int dim=0) -> Tensor
  use_c10_dispatcher: full
  variants: function

# VariableType::_weight_norm does not want to be given a gap in the autograd graph,
# so we don't define "dispatch" variants for it.
- func: _weight_norm(Tensor v, Tensor g, int dim=0) -> Tensor
  use_c10_dispatcher: full
  variants: function

- func: _weight_norm_cuda_interface(Tensor v, Tensor g, int dim=0) -> (Tensor, Tensor)
  use_c10_dispatcher: full
  variants: function
  dispatch:
    CUDA: weight_norm_cuda

- func: _weight_norm_cuda_interface_backward(Tensor grad_w, Tensor saved_v, Tensor saved_g, Tensor saved_norms, int dim) -> (Tensor, Tensor)
  use_c10_dispatcher: full
  variants: function
  dispatch:
    CUDA: weight_norm_cuda_backward

- func: _weight_norm_differentiable_backward(Tensor grad_w, Tensor saved_v, Tensor saved_g, Tensor saved_norms, int dim) -> (Tensor, Tensor)
  use_c10_dispatcher: full
  variants: function

- func: zeros.names(int[] size, *, Dimname[]? names, ScalarType? dtype=None, Layout? layout=None, Device? device=None, bool? pin_memory=None) -> Tensor
  device_guard: False

- func: zeros(int[] size, *, ScalarType? dtype=None, Layout? layout=None, Device? device=None, bool? pin_memory=None) -> Tensor
  use_c10_dispatcher: full

- func: zeros.out(int[] size, *, Tensor(a!) out) -> Tensor(a!)

- func: zeros_like(Tensor self, *, ScalarType? dtype=None, Layout? layout=None, Device? device=None, bool? pin_memory=None, MemoryFormat? memory_format=None) -> Tensor
  use_c10_dispatcher: full

- func: _standard_gamma_grad(Tensor self, Tensor output) -> Tensor
  use_c10_dispatcher: full
  variants: function
  dispatch:
    CPU: _standard_gamma_grad_cpu
    CUDA: _standard_gamma_grad_cuda

- func: _standard_gamma(Tensor self, Generator? generator=None) -> Tensor
  variants: function
  dispatch:
    CPU: _s_gamma_cpu
    CUDA: _s_gamma_cuda

- func: _dirichlet_grad(Tensor x, Tensor alpha, Tensor total) -> Tensor
  use_c10_dispatcher: full
  dispatch:
    CPU: _dirichlet_grad_cpu
    CUDA: _dirichlet_grad_cuda

- func: _sample_dirichlet(Tensor self, Generator? generator=None) -> Tensor
  variants: function
  dispatch:
    CPU: _s_dirichlet_cpu
    CUDA: _s_dirichlet_cuda

- func: poisson(Tensor self, Generator? generator=None) -> Tensor
  dispatch:
    CPU: _s_poisson_cpu
    CUDA: _s_poisson_cuda

- func: binomial(Tensor count, Tensor prob, Generator? generator=None) -> Tensor
  dispatch:
    CPU: _s_binomial_cpu
    CUDA: _s_binomial_cuda

# When more variants get ported to native, this dispatch will get more
# complicated

- func: native_norm(Tensor self, Scalar p=2) -> Tensor
  use_c10_dispatcher: full
  dispatch:
    SparseCPU, SparseCUDA: norm_sparse

# TODO: reduce signatures down to one when optional args is available
- func: _sparse_sum(Tensor self) -> Tensor
  use_c10_dispatcher: full

- func: _sparse_sum.dtype(Tensor self, *, ScalarType dtype) -> Tensor
  use_c10_dispatcher: full

- func: _sparse_sum.dim(Tensor self, int[1] dim) -> Tensor
  use_c10_dispatcher: full

- func: _sparse_sum.dim_dtype(Tensor self, int[1] dim, *, ScalarType dtype) -> Tensor
  use_c10_dispatcher: full

- func: _sparse_sum_backward(Tensor grad, Tensor self, int[] dim) -> Tensor
  use_c10_dispatcher: full
  dispatch:
      SparseCPU: _sparse_sum_backward_cpu
      SparseCUDA: _sparse_sum_backward_cuda

- func: _sparse_softmax.int(Tensor self, int dim, ScalarType? dtype=None) -> Tensor
  use_c10_dispatcher: full
  variants: function

- func: _sparse_softmax.Dimname(Tensor self, Dimname dim, *, ScalarType? dtype=None) -> Tensor
  variants: function

- func: _sparse_softmax(Tensor self, int dim, bool half_to_float) -> Tensor
  use_c10_dispatcher: full
  dispatch:
    SparseCPU: softmax_sparse_cpu

- func: _sparse_softmax_backward_data(Tensor grad_output, Tensor output, int dim, Tensor self) -> Tensor
  use_c10_dispatcher: full
  dispatch:
    SparseCPU: softmax_backward_sparse_cpu

- func: _sparse_log_softmax.int(Tensor self, int dim, ScalarType? dtype=None) -> Tensor
  use_c10_dispatcher: full
  variants: function

- func: _sparse_log_softmax.Dimname(Tensor self, Dimname dim, *, ScalarType? dtype=None) -> Tensor
  variants: function

- func: _sparse_log_softmax(Tensor self, int dim, bool half_to_float) -> Tensor
  use_c10_dispatcher: full
  dispatch:
    SparseCPU: log_softmax_sparse_cpu

- func: _sparse_log_softmax_backward_data(Tensor grad_output, Tensor output, int dim, Tensor self) -> Tensor
  use_c10_dispatcher: full
  dispatch:
    SparseCPU: log_softmax_backward_sparse_cpu

- func: norm.ScalarOpt_dtype(Tensor self, Scalar? p, *, ScalarType dtype) -> Tensor
  use_c10_dispatcher: full
  variants: function, method

- func: norm.Scalar(Tensor self, Scalar p=2) -> Tensor
  use_c10_dispatcher: full
  variants: function, method

- func: norm.ScalarOpt_dim_dtype(Tensor self, Scalar? p, int[1] dim, bool keepdim, *, ScalarType dtype) -> Tensor
  use_c10_dispatcher: full
  variants: function, method

- func: norm.ScalarOpt_dim(Tensor self, Scalar? p, int[1] dim, bool keepdim=False) -> Tensor
  use_c10_dispatcher: full
  variants: function, method

- func: norm.dtype_out(Tensor self, Scalar? p, int[1] dim, bool keepdim, *, ScalarType dtype, Tensor(a!) out) -> Tensor(a!)

- func: norm.out(Tensor self, Scalar? p, int[1] dim, bool keepdim=False, *, Tensor(a!) out) -> Tensor(a!)

- func: norm.names_ScalarOpt_dim_dtype(Tensor self, Scalar? p, Dimname[1] dim, bool keepdim, *, ScalarType dtype) -> Tensor
  variants: function, method

- func: norm.names_ScalarOpt_dim(Tensor self, Scalar? p, Dimname[1] dim, bool keepdim=False) -> Tensor
  variants: function, method

- func: norm.names_dtype_out(Tensor self, Scalar? p, Dimname[1] dim, bool keepdim, *, ScalarType dtype, Tensor(a!) out) -> Tensor(a!)

- func: norm.names_out(Tensor self, Scalar? p, Dimname[1] dim, bool keepdim=False, *, Tensor(a!) out) -> Tensor(a!)

- func: frobenius_norm(Tensor self) -> Tensor
  use_c10_dispatcher: full
  variants: function

- func: frobenius_norm.dim(Tensor self, int[1] dim, bool keepdim=False) -> Tensor
  use_c10_dispatcher: full
  variants: function

- func: frobenius_norm.out(Tensor self, int[1] dim, bool keepdim=False, *, Tensor(a!) out) -> Tensor(a!)
  variants: function

- func: nuclear_norm(Tensor self, bool keepdim=False) -> Tensor
  use_c10_dispatcher: full
  variants: function

- func: nuclear_norm.out(Tensor self, bool keepdim=False, *, Tensor(a!) out) -> Tensor(a!)
  variants: function

- func: nuclear_norm.dim(Tensor self, int[2] dim, bool keepdim=False) -> Tensor
  use_c10_dispatcher: full
  variants: function

- func: nuclear_norm.dim_out(Tensor self, int[2] dim, bool keepdim=False, *, Tensor(a!) out) -> Tensor(a!)
  variants: function

- func: clone(Tensor self, *, MemoryFormat? memory_format=None) -> Tensor
  use_c10_dispatcher: full
  variants: function, method
  dispatch:
    CPU, CUDA: clone
    SparseCPU, SparseCUDA: clone_sparse
    MkldnnCPU: mkldnn_clone
    QuantizedCPU, QuantizedCUDA: quantized_clone

- func: resize_as_(Tensor(a!) self, Tensor the_template, *, MemoryFormat? memory_format=None) -> Tensor(a!)
  manual_kernel_registration: True
  variants: function, method

- func: pow.Tensor_Scalar_out(Tensor self, Scalar exponent, *, Tensor(a!) out) -> Tensor(a!)
  dispatch:
    CPU, CUDA: pow_out
    SparseCPU, SparseCUDA: pow_out_sparse_scalar

- func: pow.Tensor_Scalar(Tensor self, Scalar exponent) -> Tensor
  use_c10_dispatcher: full
  variants: function, method
  dispatch:
    CPU, CUDA: pow
    SparseCPU, SparseCUDA: pow_sparse_scalar

- func: zero_(Tensor(a!) self) -> Tensor(a!)
  variants: method, function
  dispatch:
    CPU, CUDA: zero_
    SparseCPU, SparseCUDA: zero_sparse_
    MkldnnCPU: mkldnn_zero_

- func: sub.out(Tensor self, Tensor other, *, Scalar alpha=1, Tensor(a!) out) -> Tensor(a!)
  dispatch:
    CPU, CUDA: sub_out
    SparseCPU, SparseCUDA: sub_out_sparse

- func: sub.Tensor(Tensor self, Tensor other, *, Scalar alpha=1) -> Tensor
  use_c10_dispatcher: full
  variants: function, method
  dispatch:
    CPU, CUDA: sub
    SparseCPU, SparseCUDA: sub_sparse

- func: sub_.Tensor(Tensor(a!) self, Tensor other, *, Scalar alpha=1) -> Tensor(a!)
  variants: method
  dispatch:
    CPU, CUDA: sub_
    SparseCPU, SparseCUDA: sub_sparse_

# For C++ only, until we have conversion from C++ numbers to Tensor
- func: sub.Scalar(Tensor self, Scalar other, Scalar alpha=1) -> Tensor
  use_c10_dispatcher: full
  variants: function, method

- func: sub_.Scalar(Tensor(a!) self, Scalar other, Scalar alpha=1) -> Tensor(a!)
  variants: method

- func: rsub.Tensor(Tensor self, Tensor other, *, Scalar alpha=1) -> Tensor
  use_c10_dispatcher: full
  variants: function

# For C++ only, until we have conversion from C++ numbers to Tensor
- func: rsub.Scalar(Tensor self, Scalar other, Scalar alpha=1) -> Tensor
  use_c10_dispatcher: full
  variants: function

# Functionally the same as addmm, but we give it a different derivative formula
# that doesn't propagate gradients to non-present entries on sparse.
- func: _sparse_addmm(Tensor self, Tensor sparse, Tensor dense, *, Scalar beta=1, Scalar alpha=1) -> Tensor
  use_c10_dispatcher: full

- func: addmm.out(Tensor self, Tensor mat1, Tensor mat2, *, Scalar beta=1, Scalar alpha=1, Tensor(a!) out) -> Tensor(a!)
  dispatch:
    CPU: addmm_cpu_out
    CUDA: addmm_out_cuda
    SparseCPU: addmm_out_sparse_dense_cpu
    SparseCUDA: addmm_out_sparse_dense_cuda

- func: addmm(Tensor self, Tensor mat1, Tensor mat2, *, Scalar beta=1, Scalar alpha=1) -> Tensor
  use_c10_dispatcher: full
  variants: function, method
  dispatch:
    CPU: addmm_cpu
    CUDA: addmm_cuda
    SparseCPU: addmm_sparse_dense_cpu
    SparseCUDA: addmm_sparse_dense_cuda
    Vulkan: vulkan_addmm

- func: addmm_(Tensor(a!) self, Tensor mat1, Tensor mat2, *, Scalar beta=1, Scalar alpha=1) -> Tensor(a!)
  variants: method
  dispatch:
    CPU: addmm_cpu_
    CUDA: addmm__cuda
    # Warning!  For whatever reason, the inplace sparse addmm is NON
    # broadcasting
    SparseCPU: s_addmm_sparse_dense_cpu_
    SparseCUDA: s_addmm_sparse_dense_cuda_

# NOTE [ Sparse: autograd and API ]
#
#
# Sparse Tensor Constructors
# ~~~~~~~~~~~~~~~~~~~~~~~~~~
#
# The API entry points to sparse tensor construction should be
# `sparse_coo tensor` and `_sparse_coo_tensor_unsafe`. Depending on whether the
# indices and values tensors are given, they eventually dispatch to either
# `sparse_coo_tensor_with_dims` or `sparse_coo_tensor_with_dims_and_tensors`.
#
# The autograd support for ctor is implement on `sparse_coo_tensor_with_dims_and_tensors`.
#
# The API methods `sparse_coo tensor` and `_sparse_coo_tensor_unsafe`
# **must not** have specific type dispatches because otherwise codegen will
# consider them as abstract methods (see Note [Abstract ATen methods]), dispatch
# using **Tensor** type, and thus lose autograd tracking on the actual method
# they dispatch to, e.g., `sparse_coo_tensor_with_dims_and_tensors`.
#
#
# Sparse Methods API Design
# ~~~~~~~~~~~~~~~~~~~~~~~~~
#
# Goals: 1. Flexible API for users to write custom sparse ops
#        2. ctor and member accessor with autograd support
#
# To achieve 1, we need to provide a set of *dangerous* APIs (dangerous in the
# sense that misusing them will break sparse tensor invariant and may out in
# unexpected behavior, e.g., crash). These methods are all prefixed with
# underscore "_" to indicate that they should be used with care. We provide:
#
#   + `_indices()`: returns the *raw* indices within the sparse tensor (not just
#                   sharing storage). Any inplace operation will change the
#                   actual indices, including t_, set_, as_strided_, resize_,
#                   etc.
#   + `_values()`: returns the *raw* values within the sparse tensor. Similar
#                  semantics as `_indices()`
#   + `_nnz()`: returns the number of non-zero entries. This will always be
#               determined by the shapes of indices and values.
#   + `_coalesced_(bool)`: inplace sets whether the tensor is coalesced, and
#                          returns itself.
#
# These methods are very useful in writing new operations, e.g., a custom
# autograd Function.
#
# We also provide other public *safe* APIs:
#   + `indices()`: returns a **view** of the indices tensor if the sparse tensor
#                  is **coalesced**.
#   + `values()`: returns a **view** of the values tensor if the containing
#                 sparse tensor is **coalesced**.
#   + `sparse_dim()`: number of sparse dimensions
#   + `dense_dim()`: number of dense dimensions
#   + `is_coalesced()`: whether the sparse tensor is coalesced
#
# `_indices()` and `_values()` should returns the raw indices and values dense
# tensors within a sparse tensor. They can be quite unsafe with inplace
# operations like `t_()`, and exposes uncoalesced indices and values. The public
# recommended API is `indices()` and `values()`, both of which first check that
# the tensor is coalesced and return views on those tensors.
#
#
# Autograd Support
# ~~~~~~~~~~~~~~~~
#
# Autograd is supported on `values()` and sparse tensor ctor with indices and
# values tensors. E.g., `torch.sparse_coo_tensor(i, v).values().sum()` is
# differentiable w.r.t. `v`.
#
# NB: The `values()` and `_values()` operators are special in that they are
# layout-aware, i.e., the output depends not just on the data it represents, but
# also on the input layout details (in this case, the `indices` tensor). See
# NOTE [ as_strided Backward and layout-aware/agnostic autograd ] in Functions.cpp
# for discussion on layout-aware vs layout-agnostic autograd. Since PyTorch ops
# operate in the layout-agnostic mode, similar to `as_strided`, backward of
# these two operators need to consider them in a layout-agnostic way:
#   + `values()`:
#     Input is coalesced.
#     We just pretend having `input.indices()` as an additional argument
#     `input_indices`, then forward is similar to
#     `input.to(kStrided).index_select(input_indices)` regardless of the layout.
#     Note that `values()` normally is layout-aware even if we constrain
#     ourselves on sparse inputs since it may include all zeros values entries
#     as "present" entries.
#   + `_values()`:
#     Input may be uncoalesced.
#     It is not straightforward to construct a layout-agnostic version because
#     duplicate indices entries may exist and additional parameterization is
#     needed to distribute the value into different values entries. Furthermore,
#     this op is intended to provide ways to write custom sparse ops, rather
#     than being used in autograd graph, so it is marked as *non-differentiable*
#     in derivatives.yaml.
#
# Before reading the following, see NOTE [ Autograd Variable Views ] in
# variable.h for details on views that are tracked by autograd, and views that
# are not.
#
# Moreover, these methods return tensors that share storage with inputs, so we
# mark these methods as view ops to support autograd history tracking.
# The sparse tensor ctor output should technically be view of both input indices
# and values tensors, but currently we only support setting as view of a single
# Variable, so it is only view of the values tensor.
# TODO: clone indices in sparse tensor ctor.
#
# For other methods that return outputs that share storage with inputs, i.e.,
# `indices()` and `_indices()`. We mark their outputs as non-differentiable, so
# the view relation is not tracked by autograd, but the version counter is still
# shared. In other words, their outputs are non-differentiable views of the
# sparse tensor.

# FIXME: would be nicer if TensorOptions was optional based; not adding default arguments for options given
# the default would never make sense.
<<<<<<< HEAD
- func: sparse_gcs_tensor.pointers_indices(Tensor pointers, Tensor indices, Tensor values, Tensor reduction, int[] size, *, Scalar fill_value, ScalarType dtype, Layout layout, Device device, bool pin_memory=False) -> Tensor
  
- func: sparse_coo_tensor.size(int[] size, *, ScalarType dtype, Layout layout, Device device, bool pin_memory=False) -> Tensor
=======
- func: sparse_coo_tensor.size(int[] size, *, ScalarType? dtype=None, Layout? layout=None, Device? device=None, bool? pin_memory=False) -> Tensor
  use_c10_dispatcher: full
>>>>>>> 38580422

- func: sparse_coo_tensor.indices(Tensor indices, Tensor values, *, ScalarType? dtype=None, Layout? layout=None, Device? device=None, bool? pin_memory=None) -> Tensor
  use_c10_dispatcher: full

- func: sparse_coo_tensor.indices_size(Tensor indices, Tensor values, int[] size, *, ScalarType? dtype=None, Layout? layout=None, Device? device=None, bool? pin_memory=None) -> Tensor
  use_c10_dispatcher: full

- func: _sparse_coo_tensor_unsafe(Tensor indices, Tensor values, int[] size, *, ScalarType? dtype=None, Layout? layout=None, Device? device=None, bool? pin_memory=None) -> Tensor
  use_c10_dispatcher: full

- func: _validate_sparse_coo_tensor_args(Tensor indices, Tensor values, int[] size) -> ()

- func: _sparse_coo_tensor_with_dims(int sparse_dim, int dense_dim, int[] size, *, ScalarType? dtype=None, Layout? layout=None, Device? device=None, bool? pin_memory=False) -> Tensor
  use_c10_dispatcher: full
  dispatch:
    SparseCPU, SparseCUDA: new_with_dims_sparse

- func: _sparse_coo_tensor_with_dims_and_tensors(int sparse_dim, int dense_dim, int[] size, Tensor indices, Tensor values, *, ScalarType? dtype=None, Layout? layout=None, Device? device=None, bool? pin_memory=False) -> Tensor
  use_c10_dispatcher: full
  dispatch:
    SparseCPU, SparseCUDA: new_with_dims_and_tensor_sparse

- func: sparse_resize_(Tensor(a!) self, int[] size, int sparse_dim, int dense_dim) -> Tensor(a!)
  variants: method
  dispatch:
    SparseCPU, SparseCUDA: sparse_resize_

- func: sparse_resize_and_clear_(Tensor(a!) self, int[] size, int sparse_dim, int dense_dim) -> Tensor(a!)
  variants: method
  dispatch:
    SparseCPU, SparseCUDA: sparse_resize_and_clear_

- func: sparse_mask(Tensor self, Tensor mask) -> Tensor
  use_c10_dispatcher: full
  variants: method
  dispatch:
    SparseCPU: sparse_mask_cpu
    SparseCUDA: sparse_mask_cuda

- func: to_dense(Tensor self) -> Tensor
  use_c10_dispatcher: full
  variants: method
  dispatch:
    SparseCPU, SparseCUDA: sparse_to_dense
    MkldnnCPU: mkldnn_to_dense

- func: to_dense_backward(Tensor grad, Tensor input) -> Tensor
  use_c10_dispatcher: full

- func: sparse_dim(Tensor self) -> int
  use_c10_dispatcher: full
  variants: method
  dispatch:
    SparseCPU, SparseCUDA: sparse_dim_sparse
  device_guard: False

# legacy method
- func: _dimI(Tensor self) -> int
  use_c10_dispatcher: full
  variants: method
  dispatch:
    SparseCPU, SparseCUDA: sparse_dim_sparse
  device_guard: False

- func: dense_dim(Tensor self) -> int
  use_c10_dispatcher: full
  variants: method
  dispatch:
    SparseCPU, SparseCUDA: dense_dim_sparse
  device_guard: False

# legacy method
- func: _dimV(Tensor self) -> int
  use_c10_dispatcher: full
  variants: method
  dispatch:
    SparseCPU, SparseCUDA: dense_dim_sparse
  device_guard: False

- func: _nnz(Tensor self) -> int
  use_c10_dispatcher: full
  variants: method
  dispatch:
    SparseCPU, SparseCUDA: _nnz_sparse
  device_guard: False

- func: coalesce(Tensor self) -> Tensor
  use_c10_dispatcher: full
  variants: method
  dispatch:
    SparseCPU: coalesce_sparse_cpu
    SparseCUDA: coalesce_sparse_cuda

- func: is_coalesced(Tensor self) -> bool
  use_c10_dispatcher: full
  variants: method
  dispatch:
    SparseCPU, SparseCUDA: is_coalesced_sparse
  device_guard: False

- func: _indices(Tensor(a) self) -> Tensor(a)
  use_c10_dispatcher: full
  variants: method
  dispatch:
    SparseCPU, SparseCUDA: _indices_sparse
  device_guard: False

- func: _values(Tensor(a) self) -> Tensor(a)
  use_c10_dispatcher: full
  variants: method
  dispatch:
    SparseCPU, SparseCUDA: _values_sparse
  device_guard: False

# This method doesn't do any check but only directly sets the flag. So it can be
# a bit unsafe. Similar to _indices and _values, this is useful for implementing
# custom sparse operations in Python/C++ extension.
- func: _coalesced_(Tensor(a!) self, bool coalesced) -> Tensor(a!)
  variants: method
  dispatch:
    SparseCPU, SparseCUDA: _coalesced_sparse_
  device_guard: False

- func: indices(Tensor(a) self) -> Tensor(a)
  use_c10_dispatcher: full
  variants: method
  dispatch:
    SparseCPU, SparseCUDA: indices_sparse
  device_guard: False

- func: values(Tensor(a) self) -> Tensor(a)
  use_c10_dispatcher: full
  variants: method
  dispatch:
    SparseCPU, SparseCUDA: values_sparse
  device_guard: False

- func: hspmm.out(Tensor mat1, Tensor mat2, *, Tensor(a!) out) -> Tensor(a!)
  dispatch:
    SparseCPU: hspmm_out_sparse_cpu
    SparseCUDA: hspmm_out_sparse_cuda

- func: hspmm(Tensor mat1, Tensor mat2) -> Tensor
  use_c10_dispatcher: full
  dispatch:
    SparseCPU: hspmm_sparse_cpu
    SparseCUDA: hspmm_sparse_cuda

- func: copy_sparse_to_sparse_(Tensor(a!) self, Tensor src, bool non_blocking=False) -> Tensor(a!)
  variants: function
  dispatch:
    SparseCPU, SparseCUDA: copy_sparse_

- func: unbind.int(Tensor(a) self, int dim=0) -> Tensor(a)[]
  use_c10_dispatcher: full
  variants: function, method

- func: unbind.Dimname(Tensor(a) self, Dimname dim) -> Tensor(a)[]
  variants: function, method

- func: to_sparse.sparse_dim(Tensor self, int sparse_dim, *, Layout layout) -> Tensor
  use_c10_dispatcher: full
  variants: method
  dispatch:
    CPU, CUDA: dense_to_sparse

- func: to_sparse(Tensor self, *, Layout layout) -> Tensor
  use_c10_dispatcher: full
  variants: method
  dispatch:
    CPU, CUDA: dense_to_sparse

- func: to_mkldnn(Tensor self) -> Tensor
  use_c10_dispatcher: full
  variants: method
  dispatch:
    CPU: dense_to_mkldnn

- func: mkldnn_reorder_conv2d_weight(Tensor self, int[2] padding=0, int[2] stride=1, int[2] dilation=1, int groups=1) -> Tensor
  use_c10_dispatcher: full
  variants: function
  python_module: nn
  dispatch:
    MkldnnCPU: mkldnn_reorder_conv2d_weight

- func: mkldnn_reorder_conv3d_weight(Tensor self, int[3] padding=0, int[3] stride=1, int[3] dilation=1, int groups=1) -> Tensor
  use_c10_dispatcher: full
  variants: function
  python_module: nn
  dispatch:
    MkldnnCPU: mkldnn_reorder_conv3d_weight

- func: to_mkldnn_backward(Tensor grad, Tensor input) -> Tensor
  use_c10_dispatcher: full

- func: quantize_per_tensor(Tensor self, float scale, int zero_point, ScalarType dtype) -> Tensor
  use_c10_dispatcher: full
  variants: function
  dispatch:
    CPU, CUDA: quantize_per_tensor

- func: quantize_per_tensor.tensors(Tensor[] tensors, Tensor scales, Tensor zero_points, ScalarType dtype) -> Tensor[]
  use_c10_dispatcher: full
  variants: function
  dispatch:
    CPU: quantize_per_tensor_list_cpu

- func: quantize_per_channel(Tensor self, Tensor scales, Tensor zero_points, int axis, ScalarType dtype) -> Tensor
  use_c10_dispatcher: full
  variants: function
  dispatch:
    CPU: quantize_per_channel_cpu

- func: dequantize.self(Tensor self) -> Tensor
  use_c10_dispatcher: full
  variants: function, method
  dispatch:
    QuantizedCPU, QuantizedCUDA: dequantize_quant

- func: dequantize.tensors(Tensor[] tensors) -> Tensor[]
  use_c10_dispatcher: full
  variants: function
  dispatch:
    QuantizedCPU: dequantize_tensors_quantized_cpu

- func: q_scale(Tensor self) -> float
  use_c10_dispatcher: full
  variants: function, method
  dispatch:
    QuantizedCPU, QuantizedCUDA: q_scale_quant

- func: q_zero_point(Tensor self) -> int
  use_c10_dispatcher: full
  variants: function, method
  dispatch:
    QuantizedCPU, QuantizedCUDA: q_zero_point_quant

- func: q_per_channel_scales(Tensor self) -> Tensor
  use_c10_dispatcher: full
  variants: function, method
  dispatch:
    QuantizedCPU: q_per_channel_scales

- func: q_per_channel_zero_points(Tensor self) -> Tensor
  use_c10_dispatcher: full
  variants: function, method
  dispatch:
    QuantizedCPU: q_per_channel_zero_points

- func: q_per_channel_axis(Tensor self) -> int
  use_c10_dispatcher: full
  variants: function, method
  dispatch:
    QuantizedCPU: q_per_channel_axis

- func: int_repr(Tensor self) -> Tensor
  use_c10_dispatcher: full
  variants: function, method
  dispatch:
    QuantizedCPU: int_repr_quantized_cpu
    QuantizedCUDA: int_repr_quantized_cuda

- func: _make_per_tensor_quantized_tensor(Tensor self, float scale, int zero_point) -> Tensor
  use_c10_dispatcher: full
  dispatch:
    CPU: make_per_tensor_quantized_tensor_cpu
    CUDA: make_per_tensor_quantized_tensor_cuda

- func: _make_per_channel_quantized_tensor(Tensor self, Tensor scale, Tensor zero_point, int axis) -> Tensor
  use_c10_dispatcher: full
  dispatch:
    CPU: make_per_channel_quantized_tensor_cpu

- func: qscheme(Tensor self) -> QScheme
  use_c10_dispatcher: full
  variants: method
  dispatch:
    QuantizedCPU, QuantizedCUDA: qscheme_quant

- func: fake_quantize_per_tensor_affine(Tensor self, float scale, int zero_point, int quant_min, int quant_max) -> Tensor
  use_c10_dispatcher: full
  variants: function

- func: fake_quantize_per_tensor_affine_backward(Tensor grad, Tensor self, float scale, int zero_point, int quant_min, int quant_max) -> Tensor
  use_c10_dispatcher: full
  variants: function

- func: _fake_quantize_learnable_per_tensor_affine(Tensor self, Tensor scale, Tensor zero_point, int quant_min, int quant_max) -> Tensor
  use_c10_dispatcher: full
  variants: function

- func: _fake_quantize_learnable_per_tensor_affine_backward(Tensor grad, Tensor self, Tensor scale, Tensor zero_point, int quant_min, int quant_max) -> (Tensor, Tensor, Tensor)
  use_c10_dispatcher: full
  variants: function

- func: fake_quantize_per_channel_affine(Tensor self, Tensor scale, Tensor zero_point, int axis, int quant_min, int quant_max) -> Tensor
  use_c10_dispatcher: full
  variants: function

- func: fake_quantize_per_channel_affine_backward(Tensor grad, Tensor self, Tensor scale, Tensor zero_point, int axis, int quant_min, int quant_max) -> Tensor
  use_c10_dispatcher: full
  variants: function

- func: _fake_quantize_learnable_per_channel_affine(Tensor self, Tensor scale, Tensor zero_point, int axis, int quant_min, int quant_max) -> Tensor
  use_c10_dispatcher: full
  variants: function

- func: _fake_quantize_learnable_per_channel_affine_backward(Tensor grad, Tensor self, Tensor scale, Tensor zero_point, int axis, int quant_min, int quant_max) -> (Tensor, Tensor, Tensor)
  use_c10_dispatcher: full
  variants: function

- func: _choose_qparams_per_tensor(Tensor self, bool reduce_range=False) -> (float, int)
  use_c10_dispatcher: full
  variants: function

# to(Device) must not exist because all constructors of Device also works for
# TensorOptions. Otherwise, an ambiguity error is thrown.
# See NOTE [ TensorOptions Constructors ].
- func: to.dtype_layout(Tensor self, *, ScalarType? dtype=None, Layout? layout=None, Device? device=None, bool? pin_memory=None, bool non_blocking=False, bool copy=False, MemoryFormat? memory_format=None) -> Tensor
  use_c10_dispatcher: full
  variants: method
  device_guard: False

- func: to.device(Tensor self, Device device, ScalarType dtype, bool non_blocking=False, bool copy=False, MemoryFormat? memory_format=None) -> Tensor
  use_c10_dispatcher: full
  variants: method
  device_guard: False

- func: to.dtype(Tensor self, ScalarType dtype, bool non_blocking=False, bool copy=False, MemoryFormat? memory_format=None) -> Tensor
  use_c10_dispatcher: full
  variants: method
  device_guard: False

- func: to.other(Tensor self, Tensor other, bool non_blocking=False, bool copy=False, MemoryFormat? memory_format=None) -> Tensor
  use_c10_dispatcher: full
  variants: method
  device_guard: False

- func: meshgrid(Tensor[] tensors) -> Tensor[]
  use_c10_dispatcher: full

- func: cartesian_prod(Tensor[] tensors) -> Tensor
  use_c10_dispatcher: full
  variants: function

- func: combinations(Tensor self, int r=2, bool with_replacement=False) -> Tensor
  use_c10_dispatcher: full
  variants: function

- func: item(Tensor self) -> Scalar
  use_c10_dispatcher: full
  variants: method

- func: result_type.Tensor(Tensor tensor, Tensor other) -> ScalarType
  use_c10_dispatcher: full
  variants: function

- func: result_type.Scalar(Tensor tensor, Scalar other) -> ScalarType
  use_c10_dispatcher: full
  variants: function

- func: result_type.Scalar_Tensor(Scalar scalar, Tensor tensor) -> ScalarType
  use_c10_dispatcher: full
  variants: function

- func: result_type.Scalar_Scalar(Scalar scalar1, Scalar scalar2) -> ScalarType
  use_c10_dispatcher: full

- func: can_cast(ScalarType from, ScalarType to) -> bool
  use_c10_dispatcher: full
  variants: function

- func: promote_types(ScalarType type1, ScalarType type2) -> ScalarType
  use_c10_dispatcher: full
  variants: function

# NB: Does NOT check precondition that numel == 1
- func: _local_scalar_dense(Tensor self) -> Scalar
  use_c10_dispatcher: full
  dispatch:
    CPU: _local_scalar_dense_cpu
    CUDA: _local_scalar_dense_cuda
  variants: function

# Fused RNN kernels
- func: _thnn_fused_lstm_cell(Tensor input_gates, Tensor hidden_gates, Tensor cx, Tensor? input_bias=None, Tensor? hidden_bias=None) -> (Tensor, Tensor, Tensor)
  dispatch:
    CUDA: _thnn_fused_lstm_cell_cuda

- func: _thnn_fused_lstm_cell_backward(Tensor? grad_hy, Tensor? grad_cy, Tensor cx, Tensor cy, Tensor workspace, bool has_bias) -> (Tensor, Tensor, Tensor, Tensor, Tensor)
  dispatch:
    CUDA: _thnn_fused_lstm_cell_backward_cuda

- func: _thnn_differentiable_lstm_cell_backward(Tensor? grad_hy, Tensor? grad_cy, Tensor input_gates, Tensor hidden_gates, Tensor? input_bias, Tensor? hidden_bias, Tensor cx, Tensor cy) -> (Tensor, Tensor, Tensor, Tensor, Tensor)

- func: _thnn_fused_gru_cell(Tensor input_gates, Tensor hidden_gates, Tensor hx, Tensor? input_bias=None, Tensor? hidden_bias=None) -> (Tensor, Tensor)
  dispatch:
    CUDA: _thnn_fused_gru_cell_cuda

- func: _thnn_fused_gru_cell_backward(Tensor grad_hy, Tensor workspace, bool has_bias) -> (Tensor, Tensor, Tensor, Tensor, Tensor)
  use_c10_dispatcher: full
  dispatch:
    CUDA: _thnn_fused_gru_cell_backward_cuda

- func: _thnn_differentiable_gru_cell_backward(Tensor grad_hy, Tensor input_gates, Tensor hidden_gates, Tensor hx, Tensor? input_bias, Tensor? hidden_bias) -> (Tensor, Tensor, Tensor, Tensor, Tensor)

# RNN cells and layers
- func: lstm.input(Tensor input, Tensor[] hx, Tensor[] params, bool has_biases, int num_layers, float dropout, bool train, bool bidirectional, bool batch_first) -> (Tensor, Tensor, Tensor)
  use_c10_dispatcher: full

- func: lstm.data(Tensor data, Tensor batch_sizes, Tensor[] hx, Tensor[] params, bool has_biases, int num_layers, float dropout, bool train, bool bidirectional) -> (Tensor, Tensor, Tensor)
  use_c10_dispatcher: full

- func: gru.input(Tensor input, Tensor hx, Tensor[] params, bool has_biases, int num_layers, float dropout, bool train, bool bidirectional, bool batch_first) -> (Tensor, Tensor)
  use_c10_dispatcher: full

- func: gru.data(Tensor data, Tensor batch_sizes, Tensor hx, Tensor[] params, bool has_biases, int num_layers, float dropout, bool train, bool bidirectional) -> (Tensor, Tensor)
  use_c10_dispatcher: full

- func: rnn_tanh.input(Tensor input, Tensor hx, Tensor[] params, bool has_biases, int num_layers, float dropout, bool train, bool bidirectional, bool batch_first) -> (Tensor, Tensor)
  use_c10_dispatcher: full

- func: rnn_tanh.data(Tensor data, Tensor batch_sizes, Tensor hx, Tensor[] params, bool has_biases, int num_layers, float dropout, bool train, bool bidirectional) -> (Tensor, Tensor)
  use_c10_dispatcher: full

- func: rnn_relu.input(Tensor input, Tensor hx, Tensor[] params, bool has_biases, int num_layers, float dropout, bool train, bool bidirectional, bool batch_first) -> (Tensor, Tensor)
  use_c10_dispatcher: full

- func: rnn_relu.data(Tensor data, Tensor batch_sizes, Tensor hx, Tensor[] params, bool has_biases, int num_layers, float dropout, bool train, bool bidirectional) -> (Tensor, Tensor)
  use_c10_dispatcher: full

- func: lstm_cell(Tensor input, Tensor[] hx, Tensor w_ih, Tensor w_hh, Tensor? b_ih=None, Tensor? b_hh=None) -> (Tensor, Tensor)

- func: gru_cell(Tensor input, Tensor hx, Tensor w_ih, Tensor w_hh, Tensor? b_ih=None, Tensor? b_hh=None) -> Tensor

- func: rnn_tanh_cell(Tensor input, Tensor hx, Tensor w_ih, Tensor w_hh, Tensor? b_ih=None, Tensor? b_hh=None) -> Tensor

- func: rnn_relu_cell(Tensor input, Tensor hx, Tensor w_ih, Tensor w_hh, Tensor? b_ih=None, Tensor? b_hh=None) -> Tensor

# Quantized RNN layer registration has been moved to C10 dispatch in `RNN.cpp`

# Quantized RNN layers
# - func: quantized_lstm(Tensor input, Tensor[] hx, Tensor[] params, bool has_biases, int num_layers, float dropout, bool train, bool bidirectional, bool batch_first, *, ScalarType? dtype=None, bool use_dynamic=False) -> (Tensor, Tensor, Tensor)
#  use_c10_dispatcher: full

# - func: quantized_lstm.data(Tensor data, Tensor batch_sizes, Tensor[] hx, Tensor[] params, bool has_biases, int num_layers, float dropout, bool train, bool bidirectional, *, ScalarType? dtype=None, bool use_dynamic=False) -> (Tensor, Tensor, Tensor)
#  use_c10_dispatcher: full

# Quantized GRU layers

# - func: quantized_gru.input(Tensor input, Tensor hx, Tensor[] params, bool has_biases, int num_layers, float dropout, bool train, bool bidirectional, bool batch_first) -> (Tensor, Tensor)
#   use_c10_dispatcher: full

# - func: quantized_gru.data(Tensor data, Tensor batch_sizes, Tensor hx, Tensor[] params, bool has_biases, int num_layers, float dropout, bool train, bool bidirectional) -> (Tensor, Tensor)
#   use_c10_dispatcher: full

# Quantized RNN cells
- func: quantized_lstm_cell(Tensor input, Tensor[] hx, Tensor w_ih, Tensor w_hh, Tensor b_ih, Tensor b_hh, Tensor packed_ih, Tensor packed_hh, Tensor col_offsets_ih, Tensor col_offsets_hh, Scalar scale_ih, Scalar scale_hh, Scalar zero_point_ih, Scalar zero_point_hh) -> (Tensor, Tensor)
  use_c10_dispatcher: full

- func: quantized_gru_cell(Tensor input, Tensor hx, Tensor w_ih, Tensor w_hh, Tensor b_ih, Tensor b_hh, Tensor packed_ih, Tensor packed_hh, Tensor col_offsets_ih, Tensor col_offsets_hh, Scalar scale_ih, Scalar scale_hh, Scalar zero_point_ih, Scalar zero_point_hh) -> Tensor
  use_c10_dispatcher: full

- func: quantized_rnn_relu_cell(Tensor input, Tensor hx, Tensor w_ih, Tensor w_hh, Tensor b_ih, Tensor b_hh, Tensor packed_ih, Tensor packed_hh, Tensor col_offsets_ih, Tensor col_offsets_hh, Scalar scale_ih, Scalar scale_hh, Scalar zero_point_ih, Scalar zero_point_hh) -> Tensor
  use_c10_dispatcher: full

- func: quantized_rnn_tanh_cell(Tensor input, Tensor hx, Tensor w_ih, Tensor w_hh, Tensor b_ih, Tensor b_hh, Tensor packed_ih, Tensor packed_hh, Tensor col_offsets_ih, Tensor col_offsets_hh, Scalar scale_ih, Scalar scale_hh, Scalar zero_point_ih, Scalar zero_point_hh) -> Tensor
  use_c10_dispatcher: full

# PackedSequence utilities
- func: _pack_padded_sequence(Tensor input, Tensor lengths, bool batch_first) -> (Tensor, Tensor)
  use_c10_dispatcher: full

- func: _pack_padded_sequence_backward(Tensor grad, int[] input_size, Tensor batch_sizes, bool batch_first) -> Tensor
  use_c10_dispatcher: full

- func: _pad_packed_sequence(Tensor data, Tensor batch_sizes, bool batch_first, Scalar padding_value, int total_length) -> (Tensor, Tensor)
  use_c10_dispatcher: full

# wrappers for legacy TH methods

- func: set_.source_Storage(Tensor(a!) self, Storage source) -> Tensor(a!)
  variants: method
  device_guard: False
  dispatch:
    CPU, CUDA: set_

- func: set_.source_Storage_storage_offset(Tensor(a!) self, Storage source, int storage_offset, int[] size, int[] stride=[]) -> Tensor(a!)
  variants: method
  device_guard: False
  dispatch:
    CPU: set_storage_cpu_
    CUDA: set_storage_cuda_
    QuantizedCPU, QuantizedCUDA: set_storage_quantized_

- func: set_.source_Tensor(Tensor(a!) self, Tensor source) -> Tensor(a!)
  variants: method
  device_guard: False
  dispatch:
    CPU, CUDA: set_tensor_

- func: set_(Tensor(a!) self) -> Tensor(a!)
  variants: method
  dispatch:
    CPU: set_cpu_
    CUDA: set_cuda_

- func: set_quantizer_(Tensor(a!) self, ConstQuantizerPtr quantizer) -> Tensor(a!)
  variants: method
  dispatch:
    QuantizedCPU, QuantizedCUDA: set_quantizer_

- func: is_set_to(Tensor self, Tensor tensor) -> bool
  use_c10_dispatcher: full
  variants: method
  device_guard: False
  dispatch:
    CPU, CUDA: is_set_to

- func: masked_fill_.Scalar(Tensor(a!) self, Tensor mask, Scalar value) -> Tensor(a!)
  variants: method
  dispatch:
    CPU: masked_fill__cpu
    CUDA: masked_fill__cuda

- func: masked_fill.Scalar(Tensor self, Tensor mask, Scalar value) -> Tensor
  use_c10_dispatcher: full
  variants: function, method

- func: masked_fill_.Tensor(Tensor(a!) self, Tensor mask, Tensor value) -> Tensor(a!)
  variants: method
  dispatch:
    CPU: masked_fill__cpu
    CUDA: masked_fill__cuda

- func: masked_fill.Tensor(Tensor self, Tensor mask, Tensor value) -> Tensor
  use_c10_dispatcher: full
  variants: function, method

- func: masked_scatter_(Tensor(a!) self, Tensor mask, Tensor source) -> Tensor(a!)
  variants: method
  dispatch:
    CPU: masked_scatter__cpu
    CUDA: masked_scatter__cuda

- func: masked_scatter(Tensor self, Tensor mask, Tensor source) -> Tensor
  use_c10_dispatcher: full
  variants: function, method

- func: view(Tensor(a) self, int[] size) -> Tensor(a)
  use_c10_dispatcher: full
  variants: method
  device_guard: False
  dispatch:
    CPU, CUDA, QuantizedCPU, QuantizedCUDA: view
    MkldnnCPU: mkldnn_view

- func: put_(Tensor(a!) self, Tensor index, Tensor source, bool accumulate=False) -> Tensor(a!)
  variants: method
  dispatch:
    CPU: legacy::cpu::_th_put_
    CUDA: legacy::cuda::_th_put_

- func: index_add_(Tensor(a!) self, int dim, Tensor index, Tensor source) -> Tensor(a!)
  variants: method
  dispatch:
    CPU: index_add_cpu_
    CUDA: index_add_cuda_

- func: index_add(Tensor self, int dim, Tensor index, Tensor source) -> Tensor
  use_c10_dispatcher: full
  variants: function, method

- func: index_add.dimname(Tensor self, Dimname dim, Tensor index, Tensor source) -> Tensor
  variants: function, method

- func: index_fill_.int_Scalar(Tensor(a!) self, int dim, Tensor index, Scalar value) -> Tensor(a!)
  variants: method
  dispatch:
    CPU: legacy::cpu::_th_index_fill_
    CUDA: legacy::cuda::_th_index_fill_

- func: index_fill.int_Scalar(Tensor self, int dim, Tensor index, Scalar value) -> Tensor
  use_c10_dispatcher: full
  variants: function, method

- func: index_fill_.int_Tensor(Tensor(a!) self, int dim, Tensor index, Tensor value) -> Tensor(a!)
  variants: method
  dispatch:
    CPU, CUDA: index_fill_

- func: index_fill.int_Tensor(Tensor self, int dim, Tensor index, Tensor value) -> Tensor
  use_c10_dispatcher: full
  variants: function, method

- func: index_fill_.Dimname_Scalar(Tensor(a!) self, Dimname dim, Tensor index, Scalar value) -> Tensor(a!)
  variants: method

- func: index_fill_.Dimname_Tensor(Tensor(a!) self, Dimname dim, Tensor index, Tensor value) -> Tensor(a!)
  variants: method

- func: index_fill.Dimname_Scalar(Tensor self, Dimname dim, Tensor index, Scalar value) -> Tensor
  variants: function, method

- func: index_fill.Dimname_Tensor(Tensor self, Dimname dim, Tensor index, Tensor value) -> Tensor
  variants: function, method

- func: scatter_.src(Tensor(a!) self, int dim, Tensor index, Tensor src) -> Tensor(a!)
  variants: method
  dispatch:
    CPU, CUDA: scatter_

- func: scatter.src(Tensor self, int dim, Tensor index, Tensor src) -> Tensor
  use_c10_dispatcher: full
  variants: function, method

- func: scatter_.value(Tensor(a!) self, int dim, Tensor index, Scalar value) -> Tensor(a!)
  variants: method
  dispatch:
    CPU, CUDA: scatter_fill_

- func: scatter.value(Tensor self, int dim, Tensor index, Scalar value) -> Tensor
  use_c10_dispatcher: full
  variants: function, method

- func: scatter.dimname_src(Tensor self, Dimname dim, Tensor index, Tensor src) -> Tensor
  variants: function, method

- func: scatter.dimname_value(Tensor self, Dimname dim, Tensor index, Scalar value) -> Tensor
  variants: function, method

- func: scatter_.reduce(Tensor(a!) self, int dim, Tensor index, Tensor src, *, str reduce) -> Tensor(a!)
  variants: method
  dispatch:
    CPU: scatter_cpu_reduce_

- func: scatter_.value_reduce(Tensor(a!) self, int dim, Tensor index, Scalar value, *, str reduce) -> Tensor(a!)
  variants: method
  dispatch:
    CPU: scatter_cpu_scalar_reduce_

- func: scatter_add_(Tensor(a!) self, int dim, Tensor index, Tensor src) -> Tensor(a!)
  variants: method
  dispatch:
    CPU, CUDA: scatter_add_

- func: scatter_add(Tensor self, int dim, Tensor index, Tensor src) -> Tensor
  use_c10_dispatcher: full
  variants: function, method

- func: scatter_add.dimname(Tensor self, Dimname dim, Tensor index, Tensor src) -> Tensor
  variants: function, method

- func: lt_.Scalar(Tensor(a!) self, Scalar other) -> Tensor(a!)
  variants: method

- func: lt_.Tensor(Tensor(a!) self, Tensor other) -> Tensor(a!)
  variants: method

- func: gt_.Scalar(Tensor(a!) self, Scalar other) -> Tensor(a!)
  variants: method

- func: gt_.Tensor(Tensor(a!) self, Tensor other) -> Tensor(a!)
  variants: method

- func: le_.Scalar(Tensor(a!) self, Scalar other) -> Tensor(a!)
  variants: method

- func: le_.Tensor(Tensor(a!) self, Tensor other) -> Tensor(a!)
  variants: method

- func: ge_.Scalar(Tensor(a!) self, Scalar other) -> Tensor(a!)
  variants: method

- func: ge_.Tensor(Tensor(a!) self, Tensor other) -> Tensor(a!)
  variants: method

- func: eq_.Scalar(Tensor(a!) self, Scalar other) -> Tensor(a!)
  variants: method

- func: eq_.Tensor(Tensor(a!) self, Tensor other) -> Tensor(a!)
  variants: method

- func: ne_.Scalar(Tensor(a!) self, Scalar other) -> Tensor(a!)
  variants: method

- func: ne_.Tensor(Tensor(a!) self, Tensor other) -> Tensor(a!)
  variants: method

- func: bitwise_and.Tensor_out(Tensor self, Tensor other, *, Tensor(a!) out) -> Tensor(a!)
  variants: function
  dispatch:
    CPU, CUDA: bitwise_and_out

- func: bitwise_and.Scalar_out(Tensor self, Scalar other, *, Tensor(a!) out) -> Tensor(a!)
  variants: function
  dispatch:
    CPU, CUDA: bitwise_and_out

- func: bitwise_and.Scalar(Tensor self, Scalar other) -> Tensor
  use_c10_dispatcher: full
  variants: method, function

- func: bitwise_and.Tensor(Tensor self, Tensor other) -> Tensor
  use_c10_dispatcher: full
  variants: method, function

- func: bitwise_and_.Scalar(Tensor(a!) self, Scalar other) -> Tensor(a!)
  variants: method

- func: bitwise_and_.Tensor(Tensor(a!) self, Tensor other) -> Tensor(a!)
  variants: method

- func: __and__.Scalar(Tensor self, Scalar other) -> Tensor
  use_c10_dispatcher: full
  variants: method, function

- func: __and__.Tensor(Tensor self, Tensor other) -> Tensor
  use_c10_dispatcher: full
  variants: method, function

- func: __iand__.Scalar(Tensor(a!) self, Scalar other) -> Tensor(a!)
  variants: method

- func: __iand__.Tensor(Tensor(a!) self, Tensor other) -> Tensor(a!)
  variants: method

- func: bitwise_or.Tensor_out(Tensor self, Tensor other, *, Tensor(a!) out) -> Tensor(a!)
  variants: function
  dispatch:
    CPU, CUDA: bitwise_or_out

- func: bitwise_or.Scalar_out(Tensor self, Scalar other, *, Tensor(a!) out) -> Tensor(a!)
  variants: function
  dispatch:
    CPU, CUDA: bitwise_or_out

- func: bitwise_or.Scalar(Tensor self, Scalar other) -> Tensor
  use_c10_dispatcher: full
  variants: method, function

- func: bitwise_or.Tensor(Tensor self, Tensor other) -> Tensor
  use_c10_dispatcher: full
  variants: method, function

- func: bitwise_or_.Scalar(Tensor(a!) self, Scalar other) -> Tensor(a!)
  variants: method

- func: bitwise_or_.Tensor(Tensor(a!) self, Tensor other) -> Tensor(a!)
  variants: method

- func: __or__.Scalar(Tensor self, Scalar other) -> Tensor
  use_c10_dispatcher: full
  variants: method, function

- func: __or__.Tensor(Tensor self, Tensor other) -> Tensor
  use_c10_dispatcher: full
  variants: method, function

- func: __ior__.Scalar(Tensor(a!) self, Scalar other) -> Tensor(a!)
  variants: method

- func: __ior__.Tensor(Tensor(a!) self, Tensor other) -> Tensor(a!)
  variants: method

- func: bitwise_xor.Tensor_out(Tensor self, Tensor other, *, Tensor(a!) out) -> Tensor(a!)
  variants: function
  dispatch:
    CPU, CUDA: bitwise_xor_out

- func: bitwise_xor.Scalar_out(Tensor self, Scalar other, *, Tensor(a!) out) -> Tensor(a!)
  variants: function
  dispatch:
    CPU, CUDA: bitwise_xor_out

- func: bitwise_xor.Scalar(Tensor self, Scalar other) -> Tensor
  use_c10_dispatcher: full
  variants: method, function

- func: bitwise_xor.Tensor(Tensor self, Tensor other) -> Tensor
  use_c10_dispatcher: full
  variants: method, function

- func: bitwise_xor_.Scalar(Tensor(a!) self, Scalar other) -> Tensor(a!)
  variants: method

- func: bitwise_xor_.Tensor(Tensor(a!) self, Tensor other) -> Tensor(a!)
  variants: method

- func: __xor__.Scalar(Tensor self, Scalar other) -> Tensor
  use_c10_dispatcher: full
  variants: method, function

- func: __xor__.Tensor(Tensor self, Tensor other) -> Tensor
  use_c10_dispatcher: full
  variants: method, function

- func: __ixor__.Scalar(Tensor(a!) self, Scalar other) -> Tensor(a!)
  variants: method

- func: __ixor__.Tensor(Tensor(a!) self, Tensor other) -> Tensor(a!)
  variants: method

- func: __lshift__.Scalar(Tensor self, Scalar other) -> Tensor
  use_c10_dispatcher: full
  variants: method, function
  dispatch:
    CPU, CUDA: __lshift__

- func: __lshift__.Tensor(Tensor self, Tensor other) -> Tensor
  use_c10_dispatcher: full
  variants: method, function
  dispatch:
    CPU, CUDA: __lshift__

- func: __ilshift__.Scalar(Tensor(a!) self, Scalar other) -> Tensor(a!)
  variants: method
  dispatch:
    CPU, CUDA: __ilshift__

- func: __ilshift__.Tensor(Tensor(a!) self, Tensor other) -> Tensor(a!)
  variants: method
  dispatch:
    CPU, CUDA: __ilshift__

- func: __rshift__.Scalar(Tensor self, Scalar other) -> Tensor
  use_c10_dispatcher: full
  variants: method, function
  dispatch:
    CPU, CUDA: __rshift__

- func: __rshift__.Tensor(Tensor self, Tensor other) -> Tensor
  use_c10_dispatcher: full
  variants: method, function
  dispatch:
    CPU, CUDA: __rshift__

- func: __irshift__.Scalar(Tensor(a!) self, Scalar other) -> Tensor(a!)
  variants: method
  dispatch:
    CPU, CUDA: __irshift__

- func: __irshift__.Tensor(Tensor(a!) self, Tensor other) -> Tensor(a!)
  variants: method
  dispatch:
    CPU, CUDA: __irshift__

- func: lgamma_(Tensor(a!) self) -> Tensor(a!)
  variants: method
  dispatch:
    CPU: _lgamma__cpu
    CUDA: _lgamma__cuda

- func: atan2_(Tensor(a!) self, Tensor other) -> Tensor(a!)
  variants: method

- func: tril_(Tensor(a!) self, int diagonal=0) -> Tensor(a!)
  variants: method
  dispatch:
    CPU: tril_cpu_
    CUDA: tril_cuda_

- func: triu_(Tensor(a!) self, int diagonal=0) -> Tensor(a!)
  variants: method
  dispatch:
    CPU: triu_cpu_
    CUDA: triu_cuda_

- func: digamma_(Tensor(a!) self) -> Tensor(a!)
  variants: method

- func: polygamma_(Tensor(a!) self, int n) -> Tensor(a!)
  variants: method

- func: renorm_(Tensor(a!) self, Scalar p, int dim, Scalar maxnorm) -> Tensor(a!)
  variants: method
  dispatch:
    CPU: legacy::cpu::_th_renorm_
    CUDA: legacy::cuda::_th_renorm_

- func: pow_.Scalar(Tensor(a!) self, Scalar exponent) -> Tensor(a!)
  variants: method
  dispatch:
    CPU, CUDA: pow_

- func: pow_.Tensor(Tensor(a!) self, Tensor exponent) -> Tensor(a!)
  variants: method
  dispatch:
    CPU, CUDA: pow_

- func: lerp_.Scalar(Tensor(a!) self, Tensor end, Scalar weight) -> Tensor(a!)
  variants: method
  dispatch:
    CPU: lerp_cpu_scalar_
    CUDA: lerp_cuda_scalar_

- func: lerp_.Tensor(Tensor(a!) self, Tensor end, Tensor weight) -> Tensor(a!)
  variants: method
  dispatch:
    CPU: lerp_cpu_tensor_
    CUDA: lerp_cuda_tensor_

- func: fmod_.Scalar(Tensor(a!) self, Scalar other) -> Tensor(a!)
  variants: method
  dispatch:
    CPU: fmod_
    CUDA: fmod_cuda_

- func: fmod_.Tensor(Tensor(a!) self, Tensor other) -> Tensor(a!)
  variants: method
  dispatch:
    CPU: fmod_
    CUDA: fmod_cuda_

- func: remainder_.Scalar(Tensor(a!) self, Scalar other) -> Tensor(a!)
  variants: method
  dispatch:
    CPU, CUDA: remainder_

- func: remainder_.Tensor(Tensor(a!) self, Tensor other) -> Tensor(a!)
  variants: method
  dispatch:
    CPU, CUDA: remainder_

- func: addbmm_(Tensor(a!) self, Tensor batch1, Tensor batch2, *, Scalar beta=1, Scalar alpha=1) -> Tensor(a!)
  variants: method
  dispatch:
    CPU: addbmm_cpu_
    CUDA: addbmm__cuda

- func: addbmm.out(Tensor self, Tensor batch1, Tensor batch2, *, Scalar beta=1, Scalar alpha=1, Tensor(a!) out) -> Tensor(a!)
  dispatch:
    CPU: addbmm_cpu_out
    CUDA: addbmm_out_cuda

- func: addbmm(Tensor self, Tensor batch1, Tensor batch2, *, Scalar beta=1, Scalar alpha=1) -> Tensor
  use_c10_dispatcher: full
  variants: method, function
  dispatch:
    CPU: addbmm_cpu
    CUDA: addbmm_cuda

- func: addcdiv_(Tensor(a!) self, Tensor tensor1, Tensor tensor2, *, Scalar value=1) -> Tensor(a!)
  variants: method

- func: random_.from(Tensor(a!) self, int from, int? to, *, Generator? generator=None) -> Tensor(a!)
  variants: method

- func: random_.to(Tensor(a!) self, int to, *, Generator? generator=None) -> Tensor(a!)
  variants: method

- func: random_(Tensor(a!) self, *, Generator? generator=None) -> Tensor(a!)
  variants: method

- func: uniform_(Tensor(a!) self, float from=0, float to=1, *, Generator? generator=None) -> Tensor(a!)
  variants: method

- func: cauchy_(Tensor(a!) self, float median=0, float sigma=1, *, Generator? generator=None) -> Tensor(a!)
  variants: method

- func: log_normal_(Tensor(a!) self, float mean=1, float std=2, *, Generator? generator=None) -> Tensor(a!)
  variants: method

- func: exponential_(Tensor(a!) self, float lambd=1, *, Generator? generator=None) -> Tensor(a!)
  variants: method

- func: geometric_(Tensor(a!) self, float p, *, Generator? generator=None) -> Tensor(a!)
  variants: method

# wrappers for TH functions

- func: diag.out(Tensor self, int diagonal=0, *, Tensor(a!) out) -> Tensor(a!)
  dispatch:
    CPU: diag_cpu_out
    CUDA: diag_cuda_out

- func: diag(Tensor self, int diagonal=0) -> Tensor
  use_c10_dispatcher: full
  variants: method, function

- func: cross.out(Tensor self, Tensor other, int? dim=None, *, Tensor(a!) out) -> Tensor(a!)

- func: cross(Tensor self, Tensor other, int? dim=None) -> Tensor
  use_c10_dispatcher: full
  variants: method, function

- func: triu.out(Tensor self, int diagonal=0, *, Tensor(a!) out) -> Tensor(a!)
  dispatch:
    CPU: triu_cpu_out
    CUDA: triu_cuda_out

- func: triu(Tensor self, int diagonal=0) -> Tensor
  use_c10_dispatcher: full
  variants: method, function

- func: tril.out(Tensor self, int diagonal=0, *, Tensor(a!) out) -> Tensor(a!)
  dispatch:
    CPU: tril_cpu_out
    CUDA: tril_cuda_out

- func: tril(Tensor self, int diagonal=0) -> Tensor
  use_c10_dispatcher: full
  variants: method, function

- func: tril_indices(int row, int col, int offset=0, *, ScalarType? dtype=long, Layout? layout=None, Device? device=None, bool? pin_memory=None) -> Tensor
  use_c10_dispatcher: full
  dispatch:
    CPU: tril_indices_cpu
    CUDA: tril_indices_cuda

- func: triu_indices(int row, int col, int offset=0, *, ScalarType? dtype=long, Layout? layout=None, Device? device=None, bool? pin_memory=None) -> Tensor
  use_c10_dispatcher: full
  dispatch:
    CPU: triu_indices_cpu
    CUDA: triu_indices_cuda

- func: trace(Tensor self) -> Tensor
  use_c10_dispatcher: full
  variants: method, function
  dispatch:
    CPU: legacy::cpu::_th_trace
    CUDA: trace_cuda

- func: ne.Scalar_out(Tensor self, Scalar other, *, Tensor(a!) out) -> Tensor(a!)
  dispatch:
    CPU, CUDA: ne_out
    QuantizedCPU: ne_out_quantized_cpu

- func: ne.Scalar(Tensor self, Scalar other) -> Tensor
  use_c10_dispatcher: full
  variants: method, function
  dispatch:
    CPU, CUDA: ne
    QuantizedCPU: ne_quantized_cpu

- func: ne.Tensor_out(Tensor self, Tensor other, *, Tensor(a!) out) -> Tensor(a!)
  dispatch:
    CPU, CUDA: ne_out
    QuantizedCPU: ne_out_quantized_cpu

- func: ne.Tensor(Tensor self, Tensor other) -> Tensor
  use_c10_dispatcher: full
  variants: method, function
  dispatch:
    CPU, CUDA: ne
    QuantizedCPU: ne_quantized_cpu

- func: eq.Scalar_out(Tensor self, Scalar other, *, Tensor(a!) out) -> Tensor(a!)
  dispatch:
    CPU, CUDA: eq_out
    QuantizedCPU: eq_out_quantized_cpu

- func: eq.Scalar(Tensor self, Scalar other) -> Tensor
  use_c10_dispatcher: full
  variants: method, function
  dispatch:
    CPU, CUDA: eq
    QuantizedCPU: eq_quantized_cpu

- func: eq.Tensor_out(Tensor self, Tensor other, *, Tensor(a!) out) -> Tensor(a!)
  dispatch:
    CPU, CUDA: eq_out
    QuantizedCPU: eq_out_quantized_cpu

- func: eq.Tensor(Tensor self, Tensor other) -> Tensor
  use_c10_dispatcher: full
  variants: method, function
  dispatch:
    CPU, CUDA: eq
    QuantizedCPU: eq_quantized_cpu

- func: ge.Scalar_out(Tensor self, Scalar other, *, Tensor(a!) out) -> Tensor(a!)
  dispatch:
    CPU, CUDA: ge_out
    QuantizedCPU: ge_out_quantized_cpu

- func: ge.Scalar(Tensor self, Scalar other) -> Tensor
  use_c10_dispatcher: full
  variants: method, function
  dispatch:
    CPU, CUDA: ge
    QuantizedCPU: ge_quantized_cpu

- func: ge.Tensor_out(Tensor self, Tensor other, *, Tensor(a!) out) -> Tensor(a!)
  dispatch:
    CPU, CUDA: ge_out
    QuantizedCPU: ge_out_quantized_cpu

- func: ge.Tensor(Tensor self, Tensor other) -> Tensor
  use_c10_dispatcher: full
  variants: method, function
  dispatch:
    CPU, CUDA: ge
    QuantizedCPU: ge_quantized_cpu

- func: le.Scalar_out(Tensor self, Scalar other, *, Tensor(a!) out) -> Tensor(a!)
  dispatch:
    CPU, CUDA: le_out
    QuantizedCPU: le_out_quantized_cpu

- func: le.Scalar(Tensor self, Scalar other) -> Tensor
  use_c10_dispatcher: full
  variants: method, function
  dispatch:
    CPU, CUDA: le
    QuantizedCPU: le_quantized_cpu

- func: le.Tensor_out(Tensor self, Tensor other, *, Tensor(a!) out) -> Tensor(a!)
  dispatch:
    CPU, CUDA: le_out
    QuantizedCPU: le_out_quantized_cpu

- func: le.Tensor(Tensor self, Tensor other) -> Tensor
  use_c10_dispatcher: full
  variants: method, function
  dispatch:
    CPU, CUDA: le
    QuantizedCPU: le_quantized_cpu

- func: gt.Scalar_out(Tensor self, Scalar other, *, Tensor(a!) out) -> Tensor(a!)
  dispatch:
    CPU, CUDA: gt_out
    QuantizedCPU: gt_out_quantized_cpu

- func: gt.Scalar(Tensor self, Scalar other) -> Tensor
  use_c10_dispatcher: full
  variants: method, function
  dispatch:
    CPU, CUDA: gt
    QuantizedCPU: gt_quantized_cpu

- func: gt.Tensor_out(Tensor self, Tensor other, *, Tensor(a!) out) -> Tensor(a!)
  dispatch:
    CPU, CUDA: gt_out
    QuantizedCPU: gt_out_quantized_cpu

- func: gt.Tensor(Tensor self, Tensor other) -> Tensor
  use_c10_dispatcher: full
  variants: method, function
  dispatch:
    CPU, CUDA: gt
    QuantizedCPU: gt_quantized_cpu

- func: lt.Scalar_out(Tensor self, Scalar other, *, Tensor(a!) out) -> Tensor(a!)
  dispatch:
    CPU, CUDA: lt_out
    QuantizedCPU: lt_out_quantized_cpu

- func: lt.Scalar(Tensor self, Scalar other) -> Tensor
  use_c10_dispatcher: full
  variants: method, function
  dispatch:
    CPU, CUDA: lt
    QuantizedCPU: lt_quantized_cpu

- func: lt.Tensor_out(Tensor self, Tensor other, *, Tensor(a!) out) -> Tensor(a!)
  dispatch:
    CPU, CUDA: lt_out
    QuantizedCPU: lt_out_quantized_cpu

- func: lt.Tensor(Tensor self, Tensor other) -> Tensor
  use_c10_dispatcher: full
  variants: method, function
  dispatch:
    CPU, CUDA: lt
    QuantizedCPU: lt_quantized_cpu

- func: take.out(Tensor self, Tensor index, *, Tensor(a!) out) -> Tensor(a!)
  dispatch:
    CPU: legacy::cpu::_th_take_out
    CUDA: legacy::cuda::_th_take_out

- func: take(Tensor self, Tensor index) -> Tensor
  use_c10_dispatcher: full
  variants: method, function
  dispatch:
    CPU: legacy::cpu::_th_take
    CUDA: legacy::cuda::_th_take

- func: index_select.out(Tensor self, int dim, Tensor index, *, Tensor(a!) out) -> Tensor(a!)
  dispatch:
    CPU: index_select_out_cpu_
    CUDA: index_select_out_cuda

- func: index_select(Tensor self, int dim, Tensor index) -> Tensor
  use_c10_dispatcher: full
  variants: method, function
  dispatch:
    CPU: index_select_cpu_
    CUDA: index_select_cuda
    SparseCPU: index_select_sparse
    SparseCUDA: index_select_sparse

- func: index_select.dimname_out(Tensor self, Dimname dim, Tensor index, *, Tensor(a!) out) -> Tensor(a!)

- func: index_select.dimname(Tensor self, Dimname dim, Tensor index) -> Tensor
  variants: method, function

- func: masked_select.out(Tensor self, Tensor mask, *, Tensor(a!) out) -> Tensor(a!)
  dispatch:
    CPU: masked_select_out_cpu
    CUDA: masked_select_out_cuda

- func: masked_select(Tensor self, Tensor mask) -> Tensor
  use_c10_dispatcher: full
  variants: method, function
  dispatch:
    CPU: masked_select_cpu
    CUDA: masked_select_cuda

- func: nonzero.out(Tensor self, *, Tensor(a!) out) -> Tensor(a!)
  dispatch:
    CPU: legacy::cpu::_th_nonzero_out
    CUDA: legacy::cuda::_th_nonzero_out

- func: nonzero(Tensor self) -> Tensor
  use_c10_dispatcher: full
  variants: method, function
  dispatch:
    CPU: legacy::cpu::_th_nonzero
    CUDA: legacy::cuda::_th_nonzero

- func: nonzero_numpy(Tensor self) -> Tensor[]
  use_c10_dispatcher: full
  variants: method, function

- func: gather.out(Tensor self, int dim, Tensor index, *, bool sparse_grad=False, Tensor(a!) out) -> Tensor(a!)
  dispatch:
    CPU: gather_out_cpu_cuda
    CUDA: gather_out_cpu_cuda

- func: gather(Tensor self, int dim, Tensor index, *, bool sparse_grad=False) -> Tensor
  use_c10_dispatcher: full
  variants: method, function
  dispatch:
    CPU, CUDA: gather

- func: gather.dimname_out(Tensor self, Dimname dim, Tensor index, *, bool sparse_grad=False, Tensor(a!) out) -> Tensor(a!)

- func: gather.dimname(Tensor self, Dimname dim, Tensor index, *, bool sparse_grad=False) -> Tensor
  variants: method, function

- func: _gather_sparse_backward(Tensor self, int dim, Tensor index, Tensor grad) -> Tensor
  use_c10_dispatcher: full

- func: addcmul.out(Tensor self, Tensor tensor1, Tensor tensor2, *, Scalar value=1, Tensor(a!) out) -> Tensor(a!)

- func: addcmul(Tensor self, Tensor tensor1, Tensor tensor2, *, Scalar value=1) -> Tensor
  use_c10_dispatcher: full
  variants: method, function

- func: addcmul_(Tensor(a!) self, Tensor tensor1, Tensor tensor2, *, Scalar value=1) -> Tensor(a!)
  variants: method

- func: addcdiv.out(Tensor self, Tensor tensor1, Tensor tensor2, *, Scalar value=1, Tensor(a!) out) -> Tensor(a!)

- func: addcdiv(Tensor self, Tensor tensor1, Tensor tensor2, *, Scalar value=1) -> Tensor
  use_c10_dispatcher: full
  variants: method, function

- func: lstsq.X(Tensor self, Tensor A, *, Tensor(a!) X, Tensor(b!) qr) -> (Tensor(a!) solution, Tensor(b!) QR)
  dispatch:
    CPU: legacy::cpu::_th_gels_out
    CUDA: legacy::cuda::_th_gels_out

- func: lstsq(Tensor self, Tensor A) -> (Tensor solution, Tensor QR)
  use_c10_dispatcher: full
  variants: method, function
  dispatch:
    CPU: legacy::cpu::_th_gels
    CUDA: legacy::cuda::_th_gels

- func: triangular_solve.X(Tensor self, Tensor A, bool upper=True, bool transpose=False, bool unitriangular=False, *, Tensor(a!) X, Tensor(b!) M) -> (Tensor(a!) solution, Tensor(b!) cloned_coefficient)

- func: triangular_solve(Tensor self, Tensor A, bool upper=True, bool transpose=False, bool unitriangular=False) -> (Tensor solution, Tensor cloned_coefficient)
  use_c10_dispatcher: full
  variants: method, function

- func: _triangular_solve_helper(Tensor self, Tensor A, bool upper, bool transpose, bool unitriangular) -> (Tensor, Tensor)
  use_c10_dispatcher: full
  variants: function
  dispatch:
    CPU: _triangular_solve_helper_cpu
    CUDA: _triangular_solve_helper_cuda

- func: symeig.e(Tensor self, bool eigenvectors=False, bool upper=True, *, Tensor(a!) e, Tensor(b!) V) -> (Tensor(a!) eigenvalues, Tensor(b!) eigenvectors)

- func: symeig(Tensor self, bool eigenvectors=False, bool upper=True) -> (Tensor eigenvalues, Tensor eigenvectors)
  use_c10_dispatcher: full
  variants: method, function

- func: _symeig_helper(Tensor self, bool eigenvectors, bool upper) -> (Tensor, Tensor)
  use_c10_dispatcher: full
  variants: function
  dispatch:
    CPU: _symeig_helper_cpu
    CUDA: _symeig_helper_cuda

- func: eig.e(Tensor self, bool eigenvectors=False, *, Tensor(a!) e, Tensor(b!) v) -> (Tensor(a!) eigenvalues, Tensor(b!) eigenvectors)
  dispatch:
    CPU: legacy::cpu::_th_eig_out
    CUDA: legacy::cuda::_th_eig_out

- func: eig(Tensor self, bool eigenvectors=False) -> (Tensor eigenvalues, Tensor eigenvectors)
  use_c10_dispatcher: full
  variants: method, function
  dispatch:
    CPU: legacy::cpu::_th_eig
    CUDA: legacy::cuda::_th_eig

- func: svd.U(Tensor self, bool some=True, bool compute_uv=True, *, Tensor(a!) U, Tensor(b!) S, Tensor(c!) V) -> (Tensor(a!) U, Tensor(b!) S, Tensor(c!) V)

- func: svd(Tensor self, bool some=True, bool compute_uv=True) -> (Tensor U, Tensor S, Tensor V)
  use_c10_dispatcher: full
  variants: method, function

- func: _svd_helper(Tensor self, bool some, bool compute_uv) -> (Tensor, Tensor, Tensor)
  use_c10_dispatcher: full
  variants: function
  dispatch:
    CPU: _svd_helper_cpu
    CUDA: _svd_helper_cuda

- func: cholesky.out(Tensor self, bool upper=False, *, Tensor(a!) out) -> Tensor(a!)

- func: cholesky(Tensor self, bool upper=False) -> Tensor
  use_c10_dispatcher: full
  variants: method, function

- func: _cholesky_helper(Tensor self, bool upper) -> Tensor
  use_c10_dispatcher: full
  variants: function
  dispatch:
    CPU: _cholesky_helper_cpu
    CUDA: _cholesky_helper_cuda

- func: cholesky_solve.out(Tensor self, Tensor input2, bool upper=False, *, Tensor(a!) out) -> Tensor(a!)

- func: cholesky_solve(Tensor self, Tensor input2, bool upper=False) -> Tensor
  use_c10_dispatcher: full
  variants: method, function

- func: _cholesky_solve_helper(Tensor self, Tensor A, bool upper) -> Tensor
  use_c10_dispatcher: full
  variants: function
  dispatch:
    CPU: _cholesky_solve_helper_cpu
    CUDA: _cholesky_solve_helper_cuda

- func: solve(Tensor self, Tensor A) -> (Tensor solution, Tensor LU)
  use_c10_dispatcher: full
  variants: function, method

- func: solve.solution(Tensor self, Tensor A, *, Tensor(a!) solution, Tensor(b!) lu) -> (Tensor(a!) solution, Tensor(b!) LU)

- func: _solve_helper(Tensor self, Tensor A) -> (Tensor, Tensor)
  use_c10_dispatcher: full
  variants: function
  dispatch:
    CPU: _solve_helper_cpu
    CUDA: _solve_helper_cuda

- func: cholesky_inverse.out(Tensor self, bool upper=False, *, Tensor(a!) out) -> Tensor(a!)
  dispatch:
    CPU: legacy::cpu::_th_potri_out
    CUDA: legacy::cuda::_th_potri_out

- func: cholesky_inverse(Tensor self, bool upper=False) -> Tensor
  use_c10_dispatcher: full
  variants: method, function
  dispatch:
    CPU: legacy::cpu::_th_potri
    CUDA: legacy::cuda::_th_potri

- func: qr.Q(Tensor self, bool some=True, *, Tensor(a!) Q, Tensor(b!) R) -> (Tensor(a!) Q, Tensor(b!) R)

- func: qr(Tensor self, bool some=True) -> (Tensor Q, Tensor R)
  use_c10_dispatcher: full
  variants: method, function

- func: _qr_helper(Tensor self, bool some) -> (Tensor, Tensor)
  use_c10_dispatcher: full
  variants: function
  dispatch:
    CPU: _qr_helper_cpu
    CUDA: _qr_helper_cuda

- func: geqrf.a(Tensor self, *, Tensor(a!) a, Tensor(b!) tau) -> (Tensor(a!) a, Tensor(b!) tau)
  dispatch:
    CPU: legacy::cpu::_th_geqrf_out
    CUDA: legacy::cuda::_th_geqrf_out

- func: geqrf(Tensor self) -> (Tensor a, Tensor tau)
  use_c10_dispatcher: full
  variants: method, function
  dispatch:
    CPU: legacy::cpu::_th_geqrf
    CUDA: legacy::cuda::_th_geqrf

- func: orgqr.out(Tensor self, Tensor input2, *, Tensor(a!) out) -> Tensor(a!)
  dispatch:
    CPU: legacy::cpu::_th_orgqr_out

- func: orgqr(Tensor self, Tensor input2) -> Tensor
  use_c10_dispatcher: full
  variants: method, function
  dispatch:
    CPU: legacy::cpu::_th_orgqr

- func: ormqr.out(Tensor self, Tensor input2, Tensor input3, bool left=True, bool transpose=False, *, Tensor(a!) out) -> Tensor(a!)
  dispatch:
    CPU: legacy::cpu::_th_ormqr_out

- func: ormqr(Tensor self, Tensor input2, Tensor input3, bool left=True, bool transpose=False) -> Tensor
  use_c10_dispatcher: full
  variants: method, function
  dispatch:
    CPU: legacy::cpu::_th_ormqr

- func: _lu_with_info(Tensor self, bool pivot=True, bool check_errors=True) -> (Tensor, Tensor, Tensor)
  use_c10_dispatcher: full
  variants: function
  dispatch:
    CPU: _lu_with_info_cpu
    CUDA: _lu_with_info_cuda

- func: lu_solve.out(Tensor self, Tensor LU_data, Tensor LU_pivots, *, Tensor(a!) out) -> Tensor(a!)

- func: lu_solve(Tensor self, Tensor LU_data, Tensor LU_pivots) -> Tensor
  use_c10_dispatcher: full
  variants: method, function

- func: _lu_solve_helper(Tensor self, Tensor LU_data, Tensor LU_pivots) -> Tensor
  use_c10_dispatcher: full
  variants: function
  dispatch:
    CPU: _lu_solve_helper_cpu
    CUDA: _lu_solve_helper_cuda

# TODO: remove dispatch section when porting TH CUDA to ATen
- func: multinomial.out(Tensor self, int num_samples, bool replacement=False, *, Generator? generator=None, Tensor(a!) out) -> Tensor(a!)
  dispatch:
    CPU, CUDA: multinomial_out

- func: multinomial(Tensor self, int num_samples, bool replacement=False, *, Generator? generator=None) -> Tensor
  variants: method, function
  dispatch:
    CPU, CUDA: multinomial

- func: _multinomial_alias_setup(Tensor probs) -> (Tensor, Tensor)
  use_c10_dispatcher: full
  variants: function
  dispatch:
    CPU: legacy::cpu::_th_multinomial_alias_setup
    CUDA: legacy::cuda::_th_multinomial_alias_setup

- func: _multinomial_alias_draw(Tensor J, Tensor q, int num_samples, *, Generator? generator=None) -> Tensor
  variants: function
  dispatch:
    CPU: legacy::cpu::_th_multinomial_alias_draw
    CUDA: legacy::cuda::_th_multinomial_alias_draw

- func: lgamma.out(Tensor self, *, Tensor(a!) out) -> Tensor(a!)
  dispatch:
    CPU: _lgamma_out_cpu
    CUDA: _lgamma_out_cuda

- func: lgamma(Tensor self) -> Tensor
  use_c10_dispatcher: full
  variants: method, function
  dispatch:
    CPU, CUDA: lgamma

- func: digamma.out(Tensor self, *, Tensor(a!) out) -> Tensor(a!)

- func: digamma(Tensor self) -> Tensor
  use_c10_dispatcher: full
  variants: method, function

- func: polygamma.out(int n, Tensor self, *, Tensor(a!) out) -> Tensor(a!)

- func: polygamma(int n, Tensor self) -> Tensor
  use_c10_dispatcher: full
  variants: method, function

- func: erfinv(Tensor self) -> Tensor
  use_c10_dispatcher: full
  variants: method, function
  dispatch:
    CPU, CUDA: erfinv

- func: erfinv_(Tensor(a!) self) -> Tensor(a!)
  variants: method
  dispatch:
    CPU: _erfinv__cpu
    CUDA: _erfinv__cuda

- func: erfinv.out(Tensor self, *, Tensor(a!) out) -> Tensor(a!)
  dispatch:
    CPU: _erfinv_out_cpu
    CUDA: _erfinv_out_cuda

- func: sign(Tensor self) -> Tensor
  use_c10_dispatcher: full
  variants: function, method

- func: sign_(Tensor(a!) self) -> Tensor(a!)
  variants: method

- func: sign.out(Tensor self, *, Tensor(a!) out) -> Tensor(a!)
  dispatch:
    CPU, CUDA: sign_out

- func: dist(Tensor self, Tensor other, Scalar p=2) -> Tensor
  use_c10_dispatcher: full
  variants: method, function

- func: atan2.out(Tensor self, Tensor other, *, Tensor(a!) out) -> Tensor(a!)

- func: atan2(Tensor self, Tensor other) -> Tensor
  use_c10_dispatcher: full
  variants: method, function

- func: lerp.Scalar_out(Tensor self, Tensor end, Scalar weight, *, Tensor(a!) out) -> Tensor(a!)
  dispatch:
    CPU: lerp_cpu_scalar_out
    CUDA: lerp_cuda_scalar_out

- func: lerp.Tensor_out(Tensor self, Tensor end, Tensor weight, *, Tensor(a!) out) -> Tensor(a!)
  dispatch:
    CPU: lerp_cpu_tensor_out
    CUDA: lerp_cuda_tensor_out

- func: lerp.Scalar(Tensor self, Tensor end, Scalar weight) -> Tensor
  use_c10_dispatcher: full
  variants: method, function
  dispatch:
    CPU: lerp_cpu_scalar
    CUDA: lerp_cuda_scalar

- func: lerp.Tensor(Tensor self, Tensor end, Tensor weight) -> Tensor
  use_c10_dispatcher: full
  variants: method, function
  dispatch:
    CPU: lerp_cpu_tensor
    CUDA: lerp_cuda_tensor

- func: histc.out(Tensor self, int bins=100, Scalar min=0, Scalar max=0, *, Tensor(a!) out) -> Tensor(a!)
  dispatch:
    CPU: legacy::cpu::_th_histc_out
    CUDA: _histc_out_cuda

- func: histc(Tensor self, int bins=100, Scalar min=0, Scalar max=0) -> Tensor
  use_c10_dispatcher: full
  variants: method, function
  dispatch:
    CPU: legacy::cpu::_th_histc
    CUDA: _histc_cuda

- func: fmod.Scalar_out(Tensor self, Scalar other, *, Tensor(a!) out) -> Tensor(a!)
  dispatch:
    CPU: fmod_out
    CUDA: fmod_cuda_out

- func: fmod.Scalar(Tensor self, Scalar other) -> Tensor
  use_c10_dispatcher: full
  variants: method, function
  dispatch:
    CPU: fmod
    CUDA: fmod_cuda

- func: fmod.Tensor_out(Tensor self, Tensor other, *, Tensor(a!) out) -> Tensor(a!)
  dispatch:
    CPU: fmod_out
    CUDA: fmod_cuda_out

- func: fmod.Tensor(Tensor self, Tensor other) -> Tensor
  use_c10_dispatcher: full
  variants: method, function
  dispatch:
    CPU: fmod
    CUDA: fmod_cuda

- func: remainder.Scalar_out(Tensor self, Scalar other, *, Tensor(a!) out) -> Tensor(a!)
  dispatch:
    CPU, CUDA: remainder_out

- func: remainder.Scalar(Tensor self, Scalar other) -> Tensor
  use_c10_dispatcher: full
  variants: method, function
  dispatch:
    CPU, CUDA: remainder

- func: remainder.Tensor_out(Tensor self, Tensor other, *, Tensor(a!) out) -> Tensor(a!)
  dispatch:
    CPU, CUDA: remainder_out

- func: remainder.Tensor(Tensor self, Tensor other) -> Tensor
  use_c10_dispatcher: full
  variants: method, function
  dispatch:
    CPU, CUDA: remainder

- func: min.out(Tensor self, Tensor other, *, Tensor(a!) out) -> Tensor(a!)

- func: min.other(Tensor self, Tensor other) -> Tensor
  use_c10_dispatcher: full
  variants: method, function

- func: min(Tensor self) -> Tensor
  use_c10_dispatcher: full
  variants: method, function
  dispatch:
    CPU, CUDA: min
    QuantizedCPU: min_quantized_cpu

- func: max.out(Tensor self, Tensor other, *, Tensor(a!) out) -> Tensor(a!)

- func: max.other(Tensor self, Tensor other) -> Tensor
  use_c10_dispatcher: full
  variants: method, function

- func: max(Tensor self) -> Tensor
  use_c10_dispatcher: full
  variants: method, function
  dispatch:
    CPU, CUDA: max
    QuantizedCPU: max_quantized_cpu

# Return: (Tensor min, Tensor max)
- func: _min_max(Tensor self) -> (Tensor, Tensor)
  use_c10_dispatcher: full
  variants: function
  dispatch:
    CPU: _min_max

- func: median(Tensor self) -> Tensor
  use_c10_dispatcher: full
  variants: method, function
  dispatch:
    CPU: median_cpu
    CUDA: median_cuda

- func: sort.values(Tensor self, int dim=-1, bool descending=False, *, Tensor(a!) values, Tensor(b!) indices) -> (Tensor(a!) values, Tensor(b!) indices)
  dispatch:
    CPU: legacy::cpu::_th_sort_out
    CUDA: legacy::cuda::_th_sort_out

- func: sort(Tensor self, int dim=-1, bool descending=False) -> (Tensor values, Tensor indices)
  use_c10_dispatcher: full
  variants: method, function
  dispatch:
    CPU: legacy::cpu::_th_sort
    CUDA: legacy::cuda::_th_sort
    QuantizedCPU: sort_quantized_cpu

- func: sort.dimname_values(Tensor self, Dimname dim, bool descending=False, *, Tensor(a!) values, Tensor(b!) indices) -> (Tensor(a!) values, Tensor(b!) indices)

- func: sort.dimname(Tensor self, Dimname dim, bool descending=False) -> (Tensor values, Tensor indices)
  variants: method, function

- func: argsort(Tensor self, int dim=-1, bool descending=False) -> Tensor
  use_c10_dispatcher: full
  variants: method, function

- func: argsort.dimname(Tensor self, Dimname dim, bool descending=False) -> Tensor
  variants: method, function

- func: topk.values(Tensor self, int k, int dim=-1, bool largest=True, bool sorted=True, *, Tensor(a!) values, Tensor(b!) indices) ->(Tensor(a!) values, Tensor(b!) indices)
  dispatch:
    CPU: topk_out_cpu
    CUDA: legacy::cuda::_th_topk_out

- func: topk(Tensor self, int k, int dim=-1, bool largest=True, bool sorted=True) -> (Tensor values, Tensor indices)
  use_c10_dispatcher: full
  variants: method, function
  dispatch:
    CPU, CUDA: topk
    QuantizedCPU: topk_quantized_cpu

- func: all(Tensor self) -> Tensor
  use_c10_dispatcher: full
  variants: method, function

- func: any(Tensor self) -> Tensor
  use_c10_dispatcher: full
  variants: method, function
  dispatch:
    CPU, CUDA: any
    SparseCPU, SparseCUDA: any_sparse

- func: renorm.out(Tensor self, Scalar p, int dim, Scalar maxnorm, *, Tensor(a!) out) -> Tensor(a!)
  dispatch:
    CPU: legacy::cpu::_th_renorm_out
    CUDA: legacy::cuda::_th_renorm_out

- func: renorm(Tensor self, Scalar p, int dim, Scalar maxnorm) -> Tensor
  use_c10_dispatcher: full
  variants: method, function
  dispatch:
    CPU: legacy::cpu::_th_renorm
    CUDA: legacy::cuda::_th_renorm

- func: unfold(Tensor(a) self, int dimension, int size, int step) -> Tensor(a)
  use_c10_dispatcher: full
  variants: method
  device_guard: False
  dispatch:
    CPU, CUDA: unfold
    QuantizedCPU, QuantizedCUDA: unfold

- func: unfold_backward(Tensor grad_in, int[] input_sizes, int dim, int size, int step) -> Tensor
  use_c10_dispatcher: full
  variants: function
  dispatch:
    CPU, CUDA: unfold_backward

- func: equal(Tensor self, Tensor other) -> bool
  use_c10_dispatcher: full
  variants: method, function
  dispatch:
    CPU: cpu_equal
    CUDA: cuda_equal
    QuantizedCPU: equal_quantized_cpu

- func: pow.Tensor_Tensor_out(Tensor self, Tensor exponent, *, Tensor(a!) out) -> Tensor(a!)
  dispatch:
    CPU, CUDA: pow_out

- func: pow.Tensor_Tensor(Tensor self, Tensor exponent) -> Tensor
  use_c10_dispatcher: full
  variants: method, function
  dispatch:
    CPU, CUDA: pow

- func: pow.Scalar_out(Scalar self, Tensor exponent, *, Tensor(a!) out) -> Tensor(a!)
  dispatch:
    CPU, CUDA: pow_out

- func: pow.Scalar(Scalar self, Tensor exponent) -> Tensor
  use_c10_dispatcher: full
  dispatch:
    CPU, CUDA: pow

- func: normal_(Tensor(a!) self, float mean=0, float std=1, *, Generator? generator=None) -> Tensor(a!)
  variants: method

- func: normal.Tensor_float_out(Tensor mean, float std=1, *, Generator? generator=None, Tensor(a!) out) -> Tensor(a!)

- func: normal.Tensor_float(Tensor mean, float std=1, *, Generator? generator=None) -> Tensor

- func: normal.float_Tensor_out(float mean, Tensor std, *, Generator? generator=None, Tensor(a!) out) -> Tensor(a!)

- func: normal.float_Tensor(float mean, Tensor std, *, Generator? generator=None) -> Tensor

- func: normal.Tensor_Tensor_out(Tensor mean, Tensor std, *, Generator? generator=None, Tensor(a!) out) -> Tensor(a!)

- func: normal.Tensor_Tensor(Tensor mean, Tensor std, *, Generator? generator=None) -> Tensor

- func: normal.float_float(float mean, float std, int[] size, *, Generator? generator=None, ScalarType? dtype=None, Layout? layout=None, Device? device=None, bool? pin_memory=None) -> Tensor

- func: normal.float_float_out(float mean, float std, int[] size, *, Generator? generator=None, Tensor(a!) out) -> Tensor(a!)

- func: alias(Tensor(a) self) -> Tensor(a)
  use_c10_dispatcher: full
  variants: method, function

- func: _addr(Tensor self, Tensor vec1, Tensor vec2, *, Scalar beta=1, Scalar alpha=1) -> Tensor
  use_c10_dispatcher: full
  dispatch:
    CPU: legacy::cpu::_th_addr
    CUDA: addr_cuda

- func: _addr_(Tensor(a!) self, Tensor vec1, Tensor vec2, *, Scalar beta=1, Scalar alpha=1) -> Tensor(a!)
  dispatch:
    CPU: legacy::cpu::_th_addr_
    CUDA: addr__cuda

- func: _addr.out(Tensor self, Tensor vec1, Tensor vec2, *, Scalar beta=1, Scalar alpha=1, Tensor(a!) out) -> Tensor(a!)
  dispatch:
    CPU: legacy::cpu::_th_addr_out
    CUDA: addr_out_cuda

- func: _index_copy_(Tensor(a!) self, int dim, Tensor index, Tensor source) -> Tensor(a!)
  dispatch:
    CPU: legacy::cpu::_th_index_copy_
    CUDA: legacy::cuda::_th_index_copy_

- func: _cumsum(Tensor self, int dim) -> Tensor
  use_c10_dispatcher: full
  dispatch:
    CPU: _cumsum_cpu
    CUDA: _cumsum_cuda

- func: _cumsum.out(Tensor self, int dim, *, Tensor(a!) out) -> Tensor(a!)
  dispatch:
    CPU: _cumsum_out_cpu
    CUDA: _cumsum_out_cuda

- func: _cumprod(Tensor self, int dim) -> Tensor
  use_c10_dispatcher: full
  dispatch:
    CPU: _cumprod_cpu
    CUDA: _cumprod_cuda

- func: _cumprod.out(Tensor self, int dim, *, Tensor(a!) out) -> Tensor(a!)
  dispatch:
    CPU: _cumprod_out_cpu
    CUDA: _cumprod_out_cuda

- func: _var(Tensor self, bool unbiased=True) -> Tensor
  use_c10_dispatcher: full
  dispatch:
    CPU: legacy::cpu::_th_var
    CUDA: legacy::cuda::_th_var

- func: _std(Tensor self, bool unbiased=True) -> Tensor
  use_c10_dispatcher: full
  dispatch:
    CPU: legacy::cpu::_th_std
    CUDA: legacy::cuda::_th_std

- func: _amp_non_finite_check_and_unscale_(Tensor(a!) self, Tensor(b!) found_inf, Tensor inv_scale) -> ()
  variants: function
  dispatch:
    CUDA: _amp_non_finite_check_and_unscale_cuda_

- func: _amp_update_scale(Tensor(a!) growth_tracker, Tensor current_scale, Tensor found_inf, float scale_growth_factor, float scale_backoff_factor, int growth_interval) -> Tensor
  variants: function
  dispatch:
    CUDA: _amp_update_scale_cuda

- func: _cat(Tensor[] tensors, int dim=0) -> Tensor
  use_c10_dispatcher: full
  dispatch:
    CPU: _cat_cpu
    CUDA: cat_cuda
    QuantizedCPU: cat_quantized_cpu

- func: _cat.out(Tensor[] tensors, int dim=0, *, Tensor(a!) out) -> Tensor(a!)
  dispatch:
    CPU: _cat_out_cpu
    CUDA: cat_out_cuda
    QuantizedCPU: cat_out_quantized_cpu

- func: _mode(Tensor self, int dim=-1, bool keepdim=False) -> (Tensor, Tensor)
  use_c10_dispatcher: full
  dispatch:
    CPU: legacy::cpu::_th_mode
    CUDA: legacy::cuda::_th_mode

- func: _mode.values(Tensor self, int dim=-1, bool keepdim=False, *, Tensor(a!) values, Tensor(b!) indices) -> (Tensor(a!), Tensor(b!))
  dispatch:
    CPU: legacy::cpu::_th_mode_out
    CUDA: legacy::cuda::_th_mode_out

- func: bucketize.Tensor(Tensor self, Tensor boundaries, *, bool out_int32=False, bool right=False) -> Tensor
  use_c10_dispatcher: full
  dispatch:
    CPU: bucketize_cpu
    CUDA: bucketize_cuda

- func: bucketize.Tensor_out(Tensor self, Tensor boundaries, *, bool out_int32=False, bool right=False, Tensor(a!) out) -> Tensor(a!)
  dispatch:
    CPU: bucketize_out_cpu
    CUDA: bucketize_out_cuda

- func: bucketize.Scalar(Scalar self, Tensor boundaries, *, bool out_int32=False, bool right=False) -> Tensor
  use_c10_dispatcher: full
  dispatch:
    CPU: bucketize_cpu
    CUDA: bucketize_cuda

- func: searchsorted.Tensor(Tensor sorted_sequence, Tensor self, *, bool out_int32=False, bool right=False) -> Tensor
  use_c10_dispatcher: full
  dispatch:
    CPU: searchsorted_cpu
    CUDA: searchsorted_cuda

- func: searchsorted.Tensor_out(Tensor sorted_sequence, Tensor self, *, bool out_int32=False, bool right=False, Tensor(a!) out) -> Tensor(a!)
  dispatch:
    CPU: searchsorted_out_cpu
    CUDA: searchsorted_out_cuda

- func: searchsorted.Scalar(Tensor sorted_sequence, Scalar self, *, bool out_int32=False, bool right=False) -> Tensor
  use_c10_dispatcher: full
  dispatch:
    CPU: searchsorted_cpu
    CUDA: searchsorted_cuda

## NN wrappers

- func: mse_loss.out(Tensor self, Tensor target, int reduction=Mean, *, Tensor(a!) out) -> Tensor(a!)
  python_module: nn

- func: mse_loss(Tensor self, Tensor target, int reduction=Mean) -> Tensor
  use_c10_dispatcher: full
  python_module: nn

- func: mse_loss_backward.grad_input(Tensor grad_output, Tensor self, Tensor target, int reduction, *, Tensor(a!) grad_input) -> Tensor(a!)
  python_module: nn
  dispatch:
    CPU, CUDA: mse_loss_backward_out

- func: mse_loss_backward(Tensor grad_output, Tensor self, Tensor target, int reduction) -> Tensor
  use_c10_dispatcher: full
  python_module: nn
  dispatch:
    CPU, CUDA: mse_loss_backward

- func: l1_loss.out(Tensor self, Tensor target, int reduction=Mean, *, Tensor(a!) out) -> Tensor(a!)
  python_module: nn

- func: l1_loss(Tensor self, Tensor target, int reduction=Mean) -> Tensor
  use_c10_dispatcher: full
  python_module: nn

- func: l1_loss_backward.grad_input(Tensor grad_output, Tensor self, Tensor target, int reduction, *, Tensor(a!) grad_input) -> Tensor(a!)
  python_module: nn
  dispatch:
    CPU, CUDA: l1_loss_backward_out

- func: l1_loss_backward(Tensor grad_output, Tensor self, Tensor target, int reduction) -> Tensor
  use_c10_dispatcher: full
  python_module: nn

- func: multi_margin_loss.out(Tensor self, Tensor target, Scalar p=1, Scalar margin=1, Tensor? weight=None, int reduction=Mean, *, Tensor(a!) out) -> Tensor(a!)
  python_module: nn
  dispatch:
    CPU: multi_margin_loss_cpu_out
    CUDA: legacy::cuda::_thnn_multi_margin_loss_forward_out

- func: multi_margin_loss(Tensor self, Tensor target, Scalar p=1, Scalar margin=1, Tensor? weight=None, int reduction=Mean) -> Tensor
  python_module: nn
  dispatch:
    CPU: multi_margin_loss_cpu
    CUDA: legacy::cuda::_thnn_multi_margin_loss_forward

- func: multi_margin_loss_backward.grad_input(Tensor grad_output, Tensor self, Tensor target, Scalar p, Scalar margin, Tensor? weight=None, int reduction=Mean, *, Tensor(a!) grad_input) -> Tensor(a!)
  python_module: nn
  dispatch:
    CPU: multi_margin_loss_cpu_backward_out
    CUDA: legacy::cuda::_thnn_multi_margin_loss_backward_out

- func: multi_margin_loss_backward(Tensor grad_output, Tensor self, Tensor target, Scalar p, Scalar margin, Tensor? weight=None, int reduction=Mean) -> Tensor
  python_module: nn
  dispatch:
    CPU: multi_margin_loss_cpu_backward
    CUDA: legacy::cuda::_thnn_multi_margin_loss_backward

- func: multilabel_margin_loss.out(Tensor self, Tensor target, int reduction=Mean, *, Tensor(a!) out) -> Tensor(a!)
  python_module: nn

- func: multilabel_margin_loss(Tensor self, Tensor target, int reduction=Mean) -> Tensor
  use_c10_dispatcher: full
  python_module: nn

- func: multilabel_margin_loss_forward.output(Tensor self, Tensor target, int reduction, *, Tensor(a!) output, Tensor(b!) is_target) -> (Tensor(a!), Tensor(b!))
  python_module: nn
  dispatch:
    CPU: multilabel_margin_loss_forward_out_cpu
    CUDA: legacy::cuda::_thnn_multilabel_margin_loss_forward_out

- func: multilabel_margin_loss_forward(Tensor self, Tensor target, int reduction) -> (Tensor output, Tensor is_target)
  use_c10_dispatcher: full
  python_module: nn
  dispatch:
    CPU: multilabel_margin_loss_forward_cpu
    CUDA: legacy::cuda::_thnn_multilabel_margin_loss_forward

- func: multilabel_margin_loss_backward.grad_input(Tensor grad_output, Tensor self, Tensor target, int reduction, Tensor is_target, *, Tensor(a!) grad_input) -> Tensor(a!)
  python_module: nn
  dispatch:
    CPU: multilabel_margin_loss_backward_cpu_out
    CUDA: legacy::cuda::_thnn_multilabel_margin_loss_backward_out

- func: multilabel_margin_loss_backward(Tensor grad_output, Tensor self, Tensor target, int reduction, Tensor is_target) -> Tensor
  use_c10_dispatcher: full
  python_module: nn
  dispatch:
    CPU: multilabel_margin_loss_backward_cpu
    CUDA: legacy::cuda::_thnn_multilabel_margin_loss_backward

- func: nll_loss.out(Tensor self, Tensor target, Tensor? weight=None, int reduction=Mean, int ignore_index=-100, *, Tensor(a!) out) -> Tensor(a!)
  python_module: nn

- func: nll_loss(Tensor self, Tensor target, Tensor? weight=None, int reduction=Mean, int ignore_index=-100) -> Tensor
  python_module: nn

- func: nll_loss_forward.output(Tensor self, Tensor target, Tensor? weight, int reduction, int ignore_index, *, Tensor(a!) output, Tensor(b!) total_weight) -> (Tensor(a!), Tensor(b!))
  python_module: nn
  dispatch:
    CPU: nll_loss_forward_out_cpu
    CUDA: legacy::cuda::_thnn_nll_loss_forward_out

- func: nll_loss_forward(Tensor self, Tensor target, Tensor? weight, int reduction, int ignore_index) -> (Tensor output, Tensor total_weight)
  python_module: nn
  dispatch:
    CPU: nll_loss_forward_cpu
    CUDA: legacy::cuda::_thnn_nll_loss_forward

- func: nll_loss_backward.grad_input(Tensor grad_output, Tensor self, Tensor target, Tensor? weight, int reduction, int ignore_index, Tensor total_weight, *, Tensor(a!) grad_input) -> Tensor(a!)
  python_module: nn
  dispatch:
    CPU: nll_loss_backward_out_cpu
    CUDA: legacy::cuda::_thnn_nll_loss_backward_out

- func: nll_loss_backward(Tensor grad_output, Tensor self, Tensor target, Tensor? weight, int reduction, int ignore_index, Tensor total_weight) -> Tensor
  python_module: nn
  dispatch:
    CPU: nll_loss_backward_cpu
    CUDA: legacy::cuda::_thnn_nll_loss_backward

- func: nll_loss2d.out(Tensor self, Tensor target, Tensor? weight=None, int reduction=Mean, int ignore_index=-100, *, Tensor(a!) out) -> Tensor(a!)
  python_module: nn

- func: nll_loss2d(Tensor self, Tensor target, Tensor? weight=None, int reduction=Mean, int ignore_index=-100) -> Tensor
  python_module: nn

- func: nll_loss2d_forward.output(Tensor self, Tensor target, Tensor? weight, int reduction, int ignore_index, *, Tensor(a!) output, Tensor(b!) total_weight) -> (Tensor(a!), Tensor(b!))
  python_module: nn
  dispatch:
    CPU: nll_loss2d_forward_out_cpu
    CUDA: legacy::cuda::_thnn_nll_loss2d_forward_out

- func: nll_loss2d_forward(Tensor self, Tensor target, Tensor? weight, int reduction, int ignore_index) -> (Tensor output, Tensor total_weight)
  python_module: nn
  dispatch:
    CPU: nll_loss2d_forward_cpu
    CUDA: legacy::cuda::_thnn_nll_loss2d_forward

- func: nll_loss2d_backward.grad_input(Tensor grad_output, Tensor self, Tensor target, Tensor? weight, int reduction, int ignore_index, Tensor total_weight, *, Tensor(a!) grad_input) -> Tensor(a!)
  python_module: nn
  dispatch:
    CPU: nll_loss2d_backward_out_cpu
    CUDA: legacy::cuda::_thnn_nll_loss2d_backward_out

- func: nll_loss2d_backward(Tensor grad_output, Tensor self, Tensor target, Tensor? weight, int reduction, int ignore_index, Tensor total_weight) -> Tensor
  python_module: nn
  dispatch:
    CPU: nll_loss2d_backward_cpu
    CUDA: legacy::cuda::_thnn_nll_loss2d_backward

- func: smooth_l1_loss.out(Tensor self, Tensor target, int reduction=Mean, *, Tensor(a!) out) -> Tensor(a!)
  python_module: nn
  dispatch:
    CPU: smooth_l1_loss_out
    CUDA: smooth_l1_loss_out

- func: smooth_l1_loss(Tensor self, Tensor target, int reduction=Mean) -> Tensor
  use_c10_dispatcher: full
  python_module: nn

- func: smooth_l1_loss_backward.grad_input(Tensor grad_output, Tensor self, Tensor target, int reduction, *, Tensor(a!) grad_input) -> Tensor(a!)
  python_module: nn
  dispatch:
    CPU: smooth_l1_loss_backward_out
    CUDA: smooth_l1_loss_backward_out

- func: smooth_l1_loss_backward(Tensor grad_output, Tensor self, Tensor target, int reduction) -> Tensor
  use_c10_dispatcher: full
  python_module: nn

- func: soft_margin_loss.out(Tensor self, Tensor target, int reduction=Mean, *, Tensor(a!) out) -> Tensor(a!)
  python_module: nn

- func: soft_margin_loss(Tensor self, Tensor target, int reduction=Mean) -> Tensor
  use_c10_dispatcher: full
  python_module: nn

- func: soft_margin_loss_backward.grad_input(Tensor grad_output, Tensor self, Tensor target, int reduction, *, Tensor(a!) grad_input) -> Tensor(a!)
  python_module: nn

- func: soft_margin_loss_backward(Tensor grad_output, Tensor self, Tensor target, int reduction) -> Tensor
  use_c10_dispatcher: full
  python_module: nn

- func: elu.out(Tensor self, Scalar alpha=1, Scalar scale=1, Scalar input_scale=1, *, Tensor(a!) out) -> Tensor(a!)
  python_module: nn

- func: elu(Tensor self, Scalar alpha=1, Scalar scale=1, Scalar input_scale=1) -> Tensor
  use_c10_dispatcher: full
  python_module: nn

- func: elu_backward.grad_input(Tensor grad_output, Scalar alpha, Scalar scale, Scalar input_scale, Tensor output, *, Tensor(a!) grad_input) -> Tensor(a!)
  python_module: nn
  dispatch:
    CPU, CUDA: elu_backward_out

- func: elu_backward(Tensor grad_output, Scalar alpha, Scalar scale, Scalar input_scale, Tensor output) -> Tensor
  use_c10_dispatcher: full
  python_module: nn

- func: elu_(Tensor(a!) self, Scalar alpha=1, Scalar scale=1, Scalar input_scale=1) -> Tensor(a!)
  python_module: nn

- func: glu.out(Tensor self, int dim=-1, *, Tensor(a!) out) -> Tensor(a!)
  python_module: nn
  dispatch:
    CPU: glu_out
    CUDA: legacy::cuda::_thnn_glu_forward_out

- func: glu(Tensor self, int dim=-1) -> Tensor
  use_c10_dispatcher: full
  python_module: nn
  dispatch:
    CPU: glu
    CUDA: legacy::cuda::_thnn_glu_forward

- func: glu_backward.grad_input(Tensor grad_output, Tensor self, int dim, *, Tensor(a!) grad_input) -> Tensor(a!)
  python_module: nn
  dispatch:
    CPU: glu_backward_out
    CUDA: legacy::cuda::_thnn_glu_backward_out

- func: glu_backward(Tensor grad_output, Tensor self, int dim) -> Tensor
  use_c10_dispatcher: full
  python_module: nn
  dispatch:
    CPU: glu_backward
    CUDA: legacy::cuda::_thnn_glu_backward

- func: hardsigmoid.out(Tensor self, *, Tensor(a!) out) -> Tensor(a!)
  python_module: nn

- func: hardsigmoid(Tensor self) -> Tensor
  use_c10_dispatcher: full
  python_module: nn
  dispatch:
    CPU, CUDA: hardsigmoid
    QuantizedCPU: hardsigmoid_quantized_cpu

- func: hardsigmoid_(Tensor(a!) self) -> Tensor(a!)
  python_module: nn

- func: hardsigmoid_backward(Tensor grad_output, Tensor self) -> Tensor
  use_c10_dispatcher: full
  python_module: nn
  dispatch:
    CPU, CUDA: hardsigmoid_backward

- func: hardtanh.out(Tensor self, Scalar min_val=-1, Scalar max_val=1, *, Tensor(a!) out) -> Tensor(a!)
  python_module: nn
  dispatch:
    CPU, CUDA: hardtanh_out
    QuantizedCPU: hardtanh_out_quantized_cpu

- func: hardtanh(Tensor self, Scalar min_val=-1, Scalar max_val=1) -> Tensor
  use_c10_dispatcher: full
  python_module: nn
  dispatch:
    CPU, CUDA: hardtanh
    QuantizedCPU: hardtanh_quantized_cpu

- func: hardtanh_backward.grad_input(Tensor grad_output, Tensor self, Scalar min_val, Scalar max_val, *, Tensor(a!) grad_input) -> Tensor(a!)
  python_module: nn
  dispatch:
    CPU, CUDA: hardtanh_backward_out

- func: hardtanh_backward(Tensor grad_output, Tensor self, Scalar min_val, Scalar max_val) -> Tensor
  use_c10_dispatcher: full
  python_module: nn

- func: hardtanh_(Tensor(a!) self, Scalar min_val=-1, Scalar max_val=1) -> Tensor(a!)
  python_module: nn
  dispatch:
    CPU, CUDA: hardtanh_
    QuantizedCPU: hardtanh_quantized_cpu_
    Vulkan: vulkan_hardtanh_

- func: hardswish.out(Tensor self, *, Tensor(a!) out) -> Tensor(a!)
  python_module: nn

- func: hardswish(Tensor self) -> Tensor
  use_c10_dispatcher: full
  python_module: nn

- func: hardswish_(Tensor(a!) self) -> Tensor(a!)
  python_module: nn

- func: hardswish_backward(Tensor grad_output, Tensor self) -> Tensor
  use_c10_dispatcher: full
  python_module: nn
  dispatch:
    CPU, CUDA: hardswish_backward

- func: leaky_relu.out(Tensor self, Scalar negative_slope=0.01, *, Tensor(a!) out) -> Tensor(a!)
  python_module: nn
  dispatch:
    CPU, CUDA: leaky_relu_out
    QuantizedCPU: leaky_relu_out_quantized_cpu

- func: leaky_relu(Tensor self, Scalar negative_slope=0.01) -> Tensor
  use_c10_dispatcher: full
  python_module: nn
  dispatch:
    CPU, CUDA: leaky_relu
    QuantizedCPU: heaky_relu_quantized_cpu

- func: leaky_relu_backward(Tensor grad_output, Tensor self, Scalar negative_slope, bool self_is_result) -> Tensor
  use_c10_dispatcher: full
  python_module: nn

- func: leaky_relu_(Tensor(a!) self, Scalar negative_slope=0.01) -> Tensor(a!)
  python_module: nn
  dispatch:
    CPU, CUDA: leaky_relu_
    QuantizedCPU: leaky_relu_quantized_cpu_

- func: log_sigmoid.out(Tensor self, *, Tensor(a!) out) -> Tensor(a!)
  python_module: nn

- func: log_sigmoid(Tensor self) -> Tensor
  use_c10_dispatcher: full
  python_module: nn

- func: log_sigmoid_forward.output(Tensor self, *, Tensor(a!) output, Tensor(b!) buffer) -> (Tensor(a!), Tensor(b!))
  python_module: nn
  dispatch:
    CPU: log_sigmoid_forward_out_cpu
    CUDA: legacy::cuda::_thnn_log_sigmoid_forward_out

- func: log_sigmoid_forward(Tensor self) -> (Tensor output, Tensor buffer)
  use_c10_dispatcher: full
  python_module: nn
  dispatch:
    CPU: log_sigmoid_forward_cpu
    CUDA: legacy::cuda::_thnn_log_sigmoid_forward

- func: log_sigmoid_backward.grad_input(Tensor grad_output, Tensor self, Tensor buffer, *, Tensor(a!) grad_input) -> Tensor(a!)
  python_module: nn
  dispatch:
    CPU: log_sigmoid_backward_out_cpu
    CUDA: legacy::cuda::_thnn_log_sigmoid_backward_out

- func: log_sigmoid_backward(Tensor grad_output, Tensor self, Tensor buffer) -> Tensor
  use_c10_dispatcher: full
  python_module: nn
  dispatch:
    CPU: log_sigmoid_backward_cpu
    CUDA: legacy::cuda::_thnn_log_sigmoid_backward

- func: rrelu_with_noise.out(Tensor self, Tensor noise, Scalar lower=0.125, Scalar upper=0.3333333333333333, bool training=False, Generator? generator=None, *, Tensor(a!) out) -> Tensor(a!)
  python_module: nn
  dispatch:
    CPU: rrelu_with_noise_out_cpu
    CUDA: legacy::cuda::_thnn_rrelu_with_noise_forward_out

- func: rrelu_with_noise(Tensor self, Tensor noise, Scalar lower=0.125, Scalar upper=0.3333333333333333, bool training=False, Generator? generator=None) -> Tensor
  python_module: nn
  dispatch:
    CPU: rrelu_with_noise_cpu
    CUDA: legacy::cuda::_thnn_rrelu_with_noise_forward

- func: rrelu_with_noise_backward(Tensor grad_output, Tensor self, Tensor noise, Scalar lower, Scalar upper, bool training, bool self_is_result) -> Tensor
  use_c10_dispatcher: full
  python_module: nn

- func: rrelu_with_noise_(Tensor(a!) self, Tensor noise, Scalar lower=0.125, Scalar upper=0.3333333333333333, bool training=False, Generator? generator=None) -> Tensor(a!)
  python_module: nn
  dispatch:
    CPU: rrelu_with_noise_cpu_
    CUDA: legacy::cuda::_thnn_rrelu_with_noise_forward_

- func: softplus.out(Tensor self, Scalar beta=1, Scalar threshold=20, *, Tensor(a!) out) -> Tensor(a!)
  python_module: nn

- func: softplus(Tensor self, Scalar beta=1, Scalar threshold=20) -> Tensor
  use_c10_dispatcher: full
  python_module: nn

- func: softplus_backward.grad_input(Tensor grad_output, Tensor self, Scalar beta, Scalar threshold, Tensor output, *, Tensor(a!) grad_input) -> Tensor(a!)
  python_module: nn
  dispatch:
    CPU, CUDA: softplus_backward_out

- func: softplus_backward(Tensor grad_output, Tensor self, Scalar beta, Scalar threshold, Tensor output) -> Tensor
  use_c10_dispatcher: full
  python_module: nn

- func: softshrink.out(Tensor self, Scalar lambd=0.5, *, Tensor(a!) out) -> Tensor(a!)
  python_module: nn

- func: softshrink(Tensor self, Scalar lambd=0.5) -> Tensor
  use_c10_dispatcher: full
  python_module: nn

- func: softshrink_backward.grad_input(Tensor grad_output, Tensor self, Scalar lambd, *, Tensor(a!) grad_input) -> Tensor(a!)
  python_module: nn
  dispatch:
    CPU, CUDA: softshrink_backward_out

- func: softshrink_backward(Tensor grad_output, Tensor self, Scalar lambd) -> Tensor
  use_c10_dispatcher: full
  python_module: nn

- func: adaptive_avg_pool2d.out(Tensor self, int[2] output_size, *, Tensor(a!) out) -> Tensor(a!)
  python_module: nn
  dispatch:
    CPU, CUDA: adaptive_avg_pool2d_out_cpu
    MkldnnCPU: mkldnn_adaptive_avg_pool2d_out

- func: adaptive_avg_pool2d(Tensor self, int[2] output_size) -> Tensor
  use_c10_dispatcher: full
  python_module: nn

- func: mkldnn_adaptive_avg_pool2d(Tensor self, int[2] output_size) -> Tensor
  use_c10_dispatcher: full
  dispatch:
    MkldnnCPU: mkldnn_adaptive_avg_pool2d

- func: _adaptive_avg_pool2d(Tensor self, int[2] output_size) -> Tensor
  use_c10_dispatcher: full
  dispatch:
    CPU: adaptive_avg_pool2d_cpu
    CUDA: adaptive_avg_pool2d_cuda
    QuantizedCPU: adaptive_avg_pool2d_quantized_cpu

- func: _adaptive_avg_pool2d_backward(Tensor grad_output, Tensor self) -> Tensor
  use_c10_dispatcher: full
  python_module: nn
  dispatch:
    CPU: adaptive_avg_pool2d_backward_cpu
    CUDA: adaptive_avg_pool2d_backward_cuda

- func: adaptive_avg_pool3d.out(Tensor self, int[3] output_size, *, Tensor(a!) out) -> Tensor(a!)
  python_module: nn
  dispatch:
    CPU: adaptive_avg_pool3d_out_cpu
    CUDA: adaptive_avg_pool3d_out_cuda
    QuantizedCPU: adaptive_avg_pool3d_out_quantized_cpu

- func: adaptive_avg_pool3d(Tensor self, int[3] output_size) -> Tensor
  use_c10_dispatcher: full
  python_module: nn
  dispatch:
    CPU: adaptive_avg_pool3d_cpu
    CUDA: adaptive_avg_pool3d_cuda
    QuantizedCPU: adaptive_avg_pool3d_quantized_cpu

- func: adaptive_avg_pool3d_backward.grad_input(Tensor grad_output, Tensor self, *, Tensor(a!) grad_input) -> Tensor(a!)
  python_module: nn
  dispatch:
    CPU: adaptive_avg_pool3d_backward_out_cpu
    CUDA: adaptive_avg_pool3d_backward_out_cuda

- func: adaptive_avg_pool3d_backward(Tensor grad_output, Tensor self) -> Tensor
  use_c10_dispatcher: full
  python_module: nn
  dispatch:
    CPU: adaptive_avg_pool3d_backward_cpu
    CUDA: adaptive_avg_pool3d_backward_cuda

# Return: (Tensor output, Tensor indices)
- func: adaptive_max_pool2d.out(Tensor self, int[2] output_size, *, Tensor(a!) out, Tensor(b!) indices) -> (Tensor(a!), Tensor(b!))
  python_module: nn
  dispatch:
    CPU: adaptive_max_pool2d_out_cpu
    CUDA: adaptive_max_pool2d_out_cuda

# Return: (Tensor output, Tensor indices)
- func: adaptive_max_pool2d(Tensor self, int[2] output_size) -> (Tensor, Tensor)
  use_c10_dispatcher: full
  python_module: nn
  dispatch:
    CPU: adaptive_max_pool2d_cpu
    CUDA: adaptive_max_pool2d_cuda

- func: adaptive_max_pool2d_backward.grad_input(Tensor grad_output, Tensor self, Tensor indices, *, Tensor(a!) grad_input) -> Tensor(a!)
  python_module: nn
  dispatch:
    CPU: adaptive_max_pool2d_backward_out_cpu
    CUDA: adaptive_max_pool2d_backward_out_cuda

- func: adaptive_max_pool2d_backward(Tensor grad_output, Tensor self, Tensor indices) -> Tensor
  use_c10_dispatcher: full
  python_module: nn
  dispatch:
    CPU: adaptive_max_pool2d_backward_cpu
    CUDA: adaptive_max_pool2d_backward_cuda

# Return: (Tensor output, Tensor indices)
- func: adaptive_max_pool3d.out(Tensor self, int[3] output_size, *, Tensor(a!) out, Tensor(b!) indices) -> (Tensor(a!), Tensor(b!))
  python_module: nn
  dispatch:
    CPU: adaptive_max_pool3d_out_cpu
    CUDA: adaptive_max_pool3d_out_cuda

# Return: (Tensor output, Tensor indices)
- func: adaptive_max_pool3d(Tensor self, int[3] output_size) -> (Tensor, Tensor)
  use_c10_dispatcher: full
  python_module: nn
  dispatch:
    CPU: adaptive_max_pool3d_cpu
    CUDA: adaptive_max_pool3d_cuda

- func: adaptive_max_pool3d_backward.grad_input(Tensor grad_output, Tensor self, Tensor indices, *, Tensor(a!) grad_input) -> Tensor(a!)
  python_module: nn
  dispatch:
    CPU: adaptive_max_pool3d_backward_out_cpu
    CUDA: adaptive_max_pool3d_backward_out_cuda

- func: adaptive_max_pool3d_backward(Tensor grad_output, Tensor self, Tensor indices) -> Tensor
  use_c10_dispatcher: full
  python_module: nn
  dispatch:
    CPU: adaptive_max_pool3d_backward_cpu
    CUDA: adaptive_max_pool3d_backward_cuda

- func: avg_pool2d.out(Tensor self, int[2] kernel_size, int[2] stride=[], int[2] padding=0, bool ceil_mode=False, bool count_include_pad=True, int? divisor_override=None, *, Tensor(a!) out) -> Tensor(a!)
  python_module: nn
  dispatch:
    CPU: avg_pool2d_out_cpu
    CUDA: avg_pool2d_out_cuda
    MkldnnCPU: mkldnn_avg_pool2d_out

- func: avg_pool2d(Tensor self, int[2] kernel_size, int[2] stride=[], int[2] padding=0, bool ceil_mode=False, bool count_include_pad=True, int? divisor_override=None) -> Tensor
  use_c10_dispatcher: full
  python_module: nn
  dispatch:
    CPU: avg_pool2d_cpu
    CUDA: avg_pool2d_cuda
    MkldnnCPU: mkldnn_avg_pool2d
    QuantizedCPU: avg_pool2d_quantized_cpu

- func: avg_pool2d_backward.grad_input(Tensor grad_output, Tensor self, int[2] kernel_size, int[2] stride, int[2] padding, bool ceil_mode, bool count_include_pad, int? divisor_override, *, Tensor(a!) grad_input) -> Tensor(a!)
  python_module: nn
  dispatch:
    CPU: avg_pool2d_backward_out_cpu
    CUDA: avg_pool2d_backward_out_cuda

- func: avg_pool2d_backward(Tensor grad_output, Tensor self, int[2] kernel_size, int[2] stride, int[2] padding, bool ceil_mode, bool count_include_pad, int? divisor_override) -> Tensor
  use_c10_dispatcher: full
  python_module: nn
  dispatch:
    CPU: avg_pool2d_backward_cpu
    CUDA: avg_pool2d_backward_cuda

- func: avg_pool3d.out(Tensor self, int[3] kernel_size, int[3] stride=[], int[3] padding=0, bool ceil_mode=False, bool count_include_pad=True, int? divisor_override=None, *, Tensor(a!) out) -> Tensor(a!)
  python_module: nn
  dispatch:
    CPU: avg_pool3d_out_cpu
    CUDA: avg_pool3d_out_cuda
    MkldnnCPU: mkldnn_avg_pool3d_out

- func: avg_pool3d(Tensor self, int[3] kernel_size, int[3] stride=[], int[3] padding=0, bool ceil_mode=False, bool count_include_pad=True, int? divisor_override=None) -> Tensor
  use_c10_dispatcher: full
  python_module: nn
  dispatch:
    CPU: avg_pool3d_cpu
    CUDA: avg_pool3d_cuda
    MkldnnCPU: mkldnn_avg_pool3d
    QuantizedCPU: avg_pool3d_quantized_cpu

- func: avg_pool3d_backward.grad_input(Tensor grad_output, Tensor self, int[3] kernel_size, int[3] stride, int[3] padding, bool ceil_mode, bool count_include_pad, int? divisor_override, *, Tensor(a!) grad_input) -> Tensor(a!)
  python_module: nn
  dispatch:
    CPU: avg_pool3d_backward_out_cpu
    CUDA: avg_pool3d_backward_out_cuda

- func: avg_pool3d_backward(Tensor grad_output, Tensor self, int[3] kernel_size, int[3] stride, int[3] padding, bool ceil_mode, bool count_include_pad, int? divisor_override) -> Tensor
  use_c10_dispatcher: full
  python_module: nn
  dispatch:
    CPU: avg_pool3d_backward_cpu
    CUDA: avg_pool3d_backward_cuda

# Return: (Tensor output, Tensor indices)
- func: fractional_max_pool2d.output(Tensor self, int[2] kernel_size, int[2] output_size, Tensor random_samples, *, Tensor(a!) output, Tensor(b!) indices) -> (Tensor(a!), Tensor(b!))
  python_module: nn
  dispatch:
    CPU: fractional_max_pool2d_out_cpu
    CUDA: fractional_max_pool2d_out_cuda

# Return: (Tensor output, Tensor indices)
- func: fractional_max_pool2d(Tensor self, int[2] kernel_size, int[2] output_size, Tensor random_samples) -> (Tensor, Tensor)
  use_c10_dispatcher: full
  python_module: nn
  dispatch:
    CPU: fractional_max_pool2d_cpu
    CUDA: fractional_max_pool2d_cuda

- func: fractional_max_pool2d_backward.grad_input(Tensor grad_output, Tensor self, int[2] kernel_size, int[2] output_size, Tensor indices, *, Tensor(a!) grad_input) -> Tensor(a!)
  python_module: nn
  dispatch:
    CPU: fractional_max_pool2d_backward_out_cpu
    CUDA: fractional_max_pool2d_backward_out_cuda

- func: fractional_max_pool2d_backward(Tensor grad_output, Tensor self, int[2] kernel_size, int[2] output_size, Tensor indices) -> Tensor
  use_c10_dispatcher: full
  python_module: nn
  dispatch:
    CPU: fractional_max_pool2d_backward_cpu
    CUDA: fractional_max_pool2d_backward_cuda

# Return: (Tensor output, Tensor indices)
- func: fractional_max_pool3d.output(Tensor self, int[3] kernel_size, int[3] output_size, Tensor random_samples, *, Tensor(a!) output, Tensor(b!) indices) -> (Tensor(a!), Tensor(b!))
  python_module: nn
  dispatch:
    CPU: fractional_max_pool3d_out_cpu
    CUDA: fractional_max_pool3d_out_cuda

# Return: (Tensor output, Tensor indices)
- func: fractional_max_pool3d(Tensor self, int[3] kernel_size, int[3] output_size, Tensor random_samples) -> (Tensor, Tensor)
  use_c10_dispatcher: full
  python_module: nn
  dispatch:
    CPU: fractional_max_pool3d_cpu
    CUDA: fractional_max_pool3d_cuda

- func: fractional_max_pool3d_backward.grad_input(Tensor grad_output, Tensor self, int[3] kernel_size, int[3] output_size, Tensor indices, *, Tensor(a!) grad_input) -> Tensor(a!)
  python_module: nn
  dispatch:
    CPU: fractional_max_pool3d_backward_out_cpu
    CUDA: fractional_max_pool3d_backward_out_cuda

- func: fractional_max_pool3d_backward(Tensor grad_output, Tensor self, int[3] kernel_size, int[3] output_size, Tensor indices) -> Tensor
  use_c10_dispatcher: full
  python_module: nn
  dispatch:
    CPU: fractional_max_pool3d_backward_cpu
    CUDA: fractional_max_pool3d_backward_cuda

# Return: (Tensor output, Tensor indices)
- func: max_pool2d_with_indices.out(Tensor self, int[2] kernel_size, int[2] stride=[], int[2] padding=0, int[2] dilation=1, bool ceil_mode=False, *, Tensor(a!) out, Tensor(b!) indices) -> (Tensor(a!), Tensor(b!))
  python_module: nn
  dispatch:
    CPU: max_pool2d_with_indices_out_cpu
    CUDA: max_pool2d_with_indices_out_cuda

# Return: (Tensor output, Tensor indices)
- func: max_pool2d_with_indices(Tensor self, int[2] kernel_size, int[2] stride=[], int[2] padding=0, int[2] dilation=1, bool ceil_mode=False) -> (Tensor, Tensor)
  use_c10_dispatcher: full
  python_module: nn
  dispatch:
    CPU: max_pool2d_with_indices_cpu
    CUDA: max_pool2d_with_indices_cuda

- func: max_pool2d_with_indices_backward.grad_input(Tensor grad_output, Tensor self, int[2] kernel_size, int[2] stride, int[2] padding, int[2] dilation, bool ceil_mode, Tensor indices, *, Tensor(a!) grad_input) -> Tensor(a!)
  python_module: nn
  dispatch:
    CPU: max_pool2d_with_indices_backward_out_cpu
    CUDA: max_pool2d_with_indices_backward_out_cuda

- func: max_pool2d_with_indices_backward(Tensor grad_output, Tensor self, int[2] kernel_size, int[2] stride, int[2] padding, int[2] dilation, bool ceil_mode, Tensor indices) -> Tensor
  use_c10_dispatcher: full
  python_module: nn
  dispatch:
    CPU: max_pool2d_with_indices_backward_cpu
    CUDA: max_pool2d_with_indices_backward_cuda

# Return: (Tensor output, Tensor indices)
- func: max_pool3d_with_indices.out(Tensor self, int[3] kernel_size, int[3] stride=[], int[3] padding=0, int[3] dilation=1, bool ceil_mode=False, *, Tensor(a!) out, Tensor(b!) indices) -> (Tensor(a!), Tensor(b!))
  python_module: nn
  dispatch:
    CPU: max_pool3d_with_indices_out_cpu
    CUDA: max_pool3d_with_indices_out_cuda

# Return: (Tensor output, Tensor indices)
- func: max_pool3d_with_indices(Tensor self, int[3] kernel_size, int[3] stride=[], int[3] padding=0, int[3] dilation=1, bool ceil_mode=False) -> (Tensor, Tensor)
  use_c10_dispatcher: full
  python_module: nn
  dispatch:
    CPU: max_pool3d_with_indices_cpu
    CUDA: max_pool3d_with_indices_cuda

- func: max_pool3d_with_indices_backward.grad_input(Tensor grad_output, Tensor self, int[3] kernel_size, int[3] stride, int[3] padding, int[3] dilation, bool ceil_mode, Tensor indices, *, Tensor(a!) grad_input) -> Tensor(a!)
  python_module: nn
  dispatch:
    CPU: max_pool3d_with_indices_backward_out_cpu
    CUDA: max_pool3d_with_indices_backward_out_cuda

- func: max_pool3d_with_indices_backward(Tensor grad_output, Tensor self, int[3] kernel_size, int[3] stride, int[3] padding, int[3] dilation, bool ceil_mode, Tensor indices) -> Tensor
  use_c10_dispatcher: full
  python_module: nn
  dispatch:
    CPU: max_pool3d_with_indices_backward_cpu
    CUDA: max_pool3d_with_indices_backward_cuda

- func: max_unpool2d.out(Tensor self, Tensor indices, int[2] output_size, *, Tensor(a!) out) -> Tensor(a!)
  python_module: nn
  dispatch:
    CPU: max_unpooling2d_forward_out_cpu
    CUDA: max_unpooling2d_forward_out_cuda

- func: max_unpool2d(Tensor self, Tensor indices, int[2] output_size) -> Tensor
  use_c10_dispatcher: full
  python_module: nn
  dispatch:
    CPU: max_unpooling2d_forward_cpu
    CUDA: max_unpooling2d_forward_cuda

- func: max_unpool2d_backward.grad_input(Tensor grad_output, Tensor self, Tensor indices, int[2] output_size, *, Tensor(a!) grad_input) -> Tensor(a!)
  python_module: nn
  dispatch:
    CPU: max_unpooling2d_backward_out_cpu
    CUDA: max_unpooling2d_backward_out_cuda

- func: max_unpool2d_backward(Tensor grad_output, Tensor self, Tensor indices, int[2] output_size) -> Tensor
  use_c10_dispatcher: full
  python_module: nn
  dispatch:
    CPU: max_unpooling2d_backward_cpu
    CUDA: max_unpooling2d_backward_cuda

- func: max_unpool3d.out(Tensor self, Tensor indices, int[3] output_size, int[3] stride, int[3] padding, *, Tensor(a!) out) -> Tensor(a!)
  python_module: nn
  dispatch:
    CPU: max_unpooling3d_forward_out_cpu
    CUDA: max_unpooling3d_forward_out_cuda

- func: max_unpool3d(Tensor self, Tensor indices, int[3] output_size, int[3] stride, int[3] padding) -> Tensor
  use_c10_dispatcher: full
  python_module: nn
  dispatch:
    CPU: max_unpooling3d_forward_cpu
    CUDA: max_unpooling3d_forward_cuda

- func: max_unpool3d_backward.grad_input(Tensor grad_output, Tensor self, Tensor indices, int[3] output_size, int[3] stride, int[3] padding, *, Tensor(a!) grad_input) -> Tensor(a!)
  python_module: nn
  dispatch:
    CPU: max_unpooling3d_backward_out_cpu
    CUDA: max_unpooling3d_backward_out_cuda

- func: max_unpool3d_backward(Tensor grad_output, Tensor self, Tensor indices, int[3] output_size, int[3] stride, int[3] padding) -> Tensor
  use_c10_dispatcher: full
  python_module: nn
  dispatch:
    CPU: max_unpooling3d_backward_cpu
    CUDA: max_unpooling3d_backward_cuda

- func: reflection_pad1d.out(Tensor self, int[2] padding, *, Tensor(a!) out) -> Tensor(a!)
  python_module: nn
  dispatch:
    CPU: reflection_pad1d_out_cpu
    CUDA: reflection_pad1d_out_cuda

- func: reflection_pad1d(Tensor self, int[2] padding) -> Tensor
  use_c10_dispatcher: full
  python_module: nn
  dispatch:
    CPU: reflection_pad1d_cpu
    CUDA: reflection_pad1d_cuda
    QuantizedCPU: reflection_pad1d_cpu

- func: reflection_pad1d_backward.grad_input(Tensor grad_output, Tensor self, int[2] padding, *, Tensor(a!) grad_input) -> Tensor(a!)
  python_module: nn
  dispatch:
    CPU: reflection_pad1d_backward_out_cpu
    CUDA: reflection_pad1d_backward_out_cuda

- func: reflection_pad1d_backward(Tensor grad_output, Tensor self, int[2] padding) -> Tensor
  use_c10_dispatcher: full
  python_module: nn
  dispatch:
    CPU: reflection_pad1d_backward_cpu
    CUDA: reflection_pad1d_backward_cuda

- func: reflection_pad2d.out(Tensor self, int[4] padding, *, Tensor(a!) out) -> Tensor(a!)
  python_module: nn
  dispatch:
    CPU: reflection_pad2d_out_cpu
    CUDA: reflection_pad2d_out_cuda

- func: reflection_pad2d(Tensor self, int[4] padding) -> Tensor
  use_c10_dispatcher: full
  python_module: nn
  dispatch:
    CPU: reflection_pad2d_cpu
    CUDA: reflection_pad2d_cuda

- func: reflection_pad2d_backward.grad_input(Tensor grad_output, Tensor self, int[4] padding, *, Tensor(a!) grad_input) -> Tensor(a!)
  python_module: nn
  dispatch:
    CPU: reflection_pad2d_backward_out_cpu
    CUDA: reflection_pad2d_backward_out_cuda

- func: reflection_pad2d_backward(Tensor grad_output, Tensor self, int[4] padding) -> Tensor
  use_c10_dispatcher: full
  python_module: nn
  dispatch:
    CPU: reflection_pad2d_backward_cpu
    CUDA: reflection_pad2d_backward_cuda

- func: replication_pad1d.out(Tensor self, int[2] padding, *, Tensor(a!) out) -> Tensor(a!)
  python_module: nn
  dispatch:
    CPU: replication_pad1d_out_cpu
    CUDA: replication_pad1d_out_cuda

- func: replication_pad1d(Tensor self, int[2] padding) -> Tensor
  use_c10_dispatcher: full
  python_module: nn
  dispatch:
    CPU: replication_pad1d_cpu
    CUDA: replication_pad1d_cuda

- func: replication_pad1d_backward.grad_input(Tensor grad_output, Tensor self, int[2] padding, *, Tensor(a!) grad_input) -> Tensor(a!)
  python_module: nn
  dispatch:
    CPU: replication_pad1d_backward_out_cpu
    CUDA: replication_pad1d_backward_out_cuda

- func: replication_pad1d_backward(Tensor grad_output, Tensor self, int[2] padding) -> Tensor
  use_c10_dispatcher: full
  python_module: nn
  dispatch:
    CPU: replication_pad1d_backward_cpu
    CUDA: replication_pad1d_backward_cuda

- func: replication_pad2d.out(Tensor self, int[4] padding, *, Tensor(a!) out) -> Tensor(a!)
  python_module: nn
  dispatch:
    CPU: replication_pad2d_out_cpu
    CUDA: replication_pad2d_out_cuda

- func: replication_pad2d(Tensor self, int[4] padding) -> Tensor
  use_c10_dispatcher: full
  python_module: nn
  dispatch:
    CPU: replication_pad2d_cpu
    CUDA: replication_pad2d_cuda

- func: replication_pad2d_backward.grad_input(Tensor grad_output, Tensor self, int[4] padding, *, Tensor(a!) grad_input) -> Tensor(a!)
  python_module: nn
  dispatch:
    CPU: replication_pad2d_backward_out_cpu
    CUDA: replication_pad2d_backward_out_cuda

- func: replication_pad2d_backward(Tensor grad_output, Tensor self, int[4] padding) -> Tensor
  use_c10_dispatcher: full
  python_module: nn
  dispatch:
    CPU: replication_pad2d_backward_cpu
    CUDA: replication_pad2d_backward_cuda

- func: replication_pad3d.out(Tensor self, int[6] padding, *, Tensor(a!) out) -> Tensor(a!)
  python_module: nn
  dispatch:
    CPU: replication_pad3d_out_cpu
    CUDA: replication_pad3d_out_cuda

- func: replication_pad3d(Tensor self, int[6] padding) -> Tensor
  use_c10_dispatcher: full
  python_module: nn
  dispatch:
    CPU: replication_pad3d_cpu
    CUDA: replication_pad3d_cuda

- func: replication_pad3d_backward.grad_input(Tensor grad_output, Tensor self, int[6] padding, *, Tensor(a!) grad_input) -> Tensor(a!)
  python_module: nn
  dispatch:
    CPU: replication_pad3d_backward_out_cpu
    CUDA: replication_pad3d_backward_out_cuda

- func: replication_pad3d_backward(Tensor grad_output, Tensor self, int[6] padding) -> Tensor
  use_c10_dispatcher: full
  python_module: nn
  dispatch:
    CPU: replication_pad3d_backward_cpu
    CUDA: replication_pad3d_backward_cuda

- func: upsample_linear1d.out(Tensor self, int[1] output_size, bool align_corners, float? scales=None, *, Tensor(a!) out) -> Tensor(a!)
  python_module: nn
  dispatch:
    CPU: upsample_linear1d_out_cpu
    CUDA: upsample_linear1d_out_cuda

- func: upsample_linear1d(Tensor self, int[1] output_size, bool align_corners, float? scales=None) -> Tensor
  use_c10_dispatcher: full
  python_module: nn
  dispatch:
    CPU: upsample_linear1d_cpu
    CUDA: upsample_linear1d_cuda

- func: upsample_linear1d_backward.grad_input(Tensor grad_output, int[1] output_size, int[3] input_size, bool align_corners, float? scales=None, *, Tensor(a!) grad_input) -> Tensor(a!)
  python_module: nn
  dispatch:
    CPU: upsample_linear1d_backward_out_cpu
    CUDA: upsample_linear1d_backward_out_cuda

- func: upsample_linear1d_backward(Tensor grad_output, int[1] output_size, int[3] input_size, bool align_corners, float? scales=None) -> Tensor
  use_c10_dispatcher: full
  python_module: nn
  dispatch:
    CPU: upsample_linear1d_backward_cpu
    CUDA: upsample_linear1d_backward_cuda

- func: upsample_bilinear2d.out(Tensor self, int[2] output_size, bool align_corners, float? scales_h=None, float? scales_w=None, *, Tensor(a!) out) -> Tensor(a!)
  python_module: nn
  dispatch:
    CPU: upsample_bilinear2d_out_cpu
    CUDA: upsample_bilinear2d_out_cuda

- func: upsample_bilinear2d(Tensor self, int[2] output_size, bool align_corners, float? scales_h=None, float? scales_w=None) -> Tensor
  use_c10_dispatcher: full
  python_module: nn
  dispatch:
    CPU: upsample_bilinear2d_cpu
    CUDA: upsample_bilinear2d_cuda
    QuantizedCPU: upsample_bilinear2d_quantized_cpu

- func: upsample_bilinear2d_backward.grad_input(Tensor grad_output, int[2] output_size, int[4] input_size, bool align_corners, float? scales_h=None, float? scales_w=None, *, Tensor(a!) grad_input) -> Tensor(a!)
  python_module: nn
  dispatch:
    CPU: upsample_bilinear2d_backward_out_cpu
    CUDA: upsample_bilinear2d_backward_out_cuda

- func: upsample_bilinear2d_backward(Tensor grad_output, int[2] output_size, int[4] input_size, bool align_corners, float? scales_h=None, float? scales_w=None) -> Tensor
  use_c10_dispatcher: full
  python_module: nn
  dispatch:
    CPU: upsample_bilinear2d_backward_cpu
    CUDA: upsample_bilinear2d_backward_cuda

- func: upsample_bicubic2d.out(Tensor self, int[2] output_size, bool align_corners, float? scales_h=None, float? scales_w=None, *, Tensor(a!) out) -> Tensor(a!)
  python_module: nn
  dispatch:
    CPU: upsample_bicubic2d_out_cpu
    CUDA: upsample_bicubic2d_out_cuda

- func: upsample_bicubic2d(Tensor self, int[2] output_size, bool align_corners, float? scales_h=None, float? scales_w=None) -> Tensor
  use_c10_dispatcher: full
  python_module: nn
  dispatch:
    CPU: upsample_bicubic2d_cpu
    CUDA: upsample_bicubic2d_cuda

- func: upsample_bicubic2d_backward.grad_input(Tensor grad_output, int[2] output_size, int[4] input_size, bool align_corners, float? scales_h=None, float? scales_w=None, *, Tensor(a!) grad_input) -> Tensor(a!)
  python_module: nn
  dispatch:
    CPU: upsample_bicubic2d_backward_out_cpu
    CUDA: upsample_bicubic2d_backward_out_cuda

- func: upsample_bicubic2d_backward(Tensor grad_output, int[2] output_size, int[4] input_size, bool align_corners, float? scales_h=None, float? scales_w=None) -> Tensor
  use_c10_dispatcher: full
  python_module: nn
  dispatch:
    CPU: upsample_bicubic2d_backward_cpu
    CUDA: upsample_bicubic2d_backward_cuda

- func: upsample_trilinear3d.out(Tensor self, int[3] output_size, bool align_corners, float? scales_d=None, float? scales_h=None, float? scales_w=None, *, Tensor(a!) out) -> Tensor(a!)
  python_module: nn
  dispatch:
    CPU: upsample_trilinear3d_out_cpu
    CUDA: upsample_trilinear3d_out_cuda

- func: upsample_trilinear3d(Tensor self, int[3] output_size, bool align_corners, float? scales_d=None, float? scales_h=None, float? scales_w=None) -> Tensor
  use_c10_dispatcher: full
  python_module: nn
  dispatch:
    CPU: upsample_trilinear3d_cpu
    CUDA: upsample_trilinear3d_cuda

- func: upsample_trilinear3d_backward.grad_input(Tensor grad_output, int[3] output_size, int[5] input_size, bool align_corners, float? scales_d=None, float? scales_h=None, float? scales_w=None, *, Tensor(a!) grad_input) -> Tensor(a!)
  python_module: nn
  dispatch:
    CPU: upsample_trilinear3d_backward_out_cpu
    CUDA: upsample_trilinear3d_backward_out_cuda

- func: upsample_trilinear3d_backward(Tensor grad_output, int[3] output_size, int[5] input_size, bool align_corners, float? scales_d=None, float? scales_h=None, float? scales_w=None) -> Tensor
  use_c10_dispatcher: full
  python_module: nn
  dispatch:
    CPU: upsample_trilinear3d_backward_cpu
    CUDA: upsample_trilinear3d_backward_cuda

- func: upsample_nearest1d.out(Tensor self, int[1] output_size, float? scales=None, *, Tensor(a!) out) -> Tensor(a!)
  python_module: nn
  dispatch:
    CPU: upsample_nearest1d_out_cpu
    CUDA: upsample_nearest1d_out_cuda

- func: upsample_nearest1d(Tensor self, int[1] output_size, float? scales=None) -> Tensor
  use_c10_dispatcher: full
  python_module: nn
  dispatch:
    CPU: upsample_nearest1d_cpu
    CUDA: upsample_nearest1d_cuda

- func: upsample_nearest1d_backward.grad_input(Tensor grad_output, int[1] output_size, int[3] input_size, float? scales=None, *, Tensor(a!) grad_input) -> Tensor(a!)
  python_module: nn
  dispatch:
    CPU: upsample_nearest1d_backward_out_cpu
    CUDA: upsample_nearest1d_backward_out_cuda

- func: upsample_nearest1d_backward(Tensor grad_output, int[1] output_size, int[3] input_size, float? scales=None) -> Tensor
  use_c10_dispatcher: full
  python_module: nn
  dispatch:
    CPU: upsample_nearest1d_backward_cpu
    CUDA: upsample_nearest1d_backward_cuda

- func: upsample_nearest2d.out(Tensor self, int[2] output_size, float? scales_h=None, float? scales_w=None, *, Tensor(a!) out) -> Tensor(a!)
  python_module: nn
  dispatch:
    CPU: upsample_nearest2d_out_cpu
    CUDA: upsample_nearest2d_out_cuda

- func: upsample_nearest2d(Tensor self, int[2] output_size, float? scales_h=None, float? scales_w=None) -> Tensor
  use_c10_dispatcher: full
  python_module: nn
  dispatch:
    CPU: upsample_nearest2d_cpu
    CUDA: upsample_nearest2d_cuda
    QuantizedCPU: upsample_nearest2d_quantized_cpu
    Vulkan: upsample_nearest2d_vulkan

- func: upsample_nearest2d_backward.grad_input(Tensor grad_output, int[2] output_size, int[4] input_size, float? scales_h=None, float? scales_w=None, *, Tensor(a!) grad_input) -> Tensor(a!)
  python_module: nn
  dispatch:
    CPU: upsample_nearest2d_backward_out_cpu
    CUDA: upsample_nearest2d_backward_out_cuda

- func: upsample_nearest2d_backward(Tensor grad_output, int[2] output_size, int[4] input_size, float? scales_h=None, float? scales_w=None) -> Tensor
  use_c10_dispatcher: full
  python_module: nn
  dispatch:
    CPU: upsample_nearest2d_backward_cpu
    CUDA: upsample_nearest2d_backward_cuda

- func: upsample_nearest3d.out(Tensor self, int[3] output_size, float? scales_d=None, float? scales_h=None, float? scales_w=None, *, Tensor(a!) out) -> Tensor(a!)
  python_module: nn
  dispatch:
    CPU: upsample_nearest3d_out_cpu
    CUDA: upsample_nearest3d_out_cuda

- func: upsample_nearest3d(Tensor self, int[3] output_size, float? scales_d=None, float? scales_h=None, float? scales_w=None) -> Tensor
  use_c10_dispatcher: full
  python_module: nn
  dispatch:
    CPU: upsample_nearest3d_cpu
    CUDA: upsample_nearest3d_cuda
    QuantizedCPU: upsample_nearest3d_quantized_cpu

- func: upsample_nearest3d_backward.grad_input(Tensor grad_output, int[3] output_size, int[5] input_size, float? scales_d=None, float? scales_h=None, float? scales_w=None, *, Tensor(a!) grad_input) -> Tensor(a!)
  python_module: nn
  dispatch:
    CPU: upsample_nearest3d_backward_out_cpu
    CUDA: upsample_nearest3d_backward_out_cuda

- func: upsample_nearest3d_backward(Tensor grad_output, int[3] output_size, int[5] input_size, float? scales_d=None, float? scales_h=None, float? scales_w=None) -> Tensor
  use_c10_dispatcher: full
  python_module: nn
  dispatch:
    CPU: upsample_nearest3d_backward_cpu
    CUDA: upsample_nearest3d_backward_cuda

- func: upsample_linear1d.vec(Tensor input, int[]? output_size, bool align_corners, float[]? scale_factors) -> Tensor
  python_module: nn
  dispatch:
    CPU: upsample_linear1d_cpu
    CUDA: upsample_linear1d_cuda

- func: upsample_linear1d_backward.vec(Tensor grad_output, int[]? output_size, int[] input_size, bool align_corners, float[]? scale_factors) -> Tensor
  python_module: nn
  dispatch:
    CPU: upsample_linear1d_backward_cpu
    CUDA: upsample_linear1d_backward_cuda

- func: upsample_bilinear2d.vec(Tensor input, int[]? output_size, bool align_corners, float[]? scale_factors) -> Tensor
  python_module: nn
  dispatch:
    CPU: upsample_bilinear2d_cpu
    CUDA: upsample_bilinear2d_cuda
    QuantizedCPU: upsample_bilinear2d_quantized_cpu

- func: upsample_bilinear2d_backward.vec(Tensor grad_output, int[]? output_size, int[] input_size, bool align_corners, float[]? scale_factors) -> Tensor
  python_module: nn
  dispatch:
    CPU: upsample_bilinear2d_backward_cpu
    CUDA: upsample_bilinear2d_backward_cuda

- func: upsample_trilinear3d.vec(Tensor input, int[]? output_size, bool align_corners, float[]? scale_factors) -> Tensor
  python_module: nn
  dispatch:
    CPU: upsample_trilinear3d_cpu
    CUDA: upsample_trilinear3d_cuda

- func: upsample_trilinear3d_backward.vec(Tensor grad_output, int[]? output_size, int[] input_size, bool align_corners, float[]? scale_factors) -> Tensor
  python_module: nn
  dispatch:
    CPU: upsample_trilinear3d_backward_cpu
    CUDA: upsample_trilinear3d_backward_cuda

- func: upsample_bicubic2d.vec(Tensor input, int[]? output_size, bool align_corners, float[]? scale_factors) -> Tensor
  python_module: nn
  dispatch:
    CPU: upsample_bicubic2d_cpu
    CUDA: upsample_bicubic2d_cuda

- func: upsample_bicubic2d_backward.vec(Tensor grad_output, int[]? output_size, int[] input_size, bool align_corners, float[]? scale_factors) -> Tensor
  python_module: nn
  dispatch:
    CPU: upsample_bicubic2d_backward_cpu
    CUDA: upsample_bicubic2d_backward_cuda

- func: upsample_nearest1d.vec(Tensor input, int[]? output_size, float[]? scale_factors) -> Tensor
  python_module: nn
  dispatch:
    CPU: upsample_nearest1d_cpu
    CUDA: upsample_nearest1d_cuda

- func: upsample_nearest1d_backward.vec(Tensor grad_output, int[]? output_size, int[] input_size, float[]? scale_factors) -> Tensor
  python_module: nn
  dispatch:
    CPU: upsample_nearest1d_backward_cpu
    CUDA: upsample_nearest1d_backward_cuda

- func: upsample_nearest2d.vec(Tensor input, int[]? output_size, float[]? scale_factors) -> Tensor
  python_module: nn
  dispatch:
    CPU: upsample_nearest2d_cpu
    CUDA: upsample_nearest2d_cuda
    QuantizedCPU: upsample_nearest2d_quantized_cpu

- func: upsample_nearest2d_backward.vec(Tensor grad_output, int[]? output_size, int[] input_size, float[]? scale_factors) -> Tensor
  python_module: nn
  dispatch:
    CPU: upsample_nearest2d_backward_cpu
    CUDA: upsample_nearest2d_backward_cuda

- func: upsample_nearest3d.vec(Tensor input, int[]? output_size, float[]? scale_factors) -> Tensor
  python_module: nn
  dispatch:
    CPU: upsample_nearest3d_cpu
    CUDA: upsample_nearest3d_cuda
    QuantizedCPU: upsample_nearest3d_quantized_cpu

- func: upsample_nearest3d_backward.vec(Tensor grad_output, int[]? output_size, int[] input_size, float[]? scale_factors) -> Tensor
  python_module: nn
  dispatch:
    CPU: upsample_nearest3d_backward_cpu
    CUDA: upsample_nearest3d_backward_cuda

- func: sigmoid_backward.grad_input(Tensor grad_output, Tensor output, *, Tensor(a!) grad_input) -> Tensor(a!)
  python_module: nn
  dispatch:
    CPU, CUDA: sigmoid_backward_out

- func: sigmoid_backward(Tensor grad_output, Tensor output) -> Tensor
  use_c10_dispatcher: full
  python_module: nn

- func: logit_backward.grad_input(Tensor grad_output, Tensor self, float? eps=None, *, Tensor(a!) grad_input) -> Tensor(a!)
  python_module: nn
  dispatch:
    CPU, CUDA: logit_backward_out

- func: logit_backward(Tensor grad_output, Tensor self, float? eps=None) -> Tensor
  use_c10_dispatcher: full
  python_module: nn

- func: tanh_backward.grad_input(Tensor grad_output, Tensor output, *, Tensor(a!) grad_input) -> Tensor(a!)
  python_module: nn
  dispatch:
    CPU, CUDA: tanh_backward_out

- func: tanh_backward(Tensor grad_output, Tensor output) -> Tensor
  use_c10_dispatcher: full
  python_module: nn

# What's a thnn_conv_ versus a slow_conv_?
#
# Historically, we have inefficient implementations of convolutions
# coming from the THNN/THCUNN library.  These convolutions typically
# operated by computing the Toeplitz matrix and then doing a matrix
# multiply with the input; this is very memory inefficient!  However,
# occasionally, we really don't have anything better, so it's helpful
# to have these fallbacks when there is no more optimized implementation
# in cudnn or mkldnn, etc.  Both thnn_ and slow_ convolutions fall
# into this bucket.
#
# The difference between these two designations, is that thnn_ refers
# to a convolution that is still written in the "legacy" style; that is,
# C code in the THNN/ or THCUNN/ directory.  A slow_ convolution is
# one that is written in the native style: modern C++.  Algorithmically,
# these are the same thing, but we give them different prefixes to
# make the operational distinction clear.

- func: slow_conv_transpose2d.out(Tensor self, Tensor weight, int[2] kernel_size, Tensor? bias=None, int[2] stride=1, int[2] padding=0, int[2] output_padding=0, int[2] dilation=1, *, Tensor(a!) out) -> Tensor(a!)
  python_module: nn
  dispatch:
    CPU: slow_conv_transpose2d_out_cpu
    CUDA: slow_conv_transpose2d_out_cuda

- func: slow_conv_transpose2d(Tensor self, Tensor weight, int[2] kernel_size, Tensor? bias=None, int[2] stride=1, int[2] padding=0, int[2] output_padding=0, int[2] dilation=1) -> Tensor
  python_module: nn
  dispatch:
    CPU: slow_conv_transpose2d_cpu
    CUDA: slow_conv_transpose2d_cuda

- func: slow_conv_transpose2d_backward.grad_output(Tensor grad_output, Tensor self, Tensor weight, int[2] kernel_size, int[2] stride, int[2] padding, int[2] output_padding, int[2] dilation, Tensor columns, Tensor ones, *, Tensor(a!)? grad_input, Tensor(b!)? grad_weight, Tensor(c!)? grad_bias) -> (Tensor(a!), Tensor(b!), Tensor(c!))
  python_module: nn
  dispatch:
    CPU: slow_conv_transpose2d_backward_out_cpu
    CUDA: slow_conv_transpose2d_backward_out_cuda

- func: slow_conv_transpose2d_backward.output_mask(Tensor grad_output, Tensor self, Tensor weight, int[2] kernel_size, int[2] stride, int[2] padding, int[2] output_padding, int[2] dilation, Tensor columns, Tensor ones, bool[3] output_mask) -> (Tensor grad_input, Tensor grad_weight, Tensor grad_bias)
  use_c10_dispatcher: full
  python_module: nn
  dispatch:
    CPU: slow_conv_transpose2d_backward_cpu
    CUDA: slow_conv_transpose2d_backward_cuda

- func: slow_conv_transpose3d.out(Tensor self, Tensor weight, int[3] kernel_size, Tensor? bias=None, int[3] stride=1, int[3] padding=0, int[3] output_padding=0, int[3] dilation=1, *, Tensor(a!) out) -> Tensor(a!)
  python_module: nn
  dispatch:
    CPU: slow_conv_transpose3d_out_cpu
    CUDA: slow_conv_transpose3d_out_cuda

- func: slow_conv_transpose3d(Tensor self, Tensor weight, int[3] kernel_size, Tensor? bias=None, int[3] stride=1, int[3] padding=0, int[3] output_padding=0, int[3] dilation=1) -> Tensor
  python_module: nn
  dispatch:
    CPU: slow_conv_transpose3d_cpu
    CUDA: slow_conv_transpose3d_cuda

- func: slow_conv_transpose3d_backward.grad_output(Tensor grad_output, Tensor self, Tensor weight, int[3] kernel_size, int[3] stride, int[3] padding, int[3] output_padding, int[3] dilation, Tensor finput, Tensor fgrad_input, *, Tensor(a!)? grad_input, Tensor(b!)? grad_weight, Tensor(c!)? grad_bias) -> (Tensor(a!), Tensor(b!), Tensor(c!))
  python_module: nn
  dispatch:
    CPU: slow_conv_transpose3d_backward_out_cpu
    CUDA: slow_conv_transpose3d_backward_out_cuda

- func: slow_conv_transpose3d_backward.output_mask(Tensor grad_output, Tensor self, Tensor weight, int[3] kernel_size, int[3] stride, int[3] padding, int[3] output_padding, int[3] dilation, Tensor finput, Tensor fgrad_input, bool[3] output_mask) -> (Tensor grad_input, Tensor grad_weight, Tensor grad_bias)
  use_c10_dispatcher: full
  python_module: nn
  dispatch:
    CPU: slow_conv_transpose3d_backward_cpu
    CUDA: slow_conv_transpose3d_backward_cuda

- func: thnn_conv2d.out(Tensor self, Tensor weight, int[2] kernel_size, Tensor? bias=None, int[2] stride=1, int[2] padding=0, *, Tensor(a!) out) -> Tensor(a!)
  python_module: nn

- func: thnn_conv2d(Tensor self, Tensor weight, int[2] kernel_size, Tensor? bias=None, int[2] stride=1, int[2] padding=0) -> Tensor
  python_module: nn

- func: thnn_conv2d_forward.output(Tensor self, Tensor weight, int[2] kernel_size, Tensor? bias, int[2] stride, int[2] padding, *, Tensor(a!) output, Tensor(b!) finput, Tensor(c!) fgrad_input) -> (Tensor(a!), Tensor(b!), Tensor(c!))
  python_module: nn
  dispatch:
    CPU: slow_conv2d_forward_out_cpu
    CUDA: legacy::cuda::_thnn_conv2d_forward_out

- func: thnn_conv2d_forward(Tensor self, Tensor weight, int[2] kernel_size, Tensor? bias, int[2] stride, int[2] padding) -> (Tensor output, Tensor finput, Tensor fgrad_input)
  python_module: nn
  dispatch:
    CPU: slow_conv2d_forward_cpu
    CUDA: legacy::cuda::_thnn_conv2d_forward

- func: thnn_conv2d_backward.grad_input(Tensor grad_output, Tensor self, Tensor weight, int[2] kernel_size, int[2] stride, int[2] padding, Tensor finput, Tensor fgrad_input, *, Tensor(a!)? grad_input, Tensor(b!)? grad_weight, Tensor(c!)? grad_bias) -> (Tensor(a!), Tensor(b!), Tensor(c!))
  python_module: nn
  dispatch:
    CPU: slow_conv2d_backward_out_cpu
    CUDA: slow_conv2d_backward_out_cuda

- func: thnn_conv2d_backward.output_mask(Tensor grad_output, Tensor self, Tensor weight, int[2] kernel_size, int[2] stride, int[2] padding, Tensor finput, Tensor fgrad_input, bool[3] output_mask) -> (Tensor grad_input, Tensor grad_weight, Tensor grad_bias)
  use_c10_dispatcher: full
  python_module: nn
  dispatch:
    CPU: slow_conv2d_backward_cpu
    CUDA: slow_conv2d_backward_cuda

- func: thnn_conv_depthwise2d.out(Tensor self, Tensor weight, int[2] kernel_size, Tensor? bias=None, int[2] stride=1, int[2] padding=0, int[2] dilation=1, *, Tensor(a!) out) -> Tensor(a!)
  python_module: nn

- func: thnn_conv_depthwise2d(Tensor self, Tensor weight, int[2] kernel_size, Tensor? bias=None, int[2] stride=1, int[2] padding=0, int[2] dilation=1) -> Tensor
  python_module: nn

- func: thnn_conv_depthwise2d_forward.out(Tensor self, Tensor weight, int[2] kernel_size, Tensor? bias, int[2] stride, int[2] padding, int[2] dilation, *, Tensor(a!) out) -> Tensor(a!)
  python_module: nn
  dispatch:
    CUDA: legacy::cuda::_thnn_conv_depthwise2d_forward_out

- func: thnn_conv_depthwise2d_forward(Tensor self, Tensor weight, int[2] kernel_size, Tensor? bias, int[2] stride, int[2] padding, int[2] dilation) -> Tensor
  python_module: nn
  dispatch:
    CUDA: legacy::cuda::_thnn_conv_depthwise2d_forward

- func: thnn_conv_depthwise2d_backward.grad_input(Tensor grad_output, Tensor self, Tensor weight, int[2] kernel_size, int[2] stride, int[2] padding, int[2] dilation, *, Tensor(a!)? grad_input, Tensor(b!)? grad_weight) -> (Tensor(a!), Tensor(b!))
  python_module: nn
  dispatch:
    CUDA: thnn_conv_depthwise2d_backward_out

- func: thnn_conv_depthwise2d_backward.output_mask(Tensor grad_output, Tensor self, Tensor weight, int[2] kernel_size, int[2] stride, int[2] padding, int[2] dilation, bool[2] output_mask) -> (Tensor grad_input, Tensor grad_weight)
  use_c10_dispatcher: full
  python_module: nn
  dispatch:
    CUDA: thnn_conv_depthwise2d_backward

- func: slow_conv3d.out(Tensor self, Tensor weight, int[3] kernel_size, Tensor? bias=None, int[3] stride=1, int[3] padding=0, *, Tensor(a!) out) -> Tensor(a!)
  python_module: nn

- func: slow_conv3d(Tensor self, Tensor weight, int[3] kernel_size, Tensor? bias=None, int[3] stride=1, int[3] padding=0) -> Tensor
  python_module: nn

- func: slow_conv3d_forward.output(Tensor self, Tensor weight, int[3] kernel_size, Tensor? bias, int[3] stride, int[3] padding, *, Tensor(a!) output, Tensor(b!) finput, Tensor(c!) fgrad_input) -> (Tensor(a!), Tensor(b!), Tensor(c!))
  python_module: nn
  dispatch:
    CPU: slow_conv3d_forward_out_cpu

- func: slow_conv3d_forward(Tensor self, Tensor weight, int[3] kernel_size, Tensor? bias, int[3] stride, int[3] padding) -> (Tensor output, Tensor finput, Tensor fgrad_input)
  python_module: nn
  dispatch:
    CPU: slow_conv3d_forward_cpu

- func: slow_conv3d_backward.grad_input(Tensor grad_output, Tensor self, Tensor weight, int[3] kernel_size, int[3] stride, int[3] padding, Tensor finput, Tensor fgrad_input, *, Tensor(a!)? grad_input, Tensor(b!)? grad_weight, Tensor(c!)? grad_bias) -> (Tensor(a!), Tensor(b!), Tensor(c!))
  python_module: nn
  dispatch:
    CPU: slow_conv3d_backward_out_cpu

- func: slow_conv3d_backward.output_mask(Tensor grad_output, Tensor self, Tensor weight, int[3] kernel_size, int[3] stride, int[3] padding, Tensor finput, Tensor fgrad_input, bool[3] output_mask) -> (Tensor grad_input, Tensor grad_weight, Tensor grad_bias)
  use_c10_dispatcher: full
  python_module: nn
  dispatch:
    CPU: slow_conv3d_backward_cpu

- func: slow_conv_dilated2d(Tensor self, Tensor weight, int[2] kernel_size, Tensor? bias=None, int[2] stride=1, int[2] padding=0, int[2] dilation=1) -> Tensor
  python_module: nn
  dispatch:
    CPU: slow_conv_dilated2d_cpu
    CUDA: slow_conv_dilated2d_cuda

- func: slow_conv_dilated2d_backward(Tensor grad_output, Tensor self, Tensor weight, int[2] kernel_size, int[2] stride, int[2] padding, int[2] dilation, bool[3] output_mask) -> (Tensor grad_input, Tensor grad_weight, Tensor grad_bias)
  use_c10_dispatcher: full
  python_module: nn
  dispatch:
    CPU: slow_conv_dilated2d_backward_cpu
    CUDA: slow_conv_dilated2d_backward_cuda

- func: slow_conv_dilated3d(Tensor self, Tensor weight, int[3] kernel_size, Tensor? bias=None, int[3] stride=1, int[3] padding=0, int[3] dilation=1) -> Tensor
  python_module: nn
  dispatch:
    CPU: slow_conv_dilated3d_cpu
    CUDA: slow_conv_dilated3d_cuda

- func: slow_conv_dilated3d_backward(Tensor grad_output, Tensor self, Tensor weight, int[3] kernel_size, int[3] stride, int[3] padding, int[3] dilation, bool[3] output_mask) -> (Tensor grad_input, Tensor grad_weight, Tensor grad_bias)
  use_c10_dispatcher: full
  python_module: nn
  dispatch:
    CPU: slow_conv_dilated3d_backward_cpu
    CUDA: slow_conv_dilated3d_backward_cuda

- func: col2im.out(Tensor self, int[2] output_size, int[2] kernel_size, int[2] dilation, int[2] padding, int[2] stride, *, Tensor(a!) out) -> Tensor(a!)
  python_module: nn
  dispatch:
    CPU: col2im_out_cpu
    CUDA: col2im_out_cuda

- func: col2im(Tensor self, int[2] output_size, int[2] kernel_size, int[2] dilation, int[2] padding, int[2] stride) -> Tensor
  use_c10_dispatcher: full
  python_module: nn
  dispatch:
    CPU: col2im_cpu
    CUDA: col2im_cuda

- func: col2im_backward.grad_input(Tensor grad_output, int[2] kernel_size, int[2] dilation, int[2] padding, int[2] stride, *, Tensor(a!) grad_input) -> Tensor(a!)
  python_module: nn
  dispatch:
    CPU: col2im_backward_out_cpu
    CUDA: col2im_backward_out_cuda

- func: col2im_backward(Tensor grad_output, int[2] kernel_size, int[2] dilation, int[2] padding, int[2] stride) -> Tensor
  use_c10_dispatcher: full
  python_module: nn
  dispatch:
    CPU: col2im_backward_cpu
    CUDA: col2im_backward_cuda

- func: im2col.out(Tensor self, int[2] kernel_size, int[2] dilation, int[2] padding, int[2] stride, *, Tensor(a!) out) -> Tensor(a!)
  python_module: nn
  dispatch:
    CPU: im2col_out_cpu
    CUDA: im2col_out_cuda

- func: im2col(Tensor self, int[2] kernel_size, int[2] dilation, int[2] padding, int[2] stride) -> Tensor
  use_c10_dispatcher: full
  python_module: nn
  dispatch:
    CPU: im2col_cpu
    CUDA: im2col_cuda

- func: im2col_backward.grad_input(Tensor grad_output, int[2] input_size, int[2] kernel_size, int[2] dilation, int[2] padding, int[2] stride, *, Tensor(a!) grad_input) -> Tensor(a!)
  python_module: nn
  dispatch:
    CPU: im2col_backward_out_cpu
    CUDA: im2col_backward_out_cuda

- func: im2col_backward(Tensor grad_output, int[2] input_size, int[2] kernel_size, int[2] dilation, int[2] padding, int[2] stride) -> Tensor
  use_c10_dispatcher: full
  python_module: nn
  dispatch:
    CPU: im2col_backward_cpu
    CUDA: im2col_backward_cuda

- func: isfinite(Tensor self) -> Tensor
  use_c10_dispatcher: full
  variants: function, method
  device_guard: False

- func: isinf(Tensor self) -> Tensor
  use_c10_dispatcher: full
  variants: function, method
  device_guard: False

# NOTE [_add_batch_dim and _remove_batch_dim]
# _add_batch_dim and _remove_batch_dim are meant to be used in the implementation
# of the vmap frontend API (see torch/_vmap_internals.py). They are not
# user-facing, hence the leading underscore. Please don't use them them anywhere else.
- func: _add_batch_dim(Tensor self, int batch_dim, int level) -> Tensor
  use_c10_dispatcher: full
  variants: function

# See NOTE [_add_batch_dim and _remove_batch_dim]
- func: _remove_batch_dim(Tensor self, int level, int batch_size, int out_dim) -> Tensor
  use_c10_dispatcher: full
  variants: function

# Note: this function is only for testing.
# It is undocumented and should not be used outside of tests.
- func: _test_serialization_subcmul(Tensor self, Tensor other, Scalar alpha=1) -> Tensor
  use_c10_dispatcher: full

# Note: this function is only for testing.
- func: _test_optional_intlist(Tensor values, int[]? addends) -> Tensor
  python_module: nn
  dispatch:
    CPU: _test_optional_intlist

# Note: this function is only for testing.
- func: _test_optional_floatlist(Tensor values, float[]? addends) -> Tensor
  python_module: nn
  dispatch:
    CPU: _test_optional_floatlist<|MERGE_RESOLUTION|>--- conflicted
+++ resolved
@@ -3453,14 +3453,14 @@
 
 # FIXME: would be nicer if TensorOptions was optional based; not adding default arguments for options given
 # the default would never make sense.
-<<<<<<< HEAD
+- func: to_sparse_gcs(Tensor self) -> Tensor
+  use_c10_dispatcher: full
+  variants: method
+
 - func: sparse_gcs_tensor.pointers_indices(Tensor pointers, Tensor indices, Tensor values, Tensor reduction, int[] size, *, Scalar fill_value, ScalarType dtype, Layout layout, Device device, bool pin_memory=False) -> Tensor
   
-- func: sparse_coo_tensor.size(int[] size, *, ScalarType dtype, Layout layout, Device device, bool pin_memory=False) -> Tensor
-=======
 - func: sparse_coo_tensor.size(int[] size, *, ScalarType? dtype=None, Layout? layout=None, Device? device=None, bool? pin_memory=False) -> Tensor
   use_c10_dispatcher: full
->>>>>>> 38580422
 
 - func: sparse_coo_tensor.indices(Tensor indices, Tensor values, *, ScalarType? dtype=None, Layout? layout=None, Device? device=None, bool? pin_memory=None) -> Tensor
   use_c10_dispatcher: full
@@ -3621,13 +3621,13 @@
 - func: unbind.Dimname(Tensor(a) self, Dimname dim) -> Tensor(a)[]
   variants: function, method
 
-- func: to_sparse.sparse_dim(Tensor self, int sparse_dim, *, Layout layout) -> Tensor
+- func: to_sparse.sparse_dim(Tensor self, int sparse_dim) -> Tensor
   use_c10_dispatcher: full
   variants: method
   dispatch:
     CPU, CUDA: dense_to_sparse
 
-- func: to_sparse(Tensor self, *, Layout layout) -> Tensor
+- func: to_sparse(Tensor self) -> Tensor
   use_c10_dispatcher: full
   variants: method
   dispatch:
