#include <c10/cuda/CUDACachingAllocator.h>

#include <c10/core/impl/GPUTrace.h>
#include <c10/cuda/CUDAException.h>
#include <c10/cuda/CUDAFunctions.h>
#include <c10/cuda/CUDAGuard.h>
#include <c10/util/CallOnce.h>
#include <c10/util/UniqueVoidPtr.h>
#include <c10/util/flat_hash_map.h>
#include <c10/util/irange.h>
#include <c10/util/llvmMathExtras.h>

#if !defined(USE_ROCM) && defined(PYTORCH_C10_DRIVER_API_SUPPORTED)
#include <c10/cuda/driver_api.h>
#include <sys/types.h>
#include <unistd.h>
#endif

#include <c10/util/Exception.h>
#include <cuda_runtime_api.h>
#include <algorithm>
#include <bitset>
#include <cstddef>
#include <cstdint>
#include <deque>
#include <iostream>
#include <iterator>
#include <map>
#include <memory>
#include <mutex>
#include <regex>
#include <set>
#include <utility>
#include <vector>

namespace c10 {

C10_DEFINE_REGISTRY(FreeCudaMemoryCallbacksRegistry, FreeMemoryCallback);

namespace cuda {
namespace CUDACachingAllocator {
namespace Native {

//
// Yet another caching allocator for CUDA device allocations.
//
// - Allocations are associated with a stream. Once freed, blocks can be
//   re-allocated on the same stream, but not on any other stream.
// - The allocator attempts to find the smallest cached block that will fit the
//   requested size. If the block is larger than the requested size, it may be
//   split. If no block is found, the allocator will delegate to cudaMalloc.
// - If the cudaMalloc fails, the allocator will attempt to free one cached
//   block of sufficient size that is not split and retry the allocation.
//   If this also fails, the allocator will attempt to free all cached blocks
//   that are not split and retry the allocation.
// - Large (>1MB) and small allocations are stored in separate pools.
//   Small requests are packed into 2MB buffers. Large requests will use the
//   smallest available free block or allocate a new block using cudaMalloc.
// - To reduce fragmentation, requests between 1MB and 10MB will allocate and
//   split a 20MB block, if no free block of sufficient size is available.
// - To further reduce fragmentation, blocks >= 200MB are not allowed to be
//   split. These oversize cached blocks will still satisfy requests within
//   20MB of the oversize cached block size.
//
// With this allocator, allocations and frees should logically be considered
// "usages" of the memory segment associated with streams, just like kernel
// launches. The programmer must insert the proper synchronization if memory
// segments are used from multiple streams.
//
// The library provides a recordStream() function to help insert the correct
// synchronization when allocations are used on multiple streams. This will
// ensure that the block is not reused before each recorded stream completes
// work.
//

/**
 * Note [Interaction with CUDA graph capture]
 * ~~~~~~~~~~~~~~~~~~~~~~~~~~~~~~~~~~~~~~~~~~
 * Graph capture performs a dry run of a region of execution, freezing all CUDA
 * work (and virtual addresses used during that work) into a "graph." The graph
 * may be "replayed" like a single giant kernel, with greatly reduced CPU
 * overhead as well as modestly improved GPU performance.
 *
 * Because capture bakes in memory addresses, the memory used during capture
 * must be available for the graph to use during replay. DeviceCachingAllocator
 * assigns and frees memory eagerly and dynamically, so if we're not careful
 * about managing graphs' memory, at replay time those memory addresses could be
 * used by other tensors.
 *
 * To guarantee a graph's baked in addresses are safe to reuse in replay,
 * DeviceAllocator satisfies allocations from a graph-private memory pool during
 * capture, and doesn't begin cudaFreeing those addresses until the graph is
 * destroyed.
 *
 * Within the private pool, allocations are freed and reassigned as usual during
 * capture. Memory regions will be used in a consistent order during replay. So
 * a private pool doesn't use memory more wastefully than the default pools
 * during capture, but it does reserve its high-water mark of used memory away
 * from the default pools as long as the capture(s) it served survive
 * (regardless whether those captures are idle or replaying).
 *
 * CUDAGraph's requests for private pools are mediated by
 * DeviceAllocator::notifyCaptureBegin,
 *                  notifyCaptureAboutToEnd,
 *                  notifyCaptureEnded,
 *                  notifyCaptureDestroy.
 */

constexpr size_t kMinBlockSize =
    512; // all sizes are rounded to at least 512 bytes
constexpr size_t kSmallSize = 1048576; // largest "small" allocation is 1 MiB
constexpr size_t kSmallBuffer =
    2097152; // "small" allocations are packed in 2 MiB blocks
constexpr size_t kLargeBuffer =
    20971520; // "large" allocations may be packed in 20 MiB blocks
constexpr size_t kMinLargeAlloc =
    10485760; // allocations between 1 and 10 MiB may use kLargeBuffer
constexpr size_t kRoundLarge = 2097152; // round up large allocations to 2 MiB
constexpr size_t kRoundUpPowerOfTwoIntervals = 16;

namespace {

using stream_set = ska::flat_hash_set<cuda::CUDAStream>;

using StatTypes = std::array<bool, static_cast<size_t>(StatType::NUM_TYPES)>;

void update_stat(Stat& stat, int64_t amount) {
  stat.current += amount;

  TORCH_INTERNAL_ASSERT_DEBUG_ONLY(
      stat.current >= 0,
      "Negative tracked stat in CUDA allocator (likely logic error).");

  stat.peak = std::max(stat.current, stat.peak);
  if (amount > 0) {
    stat.allocated += amount;
  }
  if (amount < 0) {
    stat.freed += -amount;
  }
}

void reset_accumulated_stat(Stat& stat) {
  stat.allocated = 0;
  stat.freed = 0;
}

void reset_peak_stat(Stat& stat) {
  stat.peak = stat.current;
}

template <typename Func>
void for_each_selected_stat_type(const StatTypes& stat_types, Func f) {
  for (const auto stat_type : c10::irange(stat_types.size())) {
    if (stat_types[stat_type]) {
      f(stat_type);
    }
  }
}

void update_stat_array(
    StatArray& stat_array,
    int64_t amount,
    const StatTypes& stat_types) {
  for_each_selected_stat_type(
      stat_types, [&stat_array, amount](size_t stat_type) {
        update_stat(stat_array[stat_type], amount);
      });
}

struct Block;
struct PrivatePool;
typedef bool (*Comparison)(const Block*, const Block*);
static bool BlockComparatorSize(const Block* a, const Block* b);
static bool BlockComparatorAddress(const Block* a, const Block* b);

struct BlockPool {
  BlockPool(bool small, PrivatePool* private_pool = nullptr)
      : blocks(BlockComparatorSize),
        unmapped(BlockComparatorAddress),
        is_small(small),
        owner_PrivatePool(private_pool) {}
  std::set<Block*, Comparison> blocks;
  std::set<Block*, Comparison> unmapped;
  const bool is_small;
  PrivatePool* owner_PrivatePool;
};

struct ExpandableSegment;

struct Block {
  int device; // gpu
  cudaStream_t stream; // allocation stream
  stream_set stream_uses; // streams on which the block was used
  size_t size; // block size in bytes
  size_t requested_size; // memory originally requested
  BlockPool* pool{nullptr}; // owning memory pool
  void* ptr{nullptr}; // memory address
  bool allocated{false}; // in-use flag
  bool mapped{true}; // is the virtual address range this Block references
                     // backed by physical pages. Always true when
                     // expandable_segment_ is null. When false
                     // This Block will be aligned to the segment size
                     // of its expandable_segment_.
  Block* prev{nullptr}; // prev block if split from a larger allocation
  Block* next{nullptr}; // next block if split from a larger allocation
  int event_count{0}; // number of outstanding CUDA events
  int gc_count{0}; // counter for prioritizing older / less useful blocks for
                   // garbage collection
  std::shared_ptr<GatheredContext> context_when_allocated;
  // only set for the first block in the segment (when prev == null)
  // this records the frame information when cudaMalloc was called
  // whereas context_when_allocated records the last time we handed this
  // memory out from our cache.
  std::shared_ptr<GatheredContext> context_when_segment_allocated;

  ExpandableSegment* expandable_segment_{nullptr};

  Block(
      int device,
      cudaStream_t stream,
      size_t size,
      BlockPool* pool,
      void* ptr)
      : device(device),
        stream(stream),
        stream_uses(),
        size(size),
        requested_size(0),
        pool(pool),
        ptr(ptr) {}

  // constructor for search key
  Block(int device, cudaStream_t stream, size_t size)
      : device(device),
        stream(stream),
        stream_uses(),
        size(size),
        requested_size(0) {}

  bool is_split() const {
    return (prev != nullptr) || (next != nullptr);
  }
  void splice(Block* before, Block* after) {
    if (before) {
      TORCH_INTERNAL_ASSERT(before->next == after);
      before->next = this;
    }
    prev = before;
    if (after) {
      TORCH_INTERNAL_ASSERT(after->prev == before);
      after->prev = this;
    }
    next = after;
  }
};

struct SegmentRange {
  char* ptr;
  size_t size;
  SegmentRange(void* p, size_t s) : ptr(static_cast<char*>(p)), size(s) {}
};

#if !defined(USE_ROCM) && defined(PYTORCH_C10_DRIVER_API_SUPPORTED)

/*
Note [Expandable Segments]

Rationale

For large (>2MB) allocations, the allocator calls cudaMalloc to get allocations
that are the same size as what the user requests. In the future, parts of these
allocations can be reused for other requests if they are free. This works well
when the program makes many requests of exactly the same size or of sizes that
even multiples of that size. Many deep learning models follow this behavior.
However, one common exception is when the batch size changes slightly from one
iteration to the next, e.g. in batched inference. When the program runs
initially with batch size N, it will make allocations appropriate for that size.
If in the future, it runs at size N - 1, the existing allocations will still be
big enough. However, if it runs at size N + 1, then it will have to make new
allocations that are slightly larger. Not all the tensors are the same size.
Some might be (N + 1)*A and others (N + 1)*A*B where A and B are some non-batch
dimensions in the model. Because the allocator reuses existing allocations when
they are big enough, some number of (N + 1)*A allocations will actually fit in
the already existing N*B*A segments, though not perfectly. As the model runs it
will partially fill up all of these segments leaving unusable free slices of
memory at the end of these segments. The allocator at some point will need to
cudaMalloc a new (N + 1)*A*B segment. If there is not enough memory, there is
now no way to recover the slices of memory that are free at the end of existing
segments. With models 50+ layers deep, this pattern might repeat 50+ times
creating many slivers.

Approach

Expandable segments allows the allocator to create a segment initially and then
expand its size later when more memory is needed. Instead of making one segment
per allocation, it tries to make one segment (per stream) that grows as
necessary. Now when the N + 1 case runs, the allocations will tile nicely into
the one large segment until it fills up. Then more memory is requested and
appended to the end of the segment. This process does not create as many slivers
of unusable memory, so it is more likely to succeed at finding this memory.

Implementation

The expandable_segments:True option is used to enable/disable this behavior. We
use cuda's low-level memory APIs, which are similar to mmap, to extend the
memory segments. These APIs separate the allocation of physical memory
(cuMemCreate) from the allocation of virtual address space (cuMemAddressReserve)
and the associate between them cuMemMap/cuMemSetAccess.

When we allocate a new segment, we allocate enough address space to map
basically the entire physical memory of the GPU (there is 256TiB of address
space), but we only map enough physical memory to handle the current amount of
memory needed by the program. As more is requested, we add more physical memory
to the segment. This can work at the granularity of GPU pages which are 2MiB
currently.

If we end up out of memory, we can unmap all the memory in our segment
corresponding to empty physical pages, and return it to CUDA for use at another
address in the segment or in a segment for a different stream.

A current limitation of CUDA's API is that physical memory
(CUmemGenericAllocationHandle) cannot be split up after it is mapped even if the
handle holds multiple GPU pages. The cost to map/unmap memory is proportional to
the number of physical memory chunks that were allocated (mapping 10 separately
allocated 2MiB pages takes 10x time compared to mapping one 20MiB physical
allocation of 10 pages).  Changing memory mappings also appears to involve at
least some synchronous actions with the GPU and so should be considered an
expensive operation. To limit overhead, we use 2MiB pages for our small pool and
20MiB pages for our large pool. Initially allocation using expandable_blocks
will be slower than cudaMalloc, though still in the milliseconds range for
mapping the entire memory.

When mapping new memory to expand the segment, we look for the lowest address at
which we can fit a new allocation by adding new pages. Normally this will be at
the end of the block. But if have previously unmapped blocks earlier in the
segment during an OOM, it will first try to fill in those gaps to keep the
segment as a single block. By allocating at the lowest address we encourage
the split up parts of the block to merge into a single block again, reducing
fragmentation potential.

Allocation of blocks in the segment uses the same best-fit heuristics of the
rest of the allocator.

Expandable blocks can be enabled/disabled throughout the run of a program. When
disabled, the allocator will not put new allocations in an expandable block.

Limitations

* Slightly slower initial memory allocation speed.
* IPC of cuda tensors (e.g. for multiprocess dataloaders) is not supported.
However, it is possible to temporarily disable (expandable_segments:False) the
bevhavior for allocator tensors that need to be used cross-process.
* CUDA runtime APIs related to sharing memory across process
(cudaDeviceEnablePeerAccess) do not work for memory allocated with cuMemMap.
Instead these mapping have to be done manually. The allocator now has an
`enablePeerAccess` method to do this.
*/

struct ExpandableSegment {
  ExpandableSegment(
      int device,
      cudaStream_t stream,
      size_t size,
      std::vector<int> peers)
      : device_(device),
        stream_(stream),
        max_handles_(0),
        // 2MB for small pool, 20MB for large pool
        segment_size_(size),
        peers_(std::move(peers)) {
    cudaDeviceProp prop{};
    C10_CUDA_CHECK(cudaGetDeviceProperties(&prop, device_));
    // we allocate enough address space for 1 1/8 the total memory on the GPU.
    // This allows for some cases where we have to unmap pages earlier in the
    // segment to put them at the end.
    max_handles_ = numSegments(prop.totalGlobalMem + prop.totalGlobalMem / 8);
    C10_CUDA_DRIVER_CHECK(DriverAPI::get()->cuMemAddressReserve_(
        &ptr_, segment_size_ * max_handles_, 0ULL, 0, 0ULL));
  }
  // begin must be aligned to segment_size_.
  // returns the actual range mapped, which may be
  // greater than requested if size is not aligned to segment_size_.
  // return size of 0 indicates OOM
  SegmentRange map(SegmentRange range) {
    auto begin = segmentLeft(range.ptr);
    auto end = segmentRight(range.ptr + range.size);
    TORCH_INTERNAL_ASSERT(ptr() + begin * segment_size_ == range.ptr);
    if (begin == end) {
      return rangeFromHandles(begin, end);
    }
    while (end > handles_.size()) {
      handles_.emplace_back(c10::nullopt);
    }
    for (auto i : c10::irange(begin, end)) {
      TORCH_INTERNAL_ASSERT(!handles_.at(i));
      CUmemGenericAllocationHandle handle = 0;
      CUmemAllocationProp prop = {};
      prop.type = CU_MEM_ALLOCATION_TYPE_PINNED;
      prop.location.type = CU_MEM_LOCATION_TYPE_DEVICE;
      prop.location.id = device_;
      auto status =
          DriverAPI::get()->cuMemCreate_(&handle, segment_size_, &prop, 0);
      if (status == CUDA_ERROR_OUT_OF_MEMORY) {
        for (auto j : c10::irange(begin, i)) {
          auto h = handles_.at(j).value();
          handles_.at(j) = c10::nullopt;
          C10_CUDA_DRIVER_CHECK(DriverAPI::get()->cuMemRelease_(h));
        }
        trimHandles();
        return rangeFromHandles(begin, begin);
      }
      C10_CUDA_DRIVER_CHECK(status);
      handles_.at(i) = handle;
    }
    for (auto i : c10::irange(begin, end)) {
      C10_CUDA_DRIVER_CHECK(DriverAPI::get()->cuMemMap_(
          ptr_ + i * segment_size_,
          segment_size_,
          0,
          handles_.at(i).value(),
          0ULL));
    }

    setAccess(device_, begin, end);
    for (auto p : peers_) {
      setAccess(p, begin, end);
    }
    return rangeFromHandles(begin, end);
  }

  // unmaps all the completely empty segment_size_ segments between
  // [begin, begin + size), returns the offset where the range begin,
  // and the actual size unmapped (multiple of segment_size_)
  SegmentRange unmap(SegmentRange range) {
    auto begin = segmentRight(range.ptr);
    auto end = segmentLeft(range.ptr + range.size);
    if (begin >= end) {
      return SegmentRange{range.ptr, 0};
    }
    unmapHandles(begin, end);
    return rangeFromHandles(begin, end);
  }

  char* ptr() const {
    return (char*)ptr_;
  }
  size_t size() const {
    return max_handles_ * segment_size_;
  }

  void addPeer(int device) {
    peers_.push_back(device);
    forEachAllocatedRange(
        [&](size_t begin, size_t end) { setAccess(device, begin, end); });
  }

  ~ExpandableSegment() {
    forEachAllocatedRange(
        [&](size_t begin, size_t end) { unmapHandles(begin, end); });
    C10_CUDA_DRIVER_CHECK(DriverAPI::get()->cuMemAddressFree_(
        ptr_, segment_size_ * max_handles_));
  }

 private:
  void setAccess(int device, size_t begin, size_t end) {
    CUmemAccessDesc desc;
    desc.location.type = CU_MEM_LOCATION_TYPE_DEVICE;
    desc.location.id = device;
    desc.flags = CU_MEM_ACCESS_FLAGS_PROT_READWRITE;
    C10_CUDA_DRIVER_CHECK(DriverAPI::get()->cuMemSetAccess_(
        ptr_ + begin * segment_size_, (end - begin) * segment_size_, &desc, 1));
  }

  void unmapHandles(size_t begin, size_t end) {
    // note: unlike cudaFree, MemUnmap and MemRelease do
    // not appear to synchronize in all cases, so we have to wait for the
    // stream to finish before this memory is truly free.

    // cannot call c10::cuda::stream_synchronize because
    // it might grab the GIL which can lead to a deadlock
    // Locking order must be GIL -> Allocator Lock
    C10_CUDA_CHECK(cudaStreamSynchronize(stream_));
    for (auto i : c10::irange(begin, end)) {
      CUmemGenericAllocationHandle h = handles_.at(i).value();
      handles_.at(i) = c10::nullopt;
      C10_CUDA_DRIVER_CHECK(DriverAPI::get()->cuMemUnmap_(
          ptr_ + segment_size_ * i, segment_size_));
      C10_CUDA_DRIVER_CHECK(DriverAPI::get()->cuMemRelease_(h));
    }
    trimHandles();
  }
  void trimHandles() {
    while (!handles_.empty() && !handles_.back()) {
      handles_.pop_back();
    }
  }
  void forEachAllocatedRange(std::function<void(size_t, size_t)> fn) {
    auto start = 0;
    for (auto i : c10::irange(handles_.size())) {
      if (handles_.at(i) && (i == 0 || !handles_.at(i - 1))) {
        start = i;
      }
      if (handles_.at(i) && (i + 1 == handles_.size() || !handles_.at(i + 1))) {
        fn(start, i + 1);
      }
    }
  }
  size_t numSegments(size_t size) {
    return (size + segment_size_ - 1) / segment_size_;
  }
  size_t segmentLeft(char* p) {
    auto size = p - ptr();
    return size / segment_size_;
  }
  size_t segmentRight(char* p) {
    auto size = p - ptr();
    return numSegments(size);
  }
  SegmentRange rangeFromHandles(size_t begin, size_t end) {
    return SegmentRange(
        ptr() + segment_size_ * begin, segment_size_ * (end - begin));
  }
  int device_;
  cudaStream_t stream_;
  CUdeviceptr ptr_{};
  size_t max_handles_;
  size_t segment_size_;
  std::vector<c10::optional<CUmemGenericAllocationHandle>> handles_;
  // devices on which this memory should be mapped in addition
  // to the device where the physical memory lives (device_).
  std::vector<int> peers_;
};
#else
struct ExpandableSegment {
  ExpandableSegment(
      int device,
      cudaStream_t stream,
      size_t size,
      const std::vector<int>& peers) {
    TORCH_INTERNAL_ASSERT(false, "expandable segment not supported");
  }
  SegmentRange map(SegmentRange range) {
    return SegmentRange(nullptr, 0);
  }
  SegmentRange unmap(SegmentRange range) {
    return SegmentRange(nullptr, 0);
  }
  char* ptr() const {
    return nullptr;
  }
  size_t size() const {
    return 0;
  }
  void addPeer(int device) {}
};
#endif

// BlockState, BlockPoolState, and PrivatePoolState contain the information
// needed to reconstruct a private pool to a previous state. See note
// [Checkpointing PrivatePoolState]
struct BlockState {
  int device = 0;
  cudaStream_t stream = nullptr;
  stream_set stream_uses = {};
  size_t size = 0;
  void* ptr = nullptr;
  bool allocated = false;
  int gc_count = 0;
  // maintain invariant that event_count == 0 ;
  // history will be left alone in checkpoint

  BlockState(Block* block);
};

struct SegmentState {
  std::vector<BlockState> blocks;
  bool is_small = false;

  SegmentState(Block* head);
};

struct PrivatePoolState : AllocatorState {
  // omitting use_count, and cudaMalloc_count as they remain the same
  MempoolId_t owner_id = {0, 0};

  std::vector<SegmentState> segments;

  PrivatePoolState(
      MempoolId_t pool_id,
      const std::vector<Block*>& private_pool_head_blocks);
};

struct RestoreResult {
  std::vector<void*> allocations_freed;
  std::vector<Block*> allocations_created;
};

static bool BlockComparatorSize(const Block* a, const Block* b) {
  if (a->stream != b->stream) {
    return (uintptr_t)a->stream < (uintptr_t)b->stream;
  }
  if (a->size != b->size) {
    return a->size < b->size;
  }
  return (uintptr_t)a->ptr < (uintptr_t)b->ptr;
}
static bool BlockComparatorAddress(const Block* a, const Block* b) {
  if (a->stream != b->stream) {
    return (uintptr_t)a->stream < (uintptr_t)b->stream;
  }
  return (uintptr_t)a->ptr < (uintptr_t)b->ptr;
}

struct AllocParams {
  AllocParams(
      int device,
      size_t size,
      cudaStream_t stream,
      BlockPool* pool,
      size_t alloc_size,
      DeviceStats& stats)
      : search_key(device, stream, size),
        pool(pool),
        alloc_size(alloc_size),
        block(nullptr),
        err(cudaSuccess) {}

  int device() const {
    return search_key.device;
  }
  cudaStream_t stream() const {
    return search_key.stream;
  }
  size_t size() const {
    return search_key.size;
  }

  Block search_key;
  BlockPool* pool;
  size_t alloc_size;
  Block* block;
  StatTypes stat_types = {false};
  cudaError_t err;
};

// Note: cudaEventCreate when concurrently invoked from multiple threads can be
// very expensive (at least on certain device/driver combinations). Thus, we a)
// serialize event creation at a per-device level, and b) pool the events to
// avoid constantly calling cudaEventCreate/cudaEventDestroy. This results in
// significant improvements in multithreaded workloads with high allocation
// rates.
class EventPool {
 public:
  using Event = std::unique_ptr<cudaEvent_t, std::function<void(cudaEvent_t*)>>;
  // TODO: Explicit device count
  EventPool() : pools_(at::cuda::device_count()) {}

  Event get(int device) {
    TORCH_INTERNAL_ASSERT(0 <= device);
    TORCH_INTERNAL_ASSERT(device < static_cast<int>(pools_.size()));
    auto& pool = pools_[device];
    auto destructor = [&pool](cudaEvent_t* event) {
      std::lock_guard<std::mutex> g(pool.mutex_);
      pool.event_pool_.push_back(std::unique_ptr<cudaEvent_t>(event));
    };

    // Try to acquire an event from the per-device pool.
    {
      std::lock_guard<std::mutex> g(pool.mutex_);
      if (!pool.event_pool_.empty()) {
        auto* event = pool.event_pool_.back().release();
        pool.event_pool_.pop_back();
        return Event(event, destructor);
      }
    }
    // otherwise, allocate a new event that will be returned to the pool on
    // destruction.
    auto new_ptr = std::make_unique<cudaEvent_t>();
    C10_CUDA_CHECK(
        cudaEventCreateWithFlags(new_ptr.get(), cudaEventDisableTiming));

    return Event(new_ptr.release(), destructor);
  }

  void empty_cache() {
    for (auto& pool : pools_) {
      std::lock_guard<std::mutex> g(pool.mutex_);
      pool.event_pool_.clear();
    }
  }

 private:
  struct PerDevicePool {
    alignas(64) std::mutex mutex_;
    std::vector<std::unique_ptr<cudaEvent_t>> event_pool_;
  };
  std::vector<PerDevicePool> pools_;
};

// CUDA graphs helper
struct PrivatePool {
  PrivatePool()
      : use_count(1),
        cudaMalloc_count(0),
        large_blocks(/*small=*/false, this),
        small_blocks(/*small=*/true, this) {}
  PrivatePool(const PrivatePool&) = delete;
  PrivatePool(PrivatePool&&) = delete;
  PrivatePool& operator=(const PrivatePool&) = delete;
  // Number of live graphs using this pool
  int use_count;
  // Number of unfreed cudaMallocs made for this pool. When use_count and
  // cudaMalloc_count drop to zero, we can delete this PrivatePool from
  // graph_pools.
  int cudaMalloc_count;
  // Instead of maintaining private BlockPools here, I could stuff all blocks
  // (private or no) into the top-level large_blocks and small_blocks, and
  // distinguish private blocks by adding a "pool id" check above the stream
  // check in BlockComparator. BlockComparator is performance- critial though,
  // I'd rather not add more logic to it.
  BlockPool large_blocks;
  BlockPool small_blocks;
};

BlockState::BlockState(Block* block)
    : stream(block->stream),
      stream_uses(block->stream_uses),
      size(block->size),
      ptr(block->ptr),
      allocated(block->allocated),
      gc_count(block->gc_count) {
  TORCH_CHECK(
      block->event_count == 0,
      "Events should have synchronized when checkpointing block");
};

SegmentState::SegmentState(Block* head) {
  TORCH_INTERNAL_ASSERT(head->prev == nullptr && head->pool != nullptr);
  is_small = head->pool->is_small;

  for (Block* curr = head; curr != nullptr; curr = curr->next) {
    blocks.emplace_back(curr);
  }
}

PrivatePoolState::PrivatePoolState(
    MempoolId_t pool_id,
    const std::vector<Block*>& private_pool_head_blocks)
    : owner_id(std::move(pool_id)) {
  for (Block* head : private_pool_head_blocks) {
    segments.emplace_back(head);
  }
}

struct MempoolIdHash {
  std::size_t operator()(const MempoolId_t& mempool_id) const noexcept {
    return mempool_id.first != 0 ? mempool_id.first : mempool_id.second;
  }
};

cudaError_t cudaMallocMaybeCapturing(void** p, size_t size) {
#if !defined(USE_ROCM) || ROCM_VERSION >= 50300
  if (at::cuda::currentStreamCaptureStatusMayInitCtx() ==
      at::cuda::CaptureStatus::None) {
#endif
    return C10_CUDA_ERROR_HANDLED(cudaMalloc(p, size));
#if !defined(USE_ROCM) || ROCM_VERSION >= 50300
  } else {
    // It's ok to capture cudaMallocs, as long as we never cudaFree those
    // addresses before replay.
    // Capturing cudaMalloc behaves nicely: it gives the graph new VA,
    // but is ignored (won't leakily allocate new memory) in replays.
    at::cuda::CUDAStreamCaptureModeGuard g{cudaStreamCaptureModeRelaxed};
    return C10_CUDA_ERROR_HANDLED(cudaMalloc(p, size));
  }
#endif
}

} // anonymous namespace
} // namespace Native

// Environment config parser
// Defined here, rather than its own .cpp file,
// because parseArgs needs to know kLargeBuffer.
// Defined outside namespace Native because it's not Native-specific.
class CachingAllocatorConfig {
 public:
  static size_t max_split_size() {
    return instance().m_max_split_size;
  }
  static double garbage_collection_threshold() {
    return instance().m_garbage_collection_threshold;
  }

  static bool expandable_segments() {
#ifndef PYTORCH_C10_DRIVER_API_SUPPORTED
    if (instance().m_expandable_segments) {
      TORCH_WARN_ONCE("expandable_segments not supported on this platform")
    }
    return false;
#else
    return instance().m_expandable_segments;
#endif
  }

  // This is used to round-up allocation size to nearest power of 2 divisions.
  // More description below in function roundup_power2_next_division
  // As ane example, if we want 4 divisions between 2's power, this can be done
  // using env variable: PYTORCH_CUDA_ALLOC_CONF=roundup_power2_divisions:4
  static size_t roundup_power2_divisions(size_t size) {
    size_t log_size = (63 - llvm::countLeadingZeros(size));

    // Our intervals start at 1MB and end at 64GB
    const size_t interval_start =
        63 - llvm::countLeadingZeros(static_cast<size_t>(1048576));
    const size_t interval_end =
        63 - llvm::countLeadingZeros(static_cast<size_t>(68719476736));
    TORCH_CHECK(
        (interval_end - interval_start == Native::kRoundUpPowerOfTwoIntervals),
        "kRoundUpPowerOfTwoIntervals mismatch");

    int index = static_cast<int>(log_size) - static_cast<int>(interval_start);

    index = std::max(0, index);
    index = std::min(
        index, static_cast<int>(Native::kRoundUpPowerOfTwoIntervals) - 1);
    return instance().m_roundup_power2_divisions[index];
  }

  static CachingAllocatorConfig& instance() {
    static CachingAllocatorConfig* s_instance = ([]() {
      auto inst = new CachingAllocatorConfig();
      const char* env = getenv("PYTORCH_CUDA_ALLOC_CONF");
      inst->parseArgs(env);
      return inst;
    })();
    return *s_instance;
  }

  void parseArgs(const char* env);

 private:
  CachingAllocatorConfig()
      : m_max_split_size(std::numeric_limits<size_t>::max()),
        m_garbage_collection_threshold(0),
        m_expandable_segments(false) {
    m_roundup_power2_divisions.assign(Native::kRoundUpPowerOfTwoIntervals, 0);
  }

  void lexArgs(const char* env, std::vector<std::string>& config);
  void consumeToken(
      const std::vector<std::string>& config,
      size_t i,
      const char c);
  size_t parseMaxSplitSize(const std::vector<std::string>& config, size_t i);
  size_t parseGarbageCollectionThreshold(
      const std::vector<std::string>& config,
      size_t i);
  size_t parseRoundUpPower2Divisions(
      const std::vector<std::string>& config,
      size_t i);
  size_t parseAllocatorConfig(
      const std::vector<std::string>& config,
      size_t i,
      bool& used_cudaMallocAsync);

  std::atomic<size_t> m_max_split_size;
  std::vector<size_t> m_roundup_power2_divisions;
  std::atomic<double> m_garbage_collection_threshold;
  std::atomic<bool> m_expandable_segments;
};

void CachingAllocatorConfig::lexArgs(
    const char* env,
    std::vector<std::string>& config) {
  std::vector<char> buf;

  size_t env_length = strlen(env);
  for (size_t i = 0; i < env_length; i++) {
    if (env[i] == ',' || env[i] == ':' || env[i] == '[' || env[i] == ']') {
      if (!buf.empty()) {
        config.emplace_back(buf.begin(), buf.end());
        buf.clear();
      }
      config.emplace_back(1, env[i]);
    } else if (env[i] != ' ') {
      buf.emplace_back(static_cast<char>(env[i]));
    }
  }
  if (!buf.empty()) {
    config.emplace_back(buf.begin(), buf.end());
  }
}

void CachingAllocatorConfig::consumeToken(
    const std::vector<std::string>& config,
    size_t i,
    const char c) {
  TORCH_CHECK(
      i < config.size() && config[i].compare(std::string(1, c)) == 0,
      "Error parsing CachingAllocator settings, expected ",
      c,
      "");
}

size_t CachingAllocatorConfig::parseMaxSplitSize(
    const std::vector<std::string>& config,
    size_t i) {
  consumeToken(config, ++i, ':');
  if (++i < config.size()) {
    size_t val1 = stoi(config[i]);
    TORCH_CHECK(
        val1 > Native::kLargeBuffer / (1024 * 1024),
        "CachingAllocator option max_split_size_mb too small, must be > ",
        Native::kLargeBuffer / (1024 * 1024),
        "");
    val1 = std::max(val1, Native::kLargeBuffer / (1024 * 1024));
    val1 = std::min(val1, (std::numeric_limits<size_t>::max() / (1024 * 1024)));
    m_max_split_size = val1 * 1024 * 1024;
  } else {
    TORCH_CHECK(false, "Error, expecting max_split_size_mb value", "");
  }
  return i;
}

size_t CachingAllocatorConfig::parseGarbageCollectionThreshold(
    const std::vector<std::string>& config,
    size_t i) {
  consumeToken(config, ++i, ':');
  if (++i < config.size()) {
    double val1 = stod(config[i]);
    TORCH_CHECK(
        val1 > 0, "garbage_collect_threshold too small, set it 0.0~1.0", "");
    TORCH_CHECK(
        val1 < 1.0, "garbage_collect_threshold too big, set it 0.0~1.0", "");
    m_garbage_collection_threshold = val1;
  } else {
    TORCH_CHECK(
        false, "Error, expecting garbage_collection_threshold value", "");
  }
  return i;
}

size_t CachingAllocatorConfig::parseRoundUpPower2Divisions(
    const std::vector<std::string>& config,
    size_t i) {
  consumeToken(config, ++i, ':');
  bool first_value = true;

  if (++i < config.size()) {
    if (config[i].compare("[") == 0) {
      size_t last_index = 0;
      while (++i < config.size() && config[i].compare("]") != 0) {
        const std::string& val1 = config[i];
        size_t val2 = 0;

        consumeToken(config, ++i, ':');
        if (++i < config.size()) {
          val2 = stoi(config[i]);
        } else {
          TORCH_CHECK(
              false, "Error parsing roundup_power2_divisions value", "");
        }
        TORCH_CHECK(
            llvm::isPowerOf2_64(val2),
            "For roundups, the divisons has to be power of 2 ",
            "");

        if (val1.compare(">") == 0) {
          std::fill(
              std::next(
                  m_roundup_power2_divisions.begin(),
                  static_cast<std::vector<unsigned long>::difference_type>(
                      last_index)),
              m_roundup_power2_divisions.end(),
              val2);
        } else {
          size_t val1_long = stoul(val1);
          TORCH_CHECK(
              llvm::isPowerOf2_64(val1_long),
              "For roundups, the intervals have to be power of 2 ",
              "");

          size_t index = 63 - llvm::countLeadingZeros(val1_long);
          index = std::max((size_t)0, index);
          index = std::min(index, m_roundup_power2_divisions.size() - 1);

          if (first_value) {
            std::fill(
                m_roundup_power2_divisions.begin(),
                std::next(
                    m_roundup_power2_divisions.begin(),
                    static_cast<std::vector<unsigned long>::difference_type>(
                        index)),
                val2);
            first_value = false;
          }
          if (index < m_roundup_power2_divisions.size()) {
            m_roundup_power2_divisions[index] = val2;
          }
          last_index = index;
        }

        if (config[i + 1].compare("]") != 0) {
          consumeToken(config, ++i, ',');
        }
      }
    } else { // Keep this for backwards compatibility
      size_t val1 = stoi(config[i]);
      TORCH_CHECK(
          llvm::isPowerOf2_64(val1),
          "For roundups, the divisons has to be power of 2 ",
          "");
      std::fill(
          m_roundup_power2_divisions.begin(),
          m_roundup_power2_divisions.end(),
          val1);
    }
  } else {
    TORCH_CHECK(false, "Error, expecting roundup_power2_divisions value", "");
  }
  return i;
}

size_t CachingAllocatorConfig::parseAllocatorConfig(
    const std::vector<std::string>& config,
    size_t i,
    bool& used_cudaMallocAsync) {
  consumeToken(config, ++i, ':');
  if (++i < config.size()) {
    TORCH_CHECK(
        ((config[i] == "native") || (config[i] == "cudaMallocAsync")),
        "Unknown allocator backend, "
        "options are native and cudaMallocAsync");
    used_cudaMallocAsync = (config[i] == "cudaMallocAsync");
    if (used_cudaMallocAsync) {
#if CUDA_VERSION >= 11040
      int version = 0;
      C10_CUDA_CHECK(cudaDriverGetVersion(&version));
      TORCH_CHECK(
          version >= 11040,
          "backend:cudaMallocAsync requires CUDA runtime "
          "11.4 or newer, but cudaDriverGetVersion returned ",
          version);
#else
      TORCH_CHECK(
          false,
          "backend:cudaMallocAsync requires PyTorch to be built with "
          "CUDA 11.4 or newer, but CUDA_VERSION is ",
          CUDA_VERSION);
#endif
    }
    TORCH_INTERNAL_ASSERT(
        config[i] == get()->name(),
        "Allocator backend parsed at runtime != "
        "allocator backend parsed at load time");
  } else {
    TORCH_CHECK(false, "Error parsing backend value", "");
  }
  return i;
}

void CachingAllocatorConfig::parseArgs(const char* env) {
  // If empty, set the default values
  m_max_split_size = std::numeric_limits<size_t>::max();
  m_roundup_power2_divisions.assign(Native::kRoundUpPowerOfTwoIntervals, 0);
  m_garbage_collection_threshold = 0;
  bool used_cudaMallocAsync = false;
  bool used_native_specific_option = false;

  if (env == nullptr) {
    return;
  }

  std::vector<std::string> config;
  lexArgs(env, config);

  for (size_t i = 0; i < config.size(); i++) {
    if (config[i].compare("max_split_size_mb") == 0) {
      i = parseMaxSplitSize(config, i);
      used_native_specific_option = true;
    } else if (config[i].compare("garbage_collection_threshold") == 0) {
      i = parseGarbageCollectionThreshold(config, i);
      used_native_specific_option = true;
    } else if (config[i].compare("roundup_power2_divisions") == 0) {
      i = parseRoundUpPower2Divisions(config, i);
      used_native_specific_option = true;
    } else if (config[i].compare("backend") == 0) {
      i = parseAllocatorConfig(config, i, used_cudaMallocAsync);
    } else if (config[i] == "expandable_segments") {
      used_native_specific_option = true;
      consumeToken(config, ++i, ':');
      ++i;
      TORCH_CHECK(
          i < config.size() && (config[i] == "True" || config[i] == "False"),
          "Expected a single True/False argument for expandable_segments");
      m_expandable_segments = (config[i] == "True");
    } else {
      TORCH_CHECK(false, "Unrecognized CachingAllocator option: ", config[i]);
    }

    if (i + 1 < config.size()) {
      consumeToken(config, ++i, ',');
    }
  }

  if (used_cudaMallocAsync && used_native_specific_option) {
    TORCH_WARN(
        "backend:cudaMallocAsync ignores max_split_size_mb, roundup_bypass_threshold_mb,"
        "roundup_power2_divisions, and garbage_collect_threshold.");
  }
}

static std::string reportProcessMemoryInfo(int device) {
#ifdef PYTORCH_C10_DRIVER_API_SUPPORTED
  static c10::once_flag nvml_init;
  c10::call_once(nvml_init, [] {
    TORCH_INTERNAL_ASSERT(NVML_SUCCESS == DriverAPI::get()->nvmlInit_v2_());
  });

  cudaDeviceProp prop{};
  C10_CUDA_CHECK(cudaGetDeviceProperties(&prop, device));

  char pci_id[80];
  snprintf(
      pci_id,
      sizeof(pci_id),
      NVML_DEVICE_PCI_BUS_ID_FMT,
      prop.pciDomainID,
      prop.pciBusID,
      prop.pciDeviceID);

  nvmlDevice_t nvml_device = nullptr;
  TORCH_INTERNAL_ASSERT(
      NVML_SUCCESS ==
      DriverAPI::get()->nvmlDeviceGetHandleByPciBusId_v2_(
          pci_id, &nvml_device));

  std::vector<nvmlProcessInfo_v1_t> procs(8);
  unsigned int size = procs.size();
  nvmlReturn_t r;
  while ((r = DriverAPI::get()->nvmlDeviceGetComputeRunningProcesses_(
              nvml_device, &size, procs.data())) ==
         NVML_ERROR_INSUFFICIENT_SIZE) {
    procs.resize(size);
  }
  unsigned int self_pid = getpid();
  std::stringstream ss;
  TORCH_INTERNAL_ASSERT(NVML_SUCCESS == r);
  ss << "";
  for (auto i : c10::irange(size)) {
    auto& proc = procs[i];
    if (self_pid == proc.pid) {
      ss << "Including non-PyTorch memory, this process";
    } else {
      ss << "Process " << proc.pid;
    }
    ss << " has " << format_size(proc.usedGpuMemory) << " memory in use. ";
  }
  return ss.str();
#else
  return "";
#endif
}

namespace Native {

class DeviceCachingAllocator {
 private:
  // lock around all operations
  mutable std::recursive_mutex mutex;

  // device statistics
  DeviceStats stats;

  // unallocated cached blocks larger than 1 MB
  BlockPool large_blocks;

  // unallocated cached blocks 1 MB or smaller
  BlockPool small_blocks;

  // allocated or in use by a stream. Holds all active allocations,
  // whether they came from graph_pools or one of the BlockPools above.
  ska::flat_hash_set<Block*> active_blocks;

  // captures_underway tracks if a capture might be underway on any stream.
  // Most of the time it's zero, in which case malloc can avoid calling
  // cudaStreamGetCaptureInfo in the hot path.
  int captures_underway = 0;
  // See free() for this thing's purpose
  std::vector<Block*> needs_events_deferred_until_no_capture;
  // outstanding cuda events
  ska::flat_hash_map<
      cuda::CUDAStream,
      std::deque<std::pair<EventPool::Event, Block*>>>
      cuda_events;

  // record used memory.
  size_t total_allocated_memory = 0;

  size_t allowed_memory_maximum = 0;

  // all live expandable segments
  std::vector<ExpandableSegment*> expandable_segments_;
  std::vector<int> devices_with_peer_access_;

  bool set_fraction = false;

  bool record_history = false;
  std::atomic<CreateContextFn> context_recorder_;
  size_t alloc_trace_next = 0;
  RecordContext record_context_ = RecordContext::NEVER;
  size_t alloc_trace_max_entries_ = 1;
  std::vector<TraceEntry>*
      alloc_trace; // pointer because we need to intentionally leak this on
                   // deallocation it can hold references to Python state which
                   // will already be destroyed when we are in exit handlers

  // Members specific to CUDA graphs

  // Private pools for CUDA graphs
  ska::flat_hash_map<MempoolId_t, std::unique_ptr<PrivatePool>, MempoolIdHash>
      graph_pools;
  // Pools no longer referenced by any graph. Their BlockPools are eligible for
  // free_blocks. Can't be a vector or deque because we might erase entries in
  // any order. Could be an std::list, but we don't care much, access and
  // insert/erase are rare.
  ska::flat_hash_map<MempoolId_t, PrivatePool*, MempoolIdHash>
      graph_pools_freeable;

  // Indicates that a current stream should be allocated to a pool
  // rather than the global memory.
  ska::flat_hash_map<cudaStream_t, MempoolId_t> stream_to_pool_map;

  // XXX - maybe we should generalize and have multiple events
  std::vector<OutOfMemoryObserver> oom_observers_;

 public:
  DeviceCachingAllocator()
      : large_blocks(/*small=*/false),
        small_blocks(/*small=*/true),
        alloc_trace(new std::vector<TraceEntry>()) {
    stats.max_split_size = CachingAllocatorConfig::max_split_size();
    context_recorder_.store(nullptr);
  }

  void recordHistory(
      bool enabled,
      CreateContextFn context_recorder,
      size_t alloc_trace_max_entries,
      RecordContext when) {
    std::unique_lock<std::recursive_mutex> lock(mutex);
    TORCH_CHECK(when == RecordContext::NEVER || context_recorder);
    record_history = enabled;
    context_recorder_.store(record_history ? context_recorder : nullptr);
    alloc_trace_max_entries_ = std::max(size_t(1), alloc_trace_max_entries);
    record_context_ = enabled ? when : RecordContext::NEVER;
    alloc_trace_next = 0;
    alloc_trace->clear();
  }

  bool isHistoryEnabled() {
    return record_history;
  }

  bool checkPoolLiveAllocations(
      MempoolId_t mempool_id,
      const std::unordered_set<void*>& expected_live_allocations) {
    std::unique_lock<std::recursive_mutex> lock(mutex);

    PrivatePool* pool = nullptr;
    auto pool_it = graph_pools.find(mempool_id);
    TORCH_CHECK(pool_it != graph_pools.end(), "Could not find pool of id");
    pool = pool_it->second.get();

    size_t allocated_pool_blocks = 0;

    for (Block* b : active_blocks) {
      if (b->allocated && b->pool->owner_PrivatePool == pool) {
        if (!expected_live_allocations.count(b->ptr)) {
          return false;
        }

        allocated_pool_blocks += 1;
      }
    }

    return allocated_pool_blocks == expected_live_allocations.size();
  }

  void attachOutOfMemoryObserver(OutOfMemoryObserver observer) {
    oom_observers_.emplace_back(std::move(observer));
  }

  // Must be called outside of `mutex` or deadlocks are possible with Python
  std::shared_ptr<GatheredContext> maybeGatherContext(RecordContext level) {
    if (record_context_ < level) {
      return nullptr;
    }
    return context_recorder_.load()();
  }

  // All public methods (except the above) acquire the allocator mutex.
  // Thus, do not call a public method from another public method.

  Block* malloc(int device, size_t orig_size, cudaStream_t stream) {
    // done outside the lock because we don't know what locks the recorder needs
    // to have...
    auto context = maybeGatherContext(RecordContext::STATE);

    std::unique_lock<std::recursive_mutex> lock(mutex);

    if (C10_LIKELY(captures_underway == 0)) {
      // Processes end-of-life events for outstanding allocations used on
      // multiple streams (checks if their GPU-side uses are complete and
      // recycles their memory if so)
      //
      // Q. Why skip process_events if a capture might be underway?
      // A. process_events involves cudaEventQueries, illegal during CUDA graph
      //    capture.
      //    Dumb simple solution: defer reclaiming these allocations until after
      //    capture. Cross-stream memory use is uncommon, so the deferral's
      //    effect on memory use during capture should be small.
      process_events(context);
    }
    size_t size = round_size(orig_size);
    auto& pool = get_pool(size, stream);
    const size_t alloc_size = get_allocation_size(size);
    AllocParams params(device, size, stream, &pool, alloc_size, stats);
    params.stat_types = get_stat_types_for_pool(pool);

    // First, try to get a block from the existing pool.
    bool block_found =
        // Search pool
        get_free_block(params)
        // Trigger callbacks and retry search
        || (trigger_free_memory_callbacks(params) && get_free_block(params));

    // Can't reuse an existing block; try to get a new one.
    if (!block_found) {
      // Do garbage collection if the flag is set.
      if (C10_UNLIKELY(
              set_fraction &&
              CachingAllocatorConfig::garbage_collection_threshold() > 0.0)) {
        garbage_collect_cached_blocks();
      }
      // Attempt allocate
      block_found = alloc_block(params, false, context)
          // Free enough available cached blocks to satisfy alloc and retry
          // alloc.
          || (release_available_cached_blocks(params) &&
              alloc_block(params, false, context))
          // Free all non-split cached blocks and retry alloc.
          || (C10_LIKELY(captures_underway == 0) &&
              release_cached_blocks(context) &&
              alloc_block(params, true, context));
    }

    if (!block_found) {
      // For any error code other than cudaErrorMemoryAllocation,
      // alloc_block should have thrown an exception already.
      TORCH_INTERNAL_ASSERT(params.err == cudaErrorMemoryAllocation);

      size_t device_free = 0;
      size_t device_total = 0;
      C10_CUDA_CHECK(cudaMemGetInfo(&device_free, &device_total));
      std::string allowed_info;

      if (set_fraction) {
        allowed_info = format_size(allowed_memory_maximum) + " allowed; ";
      }

      std::string proc_info = reportProcessMemoryInfo(device);

      if (record_history) {
        record_trace(
            TraceEntry::OOM,
            device_free,
            params.size(),
            params.stream(),
            std::move(context));
      }
      stats.num_ooms += 1;

      c10::reportOutOfMemoryToProfiler(
          size,
          stats.allocated_bytes[static_cast<int64_t>(StatType::AGGREGATE)]
              .current,
          stats.reserved_bytes[static_cast<int64_t>(StatType::AGGREGATE)]
              .current,
          c10::Device(c10::DeviceType::CUDA, static_cast<DeviceIndex>(device)));

      auto allocated_bytes =
          stats.allocated_bytes[static_cast<size_t>(StatType::AGGREGATE)]
              .current;
      auto reserved_bytes =
          stats.reserved_bytes[static_cast<size_t>(StatType::AGGREGATE)]
              .current;
      auto observers_local = oom_observers_;

      // Make sure we do not have the device lock before calling our
      // observers which might need hold the GIL
      // It is safe to release at this point because will no longer
      // be reading any allocator state.

      lock.unlock();

      for (const auto& obs : observers_local) {
        obs(device,
            alloc_size,
            set_fraction ? allowed_memory_maximum : device_total,
            device_free);
      }

      // "total capacity": total global memory on GPU
      // "allowed": memory is allowed to use, which set by fraction.
      // "already allocated": memory allocated by the program using the
      //                      caching allocator
      // "free": free memory as reported by the CUDA API
      // "cached": memory held by the allocator but not used by the program
      //
      // The "allocated" amount  does not include memory allocated outside
      // of the caching allocator, such as memory allocated by other programs
      // or memory held by the driver.
      //
      // The sum of "allocated" + "free" + "cached" may be less than the
      // total capacity due to memory held by the driver and usage by other
      // programs.
      //
      // Note that at this point free_cached_blocks has already returned all
      // possible "cached" memory to the driver. The only remaining "cached"
      // memory is split from a larger block that is partially in-use.
      TORCH_CHECK_WITH(
          OutOfMemoryError,
          false,
          "CUDA out of memory. Tried to allocate ",
          format_size(alloc_size),
          ". GPU ",
          device,
          " has a total capacty of ",
          format_size(device_total),
          " of which ",
          format_size(device_free),
          " is free. ",
          proc_info,
          "Of the allocated memory ",
          format_size(allocated_bytes),
          " is allocated by PyTorch, and ",
          format_size(reserved_bytes - allocated_bytes),
          " is reserved by PyTorch but unallocated.",
          " If reserved but unallocated memory is large try setting max_split_size_mb to avoid"
          " fragmentation.  See documentation for Memory Management and PYTORCH_CUDA_ALLOC_CONF",
          "");
    }

    bool split_remainder = should_split(params.block, params.size());
    return alloc_found_block(
        std::move(params), orig_size, std::move(context), split_remainder);
  }

  Block* alloc_found_block(
      AllocParams params,
      size_t orig_size,
      std::shared_ptr<GatheredContext> context,
      bool split_remainder) {
    auto size = params.size();
    auto device = params.device();
    auto pool = params.pool;
    auto stream = params.stream();

    TORCH_INTERNAL_ASSERT(
        params.err == cudaSuccess && params.block != nullptr &&
        params.block->ptr != nullptr);
    Block* block = params.block;
    Block* remaining = nullptr;

    const bool already_split = block->is_split();
    if (split_remainder) {
      remaining = block;

      block = new Block(device, stream, size, pool, block->ptr);
      block->expandable_segment_ = remaining->expandable_segment_;
      block->prev = remaining->prev;
      if (block->prev) {
        block->prev->next = block;
      }
      block->next = remaining;

      remaining->prev = block;
      remaining->ptr = static_cast<char*>(remaining->ptr) + size;
      remaining->size -= size;
      bool inserted = pool->blocks.insert(remaining).second;
      TORCH_INTERNAL_ASSERT_DEBUG_ONLY(inserted);

      if (already_split && !block->expandable_segment_) {
        // An already-split inactive block is being shrunk by size bytes.
        update_stat_array(
            stats.inactive_split_bytes,
            -static_cast<std::int64_t>(block->size),
            params.stat_types);
      } else if (!block->expandable_segment_) {
        // A new split inactive block is being created from a previously unsplit
        // block, size remaining->size bytes.
        for_each_selected_stat_type(params.stat_types, [&](size_t stat_type) {
          update_stat(
              stats.inactive_split_bytes[stat_type],
              static_cast<std::int64_t>(remaining->size));
          update_stat(stats.inactive_split[stat_type], 1);
        });
      }

    } else if (already_split && !block->expandable_segment_) {
      // An already-split block is becoming active
      for_each_selected_stat_type(params.stat_types, [&](size_t stat_type) {
        update_stat(
            stats.inactive_split_bytes[stat_type],
            -static_cast<std::int64_t>(block->size));
        update_stat(stats.inactive_split[stat_type], -1);
      });
    }

    block->allocated = true;
    block->requested_size = orig_size;
    if (record_history) {
      block->context_when_allocated = std::move(context);
      record_trace(
          TraceEntry::ALLOC,
          int64_t(block->ptr),
          orig_size,
          block->stream,
          block->context_when_allocated);
    }

    bool inserted = active_blocks.insert(block).second;
    TORCH_INTERNAL_ASSERT_DEBUG_ONLY(inserted);

    for_each_selected_stat_type(params.stat_types, [&](size_t stat_type) {
      update_stat(stats.allocation[stat_type], 1);
      update_stat(
          stats.allocated_bytes[stat_type],
          static_cast<std::int64_t>(block->size));
      update_stat(stats.active[stat_type], 1);
      update_stat(
          stats.active_bytes[stat_type],
          static_cast<std::int64_t>(block->size));
      update_stat(
          stats.requested_bytes[stat_type],
          static_cast<std::int64_t>(block->requested_size));
    });
    if (block->size >= CachingAllocatorConfig::max_split_size())
      update_stat(stats.oversize_allocations, 1);

    c10::reportMemoryUsageToProfiler(
        block->ptr,
        block->size,
        stats.allocated_bytes[static_cast<size_t>(StatType::AGGREGATE)].current,
        stats.reserved_bytes[static_cast<size_t>(StatType::AGGREGATE)].current,
        c10::Device(c10::DeviceType::CUDA, device));

    return block;
  }

  void free(Block* block) {
    std::shared_ptr<GatheredContext> context =
        maybeGatherContext(RecordContext::ALL);
    std::lock_guard<std::recursive_mutex> lock(mutex);

    block->allocated = false;

    // following logic might modifying underlaying Block, causing the size
    // changed. We store ahead for reporting
    auto orig_block_ptr = block->ptr;
    auto orig_block_size = block->size;

    StatTypes stat_types = get_stat_types_for_pool(*block->pool);
    for_each_selected_stat_type(stat_types, [&](size_t stat_type) {
      update_stat(stats.allocation[stat_type], -1);
      update_stat(
          stats.allocated_bytes[stat_type],
          -static_cast<std::int64_t>(block->size));
    });
    if (record_history) {
      record_trace(
          TraceEntry::FREE_REQUESTED,
          int64_t(block->ptr),
          block->requested_size,
          block->stream,
          context ? context : block->context_when_allocated);
    }
    if (block->size >= CachingAllocatorConfig::max_split_size())
      update_stat(stats.oversize_allocations, -1);

    if (!block->stream_uses.empty()) {
      if (C10_UNLIKELY(captures_underway)) {
        // It's forbidden to cudaEventQuery an event recorded during CUDA graph
        // capture. We conservatively defer recording end-of-life events until
        // the next call to process_events() (which won't happen until no
        // captures are underway)
        needs_events_deferred_until_no_capture.push_back(block);
      } else {
        insert_events(block);
      }
    } else {
      free_block(block, context);
    }

    c10::reportMemoryUsageToProfiler(
        orig_block_ptr,
        -orig_block_size,
        stats.allocated_bytes[static_cast<size_t>(StatType::AGGREGATE)].current,
        stats.reserved_bytes[static_cast<size_t>(StatType::AGGREGATE)].current,
        c10::Device(c10::DeviceType::CUDA, block->device));
  }

  void* getBaseAllocation(Block* block, size_t* outSize) {
    std::lock_guard<std::recursive_mutex> lock(mutex);
    TORCH_CHECK(
        !block->expandable_segment_,
        "Tensors allocated with expandable_segments:True cannot be shared between processes. Consider using expandable_segments:False in data loading workers via torch.cuda.memory._set_allocator_settings('expandable_segments:False')");
    while (block->prev) {
      block = block->prev;
    }
    void* basePtr = block->ptr;
    if (outSize) {
      size_t size = 0;
      while (block) {
        size += block->size;
        block = block->next;
      }
      *outSize = size;
    }
    return basePtr;
  }

  void recordStream(Block* block, cuda::CUDAStream stream) {
    std::lock_guard<std::recursive_mutex> lock(mutex);
    if (stream.stream() == block->stream) {
      // ignore uses on the allocation stream, since those don't require any
      // special synchronization
      return;
    }
    block->stream_uses.insert(stream);
  }

  /** set memory fraction to limit maximum allocated memory **/
  void setMemoryFraction(double fraction) {
    size_t device_free = 0;
    size_t device_total = 0;
    C10_CUDA_CHECK(cudaMemGetInfo(&device_free, &device_total));
    allowed_memory_maximum = static_cast<size_t>(fraction * device_total);
    set_fraction = true;
  }

  /** returns cached blocks to the system allocator **/
  void emptyCache() {
    auto context = maybeGatherContext(RecordContext::ALL);
    std::lock_guard<std::recursive_mutex> lock(mutex);
    release_cached_blocks(context);
  }

  /** Retrieves size of largest unused block held by the memory cache **/
  void cacheInfo(size_t* largest) {
    std::lock_guard<std::recursive_mutex> lock(mutex);
    if (*largest ==
        0) { // make an initial guess if a zero *largest is passed in
      size_t tmp_bytes = 0;
      C10_CUDA_CHECK(cudaMemGetInfo(
          largest, // Use free memory as an optimistic initial guess of *largest
          &tmp_bytes));
    }
    cache_info_aux(large_blocks, largest);
    cache_info_aux(small_blocks, largest);
    for (const auto& gp : graph_pools) {
      cache_info_aux(gp.second->large_blocks, largest);
      cache_info_aux(gp.second->small_blocks, largest);
    }
  }

  /** Returns a copy of the memory allocator stats **/
  DeviceStats getStats() {
    std::lock_guard<std::recursive_mutex> lock(mutex);
    return stats;
  }

  /** Resets the historical accumulation stats for the device **/
  void resetAccumulatedStats() {
    std::lock_guard<std::recursive_mutex> lock(mutex);

    for (const auto statType :
         c10::irange(static_cast<size_t>(StatType::NUM_TYPES))) {
      reset_accumulated_stat(stats.allocation[statType]);
      reset_accumulated_stat(stats.segment[statType]);
      reset_accumulated_stat(stats.active[statType]);
      reset_accumulated_stat(stats.inactive_split[statType]);
      reset_accumulated_stat(stats.allocated_bytes[statType]);
      reset_accumulated_stat(stats.reserved_bytes[statType]);
      reset_accumulated_stat(stats.active_bytes[statType]);
      reset_accumulated_stat(stats.inactive_split_bytes[statType]);
      reset_accumulated_stat(stats.requested_bytes[statType]);
    }

    stats.num_alloc_retries = 0;
    stats.num_ooms = 0;
    reset_accumulated_stat(stats.oversize_allocations);
    reset_accumulated_stat(stats.oversize_segments);
  }

  /** Resets the historical peak stats for the device **/
  void resetPeakStats() {
    std::lock_guard<std::recursive_mutex> lock(mutex);

    for (const auto statType :
         c10::irange(static_cast<size_t>(StatType::NUM_TYPES))) {
      reset_peak_stat(stats.allocation[statType]);
      reset_peak_stat(stats.segment[statType]);
      reset_peak_stat(stats.active[statType]);
      reset_peak_stat(stats.inactive_split[statType]);
      reset_peak_stat(stats.allocated_bytes[statType]);
      reset_peak_stat(stats.reserved_bytes[statType]);
      reset_peak_stat(stats.active_bytes[statType]);
      reset_peak_stat(stats.inactive_split_bytes[statType]);
      reset_peak_stat(stats.requested_bytes[statType]);
    }
    reset_peak_stat(stats.oversize_allocations);
    reset_peak_stat(stats.oversize_segments);
  }

  /* Checkpoint the state of a private pool necessary to return it to its
   * current state */
  std::unique_ptr<PrivatePoolState> getCheckpointState(MempoolId_t id) {
    std::lock_guard<std::recursive_mutex> lock(mutex);

    auto pool = graph_pools.find(id);
    if (pool != graph_pools.end()) {
      auto private_pool_head_blocks =
          get_private_pool_head_blocks(pool->second.get());
      return std::make_unique<PrivatePoolState>(id, private_pool_head_blocks);
    } else if (graph_pools_freeable.count(id)) {
      TORCH_CHECK(false, "Not expected to checkpoint freeable graph");
    } else {
      TORCH_CHECK(false, "Could not find pool of id");
    }
  }

  void freeBlocksAllocatedToPool(PrivatePool* private_pool, RestoreResult& rr) {
    std::unordered_map<void*, Block*> orig_ptrs_to_blocks;

    auto pool_blocks = get_private_pool_head_blocks(private_pool);

    std::vector<Block*> head_blocks;
    for (Block* block : pool_blocks) {
      if (block->prev == nullptr) {
        head_blocks.push_back(block);
      }
    }

    for (Block* block : head_blocks) {
      Block* curr = block;

      while (curr) {
        // When we free a block, its pointer should never change
        // only its adjacent blocks, so free, then look at pointer
        if (curr->allocated) {
          TORCH_CHECK(
              curr->event_count == 0,
              "Events should have synchronized when setting checkpointed block");
          rr.allocations_freed.push_back(curr->ptr);
          free(curr);
          TORCH_CHECK(!curr->allocated)
        }
        curr = curr->next;
      }
    }

    for (Block* b : get_private_pool_head_blocks(private_pool)) {
      Block* curr = b;
      while (curr) {
        TORCH_CHECK(!curr->allocated);
        curr = curr->next;
      }
    }
  }

  // checkpoint the state of an allocation that may have been
  // split into multiple blocks
  void setSegmentStateToCheckpoint(
      Block* block,
      SegmentState& segment,
      std::shared_ptr<GatheredContext> context,
      RestoreResult& rr) {
    Block* curr_block = block;
    Block* last_block = block;

    TORCH_INTERNAL_ASSERT(block->pool);
    BlockPool& pool = *block->pool;
    const auto segment_len = segment.blocks.size();

    // allocate all blocks in the segment
    for (size_t i = 0; i < segment_len; ++i) {
      auto& block_state = segment.blocks.at(i);
      AllocParams params(
          block_state.device,
          block_state.size,
          block_state.stream,
          &pool,
          block_state.size,
          stats);
      pool.blocks.erase(curr_block);
      params.block = curr_block;
      params.stat_types = get_stat_types_for_pool(pool);

      // splitting a block depends on `max_split_size`, which may have changed
      // between whe checkpoint was taken and now, so we make sure to recreate
      // the behavior from the checkpoint.
      bool split = (i + 1) < segment.blocks.size();

      // curr_block will become next pointer if it is split, so reassign with
      // the returned value
      curr_block = alloc_found_block(
          std::move(params), block_state.size, context, split);

      TORCH_CHECK(curr_block->ptr == block_state.ptr);
      TORCH_CHECK(curr_block->size == block_state.size);

      last_block = curr_block;
      curr_block = curr_block->next;

      TORCH_CHECK((curr_block != nullptr) == ((i + 1) < (segment_len)));
    }

    while (last_block->prev) {
      last_block = last_block->prev;
    }

    // free blocks that are not allocated in the checkpoint
    curr_block = last_block;

    for (size_t i = 0; i < segment_len; ++i, curr_block = curr_block->next) {
      auto& block_state = segment.blocks.at(i);
      TORCH_INTERNAL_ASSERT(curr_block != nullptr);

      if (block_state.allocated) {
        rr.allocations_created.push_back(curr_block);
        continue;
      }

      free(curr_block);

      TORCH_CHECK(curr_block->ptr == block_state.ptr);
      TORCH_CHECK(curr_block->allocated == block_state.allocated);
      TORCH_CHECK(curr_block->size == block_state.size);
    }
  }

  /**
   * Note [Checkpointing PrivatePoolState]
   *
   * Refer above to Note [Interaction with CUDA graph capture]. Allocations made
   * during graph capture are made from a separate private pool. During graph
   * capture allocations behave as usual. During graph replay the allocator
   * state does not change even as new tensors are created. The private pool
   * will not free its blocks to the main caching allocator until cuda graph use
   * is finished to prevent an allocation from eager clobbering the memory from
   * a live but unaccounted for tensor that was created during replay.
   *
   * `make_graphed_callables`, a series of separate callables chained in
   * successive cuda graphs, can share a memory pool because after a cuda graph
   * recording the allocations in the shared private pool exactly reflect the
   * tensors that are allocated.
   *
   * We would like to extend callable chaining to support a graphed callable
   * tree. In this scenario, we have a tree of callable chains which will be
   * captured with cuda graphs. In the diagram below, we have a tree with four
   * callables, A, B, C, and D. Suppose we have captured, and subsequently
   * replayed, A, B, and C. Then on a new invocation, we replay A and B, but
   * would now like to record D. At this point the private pool will not reflect
   * any of the live tensors created during graph replay. Allocations made
   * during a new recording with the pool could overwrite those live tensors.
   *
   * In order to record a new graph capture after replaying prior callables in
   * the tree, we need the allocator to reflect the state of the live tensors.
   * We checkpoint the state of the private pool after each recording, and then
   * reapply it when we are starting a new recording chain. Additionally, we
   * must free the allocations for any tensors that died between the end of our
   * previous graph replaying and our new recording. All of the allocated
   * segments that existed in the checkpointed state must still exist in the
   * pool. There may also exist new allocated blocks.
   * (TODO : link note [live tensors between iterations] when it exists). For
   * every block that is currently allocated but no allocated in the snapshot,
   * we will return a pointer to their block.
   *.
   *
   *
   *  ---------------> A ---------------> B ---------------> C
   *                                      |
   *                                      |
   *                                      |
   *                                      |
   *                                      ╰ ---------------> D
   */
  RestoreResult setCheckpointPoolState(PrivatePoolState& pps) {
    // To reset the caching allocator state we will
    // - Free all the blocks currently allocated to the pool (see [live tensors
    // between iterations])
    // - Allocate all the blocks in a checkpointed segment, whether they are
    // live or not
    // - Free the blocks in a checkpointed segment which are not live
    // This could be optimized, but it nicely reuses exiting apis, and this
    // is not on the hot path.

    // following `done outside the lock because we don't know what locks the
    // recorder needs to have...`

    std::shared_ptr<GatheredContext> context =
        maybeGatherContext(RecordContext::STATE);

    std::lock_guard<std::recursive_mutex> lock(mutex);

    RestoreResult rr;

    TORCH_CHECK(
        !graph_pools_freeable.count(pps.owner_id),
        "Not expected to checkpoint freeable graph");

    auto pool = graph_pools.find(pps.owner_id);
    TORCH_CHECK(pool != graph_pools.end(), "Could not find private pool id");

    PrivatePool* private_pool = pool->second.get();

    freeBlocksAllocatedToPool(private_pool, rr);

    std::unordered_map<void*, Block*> ptrs_to_blocks;
    // at this point, all of the blocks should be free, so they will all be in
    // the block set
    for (Block* block : private_pool->small_blocks.blocks) {
      ptrs_to_blocks[block->ptr] = block;
    }
    for (Block* block : private_pool->large_blocks.blocks) {
      ptrs_to_blocks[block->ptr] = block;
    }

    for (auto& segment : pps.segments) {
      auto ptr = segment.blocks.at(0).ptr;
      TORCH_CHECK(ptrs_to_blocks.count(ptr), " could not find ", ptr)
      auto block = ptrs_to_blocks[ptr];

      setSegmentStateToCheckpoint(block, segment, context, rr);
    }
    return rr;
  }

  /** Dump a complete snapshot of the memory held by the allocator. Potentially
   * VERY expensive. **/
  std::vector<SegmentInfo> snapshot() {
    std::lock_guard<std::recursive_mutex> lock(mutex);

    std::unordered_map<PrivatePool*, MempoolId_t> pool_to_id;
    pool_to_id.reserve(graph_pools.size() + graph_pools_freeable.size());
    for (const auto& pair : graph_pools) {
      pool_to_id[pair.second.get()] = pair.first;
    }
    for (const auto& pair : graph_pools_freeable) {
      pool_to_id[pair.second] = pair.first;
    }

    size_t total_active = 0;
    std::vector<SegmentInfo> result;
    const auto all_blocks = get_all_blocks();

    for (const Block* const head_block : all_blocks) {
      // For expandable segments, we report one segment for each continguous
      // mapped range of memory
      if (head_block->prev && head_block->prev->mapped) {
        continue;
      }
      result.emplace_back();
      SegmentInfo& segment_info = result.back();
      segment_info.device = head_block->device;
      segment_info.address = reinterpret_cast<int64_t>(head_block->ptr);
      segment_info.stream = head_block->stream;
      segment_info.is_large = (!head_block->pool->is_small);
      segment_info.is_expandable = head_block->expandable_segment_;
      segment_info.context_when_allocated =
          head_block->context_when_segment_allocated;
      auto mempool_id = pool_to_id.find(head_block->pool->owner_PrivatePool);
      if (mempool_id != pool_to_id.end()) {
        segment_info.owner_private_pool_id = mempool_id->second;
      }

      const Block* block = head_block;
      while (block != nullptr && block->mapped) {
        segment_info.blocks.emplace_back();
        BlockInfo& block_info = segment_info.blocks.back();

        block_info.size = block->size;
        block_info.requested_size = block->requested_size;
        block_info.allocated = block->allocated;
        block_info.active = block->allocated || (block->event_count > 0) ||
            !block->stream_uses.empty();

        segment_info.total_size += block_info.size;
        if (block_info.allocated) {
          segment_info.allocated_size += block_info.size;
        }
        if (block_info.active) {
          segment_info.active_size += block_info.size;
          segment_info.requested_size += block_info.requested_size;
        }
        block_info.context_when_allocated = block->context_when_allocated;
        block = block->next;
      }
      total_active += segment_info.active_size;
    }

    std::sort(
        result.begin(),
        result.end(),
        [](const SegmentInfo& a, const SegmentInfo& b) {
          return a.address < b.address;
        });

    if (record_history) {
      record_trace(TraceEntry::SNAPSHOT, 0, total_active, nullptr, nullptr);
    }
    return result;
  }

  std::vector<TraceEntry> trace() {
    std::lock_guard<std::recursive_mutex> lock(mutex);
    std::vector<TraceEntry> result;
    result.reserve(alloc_trace->size());
    result.insert(
        result.end(),
        alloc_trace->begin() + alloc_trace_next,
        alloc_trace->end());
    result.insert(
        result.end(),
        alloc_trace->begin(),
        alloc_trace->begin() + alloc_trace_next);
    return result;
  }

  // This function takes the size and number of divisions argument and rounds
  // up the size argument for the nearest power-of-2 division.
  // For example, if we need to round-up 1200 and number of divisions is 4,
  // the size 1200 lies between 1024 and 2048 and if we do 4 divisions between
  // them, the values are 1024, 1280, 1536, and 1792. So the function will
  // return 1280 as the nearest ceiling of power-2 divison.
  static size_t roundup_power2_next_division(size_t size, size_t divisions) {
    if (C10_UNLIKELY(size <= 4 || divisions <= 1)) {
      return size;
    }
    if (llvm::isPowerOf2_64(size)) {
      return size;
    }

    // divide the space between these 2's power into equal divisions
    // If division is zero, return the power-of-2 ceiling.
    size_t power2_floor = llvm::PowerOf2Floor(size);
    size_t power2_divison =
        power2_floor >> (63 - llvm::countLeadingZeros(divisions));
    if (C10_UNLIKELY(power2_divison == 0)) {
      return (power2_floor << 1);
    }
    size_t round_size_floor = size & (~(power2_divison - 1));
    return (round_size_floor == size) ? size
                                      : round_size_floor + power2_divison;
  }

  static size_t round_size(size_t size) {
    if (size < kMinBlockSize) {
      return kMinBlockSize;
    } else {
      auto divisions = CachingAllocatorConfig::roundup_power2_divisions(size);
      if (divisions > 0 && size > (kMinBlockSize * divisions)) {
        return roundup_power2_next_division(size, divisions);
      } else {
        return kMinBlockSize * ((size + kMinBlockSize - 1) / kMinBlockSize);
      }
    }
  }

  // See Note [Interaction with CUDA graph capture]

  // Called by CUDAGraph::capture_begin
  void beginAllocateStreamToPool(cudaStream_t stream, MempoolId_t mempool_id) {
    std::lock_guard<std::recursive_mutex> lock(mutex);
    captures_underway++;
    auto it = graph_pools.find(mempool_id);
    if (it == graph_pools.end()) {
      // mempool_id does not reference an existing pool. Make a new pool for
      // this capture.
      graph_pools.emplace(mempool_id, std::make_unique<PrivatePool>());
    } else {
      // mempool_id references an existing pool, which the current capture will
      // share. Check this pool is live (at least one other capture already
      // references it).
      TORCH_INTERNAL_ASSERT(it->second->use_count > 0);
      it->second->use_count++;
    }

    // Maps this stream to mempool_id and makes sure this graph_id wasn't
    // somehow assigned a mempool_id already. Keeps essential effect (insert)
    // out of macro.
    bool inserted = stream_to_pool_map.insert({stream, mempool_id}).second;
    TORCH_INTERNAL_ASSERT(inserted);
  }

  // Called by CUDAGraph::capture_end
  void endAllocateStreamToPool(cudaStream_t stream) {
    std::lock_guard<std::recursive_mutex> lock(mutex);
    captures_underway--;
    auto it = stream_to_pool_map.find(stream);
    TORCH_INTERNAL_ASSERT(it != stream_to_pool_map.end());
    stream_to_pool_map.erase(it);
  }

  // Called by CUDAGraph::reset
  void releasePool(MempoolId_t mempool_id) {
    std::lock_guard<std::recursive_mutex> lock(mutex);
    // The instantiated cudaGraphExec_t has been destroyed. We can't blindly
    // delete and cudaFree the mempool its capture used, because
    //  1. other graph(s) might share the same pool
    //  2. the user might still hold references to output tensors allocated
    //  during capture.
    // To handle 1 and 2, we track the number of graphs using this particular
    // mempool. When the count reaches 0, we tell free_cached_blocks it may now
    // cudaFree blocks from this graph's pool when it discovers they're unused
    // (unsplit).
    auto it = graph_pools.find(mempool_id);
    TORCH_INTERNAL_ASSERT(it != graph_pools.end());
    auto uc = --(it->second->use_count);
    TORCH_INTERNAL_ASSERT(uc >= 0);
    if (uc == 0) {
      // Allows free_cached_blocks to begin cudaFreeing this pool's memory,
      // and makes sure this pool wasn't somehow made freeable already.
      bool inserted =
          graph_pools_freeable.insert({mempool_id, it->second.get()}).second;
      TORCH_INTERNAL_ASSERT(inserted);
    }
  }

  void addPeerAccess(int dev_to_access) {
    if (std::find(
            devices_with_peer_access_.begin(),
            devices_with_peer_access_.end(),
            dev_to_access) != devices_with_peer_access_.end()) {
      return;
    }
    devices_with_peer_access_.push_back(dev_to_access);
    for (auto& es : expandable_segments_) {
      es->addPeer(dev_to_access);
    }
  }

  bool hasAllocatedExpandableSegments() const {
    return !expandable_segments_.empty();
  }

 private:
  // All private methods do not acquire the allocator mutex.

  std::vector<const Block*> get_all_blocks() const {
    std::vector<const Block*> blocks;
    blocks.insert(
        blocks.end(), small_blocks.blocks.begin(), small_blocks.blocks.end());
    blocks.insert(
        blocks.end(), large_blocks.blocks.begin(), large_blocks.blocks.end());
    for (const auto& gp : graph_pools) {
      blocks.insert(
          blocks.end(),
          gp.second->small_blocks.blocks.begin(),
          gp.second->small_blocks.blocks.end());
      blocks.insert(
          blocks.end(),
          gp.second->large_blocks.blocks.begin(),
          gp.second->large_blocks.blocks.end());
    }
    blocks.insert(blocks.end(), active_blocks.begin(), active_blocks.end());
    return blocks;
  }

  std::vector<Block*> get_private_pool_head_blocks(PrivatePool* pool) const {
    std::vector<Block*> blocks;
    for (Block* b : active_blocks) {
      if ((b->pool == &pool->small_blocks || b->pool == &pool->large_blocks) &&
          b->prev == nullptr) {
        blocks.push_back(b);
      }
    }

    for (Block* b : pool->small_blocks.blocks) {
      if (b->prev == nullptr) {
        blocks.push_back(b);
      }
    }
    for (Block* b : pool->large_blocks.blocks) {
      if (b->prev == nullptr) {
        blocks.push_back(b);
      }
    }

    return blocks;
  }

  // returns the smallest possible address in any segment
  // where there is enough free address space to fit size
  // may be composed of free and unmapped segments
  Block* find_expandable_block(
      int device,
      cudaStream_t stream,
      BlockPool* pool,
      size_t size) {
    Block key(device, stream, 0);

    auto allocatable = [](Block* b) {
      return b && !b->allocated && b->event_count == 0 &&
          b->stream_uses.empty();
    };
    auto has_available_address_space = [&](Block* b) {
      size_t bytes = 0;
      while (bytes < size && allocatable(b)) {
        bytes += b->size;
        b = b->next;
      }
      return bytes >= size;
    };
    for (auto it = pool->unmapped.lower_bound(&key);
         it != pool->unmapped.end() && (*it)->stream == stream;
         ++it) {
      Block* c = *it;
      // we found the lowest address of an unmapped segment
      // but there might be a free segment we can also use
      // right before it
      if (allocatable(c->prev)) {
        c = c->prev;
      }
      if (has_available_address_space(c)) {
        return c;
      }
    }
    auto segment_size = pool->is_small ? kSmallBuffer : kLargeBuffer;
    expandable_segments_.emplace_back(new ExpandableSegment(
        device, stream, segment_size, devices_with_peer_access_));

    ExpandableSegment* es = expandable_segments_.back();
    Block* candidate = new Block(device, stream, es->size(), pool, es->ptr());
    candidate->mapped = false;
    candidate->expandable_segment_ = es;
    pool->unmapped.insert(candidate);
    return candidate;
  }

  bool map_block(
      Block* to_map,
      size_t size,
      const std::shared_ptr<GatheredContext>& ctx) {
    TORCH_INTERNAL_ASSERT(!to_map->mapped && size <= to_map->size);
    TORCH_INTERNAL_ASSERT(
        !to_map->context_when_allocated); // unmapped blocks should not keep
                                          // history
    auto mapped_range =
        to_map->expandable_segment_->map(SegmentRange{to_map->ptr, size});
    // failed to map the memory
    if (mapped_range.size == 0) {
      return false;
    }
    TORCH_INTERNAL_ASSERT(
        mapped_range.ptr == to_map->ptr && mapped_range.size >= size);

    BlockPool& pool = *to_map->pool;
    pool.unmapped.erase(to_map);
    to_map->mapped = true;

    if (mapped_range.size < to_map->size) {
      // to_map -> remaining -> to_map->next(?)
      Block* remaining = new Block(
          to_map->device,
          to_map->stream,
          to_map->size - mapped_range.size,
          &pool,
          static_cast<char*>(to_map->ptr) + mapped_range.size);
      remaining->mapped = false;
      remaining->expandable_segment_ = to_map->expandable_segment_;
      remaining->splice(to_map, to_map->next);
      pool.unmapped.insert(remaining);
      to_map->size = mapped_range.size;
    }

    try_merge_blocks(to_map, to_map->prev, pool);
    try_merge_blocks(to_map, to_map->next, pool);

    pool.blocks.insert(to_map);

    // update statistics
    total_allocated_memory += mapped_range.size;
    StatTypes stat_types = get_stat_types_for_pool(*to_map->pool);
    for_each_selected_stat_type(stat_types, [&](size_t stat_type) {
      update_stat(stats.reserved_bytes[stat_type], mapped_range.size);
    });
    if (record_history) {
      record_trace(
          TraceEntry::SEGMENT_MAP,
          int64_t(mapped_range.ptr),
          mapped_range.size,
          to_map->stream,
          ctx);
      if (!to_map->prev && !to_map->context_when_segment_allocated) {
        to_map->context_when_segment_allocated = ctx;
      }
    }

    return true;
  }

  Block* try_allocate_expandable_block(
      int device,
      cudaStream_t stream,
      BlockPool* pool,
      size_t size,
      const std::shared_ptr<GatheredContext>& ctx) {
    Block* candidate = find_expandable_block(device, stream, pool, size);
    // Candidate is now a list free/unmapped blocks with at least size room:
    // unmapped -> null
    // unmapped -> free -> *
    // free -> unmapped -> *

    if (!candidate->mapped &&
        !map_block(candidate, std::min(candidate->size, size), ctx)) {
      return nullptr;
    }
    TORCH_INTERNAL_ASSERT(candidate->mapped);

    while (candidate->size < size) {
      // invariant: free -> unmapped -> *
      // map_block will map some of unmapped and merge with free
      auto remaining = size - candidate->size;
      auto new_candidate = candidate->next;
      if (!map_block(
              new_candidate, std::min(remaining, candidate->next->size), ctx)) {
        return nullptr;
      }
      candidate = new_candidate;
    }
    pool->blocks.erase(candidate);
    return candidate;
  }

  /** moves a block into a pool of cached free blocks */
  void free_block(
      Block* block,
      const std::shared_ptr<GatheredContext>& context) {
    TORCH_INTERNAL_ASSERT(
        !block->allocated && block->event_count == 0 &&
        block->stream_uses.empty());
    if (record_history) {
      record_trace(
          TraceEntry::FREE_COMPLETED,
          int64_t(block->ptr),
          block->requested_size,
          block->stream,
<<<<<<< HEAD
          context ? context : block->context_when_allocated);
      block->context_when_allocated = nullptr;
=======
          block->context_when_allocated);
>>>>>>> fe235d68
    }
    block->context_when_allocated = nullptr;
    size_t original_block_size = block->size;
    size_t requested_size = block->requested_size;

    auto& pool = *block->pool;
    int64_t net_change_inactive_split_blocks = 0;
    int64_t net_change_inactive_split_size = 0;

    const std::array<Block*, 2> merge_candidates = {block->prev, block->next};
    for (Block* merge_candidate : merge_candidates) {
      const int64_t subsumed_size =
          try_merge_blocks(block, merge_candidate, pool);
      if (subsumed_size > 0) {
        net_change_inactive_split_blocks -= 1;
        net_change_inactive_split_size -= subsumed_size;
      }
    }

    active_blocks.erase(block);
    // Makes sure the Block* isn't already present in the pool we're freeing it
    // back into.
    bool inserted = pool.blocks.insert(block).second;
    TORCH_INTERNAL_ASSERT(inserted);

    if (block->is_split()) {
      net_change_inactive_split_blocks += 1;
      net_change_inactive_split_size += block->size;
    }

    StatTypes stat_types = get_stat_types_for_pool(pool);

    for_each_selected_stat_type(stat_types, [&](size_t stat_type) {
      // inactive_split tries to capture the idea that blocks
      // cannot be freed when requested, but fully free pages
      // of expandable blocks can always be freed.
      // The logic to track this as statistic is pretty involved,
      // so we simply just exclude expandable segements from
      // inactive_split
      if (!block->expandable_segment_) {
        update_stat(
            stats.inactive_split[stat_type], net_change_inactive_split_blocks);
        update_stat(
            stats.inactive_split_bytes[stat_type],
            net_change_inactive_split_size);
      }
      update_stat(stats.active[stat_type], -1);
      update_stat(
          stats.active_bytes[stat_type],
          -static_cast<std::int64_t>(original_block_size));
      update_stat(
          stats.requested_bytes[stat_type],
          -static_cast<std::int64_t>(requested_size));
    });
  }

  /** combine previously split blocks. returns the size of the subsumed block,
   * or 0 on failure. */
  size_t try_merge_blocks(Block* dst, Block* src, BlockPool& pool) {
    if (!src || src->allocated || src->event_count > 0 ||
        !src->stream_uses.empty() || dst->mapped != src->mapped) {
      return 0;
    }

    AT_ASSERT(dst->is_split() && src->is_split());

    if (dst->prev == src) { // [src dst]
      dst->ptr = src->ptr;
      dst->prev = src->prev;
      if (dst->prev) {
        dst->prev->next = dst;
      }
      dst->context_when_segment_allocated =
          std::move(src->context_when_segment_allocated);
    } else { // [dest src]
      dst->next = src->next;
      if (dst->next) {
        dst->next->prev = dst;
      }
    }
    const size_t subsumed_size = src->size;
    dst->size += subsumed_size;
    auto erased =
        src->mapped ? pool.blocks.erase(src) : pool.unmapped.erase(src);
    TORCH_INTERNAL_ASSERT_DEBUG_ONLY(erased == 1);
    delete src;

    return subsumed_size;
  }

  BlockPool& get_pool(size_t size, cudaStream_t stream) {
#if !defined(USE_ROCM) || ROCM_VERSION >= 50300
    // captures_underway is a conservative guess that the current stream may be
    // capturing. It's only > 0 if some thread has begun and not yet ended a
    // capture, so it's usually 0, and we can short-circuit
    // cudaStreamCaptureStatus (which does a TLS lookup).
    if (C10_UNLIKELY(captures_underway)) {
      auto it0 = stream_to_pool_map.find(stream);
      if (it0 != stream_to_pool_map.end()) {
        auto it1 = graph_pools.find(it0->second);
        TORCH_INTERNAL_ASSERT(it1 != graph_pools.end());
        if (size <= kSmallSize) {
          return it1->second->small_blocks;
        } else {
          return it1->second->large_blocks;
        }
      }
    }
#endif
    if (size <= kSmallSize) {
      return small_blocks;
    } else {
      return large_blocks;
    }
  }

  StatTypes get_stat_types_for_pool(const BlockPool& pool) {
    StatTypes stat_types = {false};
    stat_types[static_cast<size_t>(StatType::AGGREGATE)] = true;
    stat_types[static_cast<size_t>(
        pool.is_small ? StatType::SMALL_POOL : StatType::LARGE_POOL)] = true;
    return stat_types;
  }

  bool should_split(const Block* block, size_t size) {
    size_t remaining = block->size - size;
    if (block->pool->is_small ||
        CachingAllocatorConfig::expandable_segments()) {
      return remaining >= kMinBlockSize;
    } else {
      return (size < CachingAllocatorConfig::max_split_size()) &&
          (remaining > kSmallSize);
    }
  }

  static size_t get_allocation_size(size_t size) {
    if (size <= kSmallSize) {
      return kSmallBuffer;
    } else if (size < kMinLargeAlloc) {
      return kLargeBuffer;
    } else {
      return kRoundLarge * ((size + kRoundLarge - 1) / kRoundLarge);
    }
  }

  bool get_free_block(AllocParams& p) {
    BlockPool& pool = *p.pool;

    if (C10_UNLIKELY(
            set_fraction &&
            CachingAllocatorConfig::garbage_collection_threshold() > 0.0)) {
      // Track block reuse interval only when garbage collection is enabled.
      for (auto& b : pool.blocks) {
        ++b->gc_count;
      }
    }
    auto it = pool.blocks.lower_bound(&p.search_key);
    if (it == pool.blocks.end() || (*it)->stream != p.stream())
      return false;

    if ((*it)->expandable_segment_) {
      if (CachingAllocatorConfig::expandable_segments()) {
        // if we are allocated to the part of the block that is expandable
        // for the purposes of "best fit" we consider its size to be the size it
        // can expand to, not the size it currently is. This means that we
        // sometimes have to search for blocks with bigger 'size' before
        // choosing this segment.
        auto expandable_size = [](Block* b) {
          return b->size + (b->next && !b->next->mapped ? b->next->size : 0);
        };
        auto next = it;
        next++;
        while ((*it)->expandable_segment_ && next != pool.blocks.end() &&
               (*next)->stream == p.stream() &&
               expandable_size(*next) < expandable_size(*it)) {
          it = next++;
        }
      } else {
        // Rarely expandable segments has been turned off after we have
        // already allocated some blocks as expandable. For instance,
        // since we cannot share expandable memory via IPC, someone might
        // temporarily disable it. In this case we need to honor this request
        // by only finding non-expandable blocks
        do {
          it++;
        } while (it != pool.blocks.end() && (*it)->expandable_segment_ &&
                 (*it)->stream == p.stream());
        if (it == pool.blocks.end() || (*it)->stream != p.stream()) {
          return false;
        }
      }
    }

    // Do not return an oversized block for a large request
    if ((p.size() < CachingAllocatorConfig::max_split_size()) &&
        ((*it)->size >= CachingAllocatorConfig::max_split_size()))
      return false;
    // Allow oversized block size to be rounded up but within a limit
    if ((p.size() >= CachingAllocatorConfig::max_split_size()) &&
        ((*it)->size >= p.size() + kLargeBuffer))
      return false;
    p.block = *it;
    (*it)->gc_count = 0; // Denote this block has been used
    pool.blocks.erase(it);
    return true;
  }

  bool trigger_free_memory_callbacks(AllocParams& p) {
    bool freed_memory = false;
    for (const auto& name : FreeCudaMemoryCallbacksRegistry()->Keys()) {
      freed_memory |=
          FreeCudaMemoryCallbacksRegistry()->Create(name)->Execute();
    }
    return freed_memory;
  }

  void garbage_collect_cached_blocks() {
    // Free unused cached blocks to reclaim GPU memory.
    // Unlike release_cached_blocks(), this does not enforce synchronization and
    // therefore should be of less overheads.

    size_t gc_threshold = static_cast<size_t>(
        CachingAllocatorConfig::garbage_collection_threshold() *
        allowed_memory_maximum);
    // No need to trigger GC yet
    if (total_allocated_memory <= gc_threshold) {
      return;
    }
    const auto target_size = total_allocated_memory - gc_threshold;
    size_t gc_reclaimed = 0;

    // Calculate the total age of the free-able blocks. We'll use it later to
    // get "avg age" threshold.
    double total_age = 0.0;
    int freeable_block_count = 0;
    for (auto& b : large_blocks.blocks) {
      if (!b->is_split()) {
        total_age += b->gc_count;
        ++freeable_block_count;
      }
    }
    // No free-able blocks?
    if (freeable_block_count == 0) {
      return;
    }

    // Repeat GC until we reach reclaim > target size.
    bool block_freed = true;
    while (gc_reclaimed < target_size && block_freed == true &&
           freeable_block_count > 0) {
      // Free blocks exceeding this age threshold first.
      double age_threshold = total_age / freeable_block_count;
      // Stop iteration if we can no longer free a block.
      block_freed = false;

      // Free blocks of > avg age. Don't stop upon reaching the target_size,
      // we don't want this GC to be triggered frequently.
      auto it = large_blocks.blocks.begin();
      while (it != large_blocks.blocks.end()) {
        Block* block = *it;
        ++it;
        if (!block->is_split() && block->gc_count >= age_threshold) {
          block_freed = true;
          gc_reclaimed += block->size;
          total_age -= block->gc_count; // Decrement the age
          freeable_block_count--; // One less block that can be freed
          release_block(block);
        }
      }
    }
  }

  bool alloc_block(
      AllocParams& p,
      bool isRetry,
      const std::shared_ptr<GatheredContext>& ctx) {
    // Defensively checks for preexisting CUDA error state.
    C10_CUDA_CHECK(cudaGetLastError());

    size_t size = p.alloc_size;
    void* ptr = nullptr;

    if (isRetry) {
      stats.num_alloc_retries += 1;
    }

    if (set_fraction &&
        total_allocated_memory + size > allowed_memory_maximum) {
      p.err = cudaErrorMemoryAllocation;
      return false;
    } else if (
        CachingAllocatorConfig::expandable_segments() &&
        // our checkpointing logic for private pools doesn't support
        // the expandable_segments_ structure yet
        !p.pool->owner_PrivatePool) {
      p.block = try_allocate_expandable_block(
          p.device(), p.stream(), p.pool, p.size(), ctx);
      if (p.block) {
        p.err = cudaSuccess;
      } else {
        p.err = cudaErrorMemoryAllocation;
      }
      return bool(p.block);
    } else {
      p.err = cudaMallocMaybeCapturing(&ptr, size);
      if (p.err != cudaSuccess) {
        if (p.err == cudaErrorMemoryAllocation) {
          // If this is the first attempt (!isRetry), we can forgive and clear
          // CUDA's internal error state.
          //
          // If this is the second attempt (isRetry), malloc's TORCH_CHECK_WITH
          // will take over to throw a helpful exception. The user can choose
          // to catch the exception, free some stuff in their script, and
          // attempt the allocation again. In this case, we can also forgive and
          // clear CUDA's internal error state.
          (void)cudaGetLastError();
        } else {
          // If the error's unrelated to memory allocation, we should throw
          // immediately.
          C10_CUDA_CHECK(p.err);
        }
        return false;
      }
    }

    if (p.pool->owner_PrivatePool) {
      // The block is for a CUDA graph's PrivatePool.
      p.pool->owner_PrivatePool->cudaMalloc_count++;
    }

    total_allocated_memory += size;
    p.block = new Block(p.device(), p.stream(), size, p.pool, (char*)ptr);
    for_each_selected_stat_type(p.stat_types, [&](size_t stat_type) {
      update_stat(stats.segment[stat_type], 1);
      update_stat(stats.reserved_bytes[stat_type], size);
    });
    if (size >= CachingAllocatorConfig::max_split_size())
      update_stat(stats.oversize_segments, 1);

    // p.block came from new, not cudaMalloc. It should not be nullptr here.
    TORCH_INTERNAL_ASSERT(p.block != nullptr && p.block->ptr != nullptr);
    if (record_history) {
      record_trace(
          TraceEntry::SEGMENT_ALLOC,
          int64_t(p.block->ptr),
          p.block->size,
          p.stream(),
          ctx);
      p.block->context_when_segment_allocated = ctx;
    }
    return true;
  }

  /** Free one or more oversize blocks to the system allocator.  But only enough
   * **/
  /** to satisfy the target size **/
  bool release_available_cached_blocks(const AllocParams& p) {
    if (CachingAllocatorConfig::max_split_size() ==
        std::numeric_limits<size_t>::max())
      return false;
    BlockPool& pool = *p.pool;

    // because of std::unique_ptr, block cannot be trivially copied
    Block key(
        p.search_key.device,
        p.search_key.stream,
        p.search_key.size,
        p.search_key.pool,
        p.search_key.ptr);
    key.size = (key.size < CachingAllocatorConfig::max_split_size())
        ? CachingAllocatorConfig::max_split_size()
        : key.size;
    auto it = pool.blocks.lower_bound(&key);
    if (it == pool.blocks.end() || (*it)->stream != p.stream()) {
      // No single block is large enough; free multiple oversize blocks,
      // starting with the largest
      if (it == pool.blocks.begin())
        return false;
      size_t totalReleased = 0;
      --it; // Back up one item.  Now on the largest block for the correct
            // stream
      while ((totalReleased < key.size) &&
             ((*it)->size >= CachingAllocatorConfig::max_split_size()) &&
             ((*it)->stream == p.stream())) {
        auto cur = it;
        totalReleased += (*it)->size;
        if (it != pool.blocks.begin()) {
          --it;
          release_block(*cur);
        } else {
          release_block(*cur);
          break;
        }
      }
      if (totalReleased < key.size)
        return false;
    } else {
      release_block(*it);
    }
    return true;
  }

  bool release_cached_blocks(const std::shared_ptr<GatheredContext>& context) {
    // First ensure that all blocks that can't currently be allocated due to
    // outstanding events are returned to the pool.
    synchronize_and_free_events(context);

    // Free all non-split cached blocks to system allocator
    release_blocks(large_blocks);
    release_blocks(small_blocks);

    for (auto it = graph_pools_freeable.begin();
         it != graph_pools_freeable.end();) {
      // See notifyCaptureDestroy for the strategy here.
      TORCH_INTERNAL_ASSERT(it->second->use_count == 0);
      release_blocks(it->second->small_blocks);
      release_blocks(it->second->large_blocks);
      if (it->second->cudaMalloc_count == 0) {
        auto erase_count = graph_pools.erase(it->first);
        TORCH_INTERNAL_ASSERT(erase_count == 1);
        it = graph_pools_freeable.erase(it);
      } else {
        ++it;
      }
    }

    return true;
  }

  void release_expandable_segment(Block* block) {
    TORCH_INTERNAL_ASSERT(
        block->size == block->expandable_segment_->size(),
        "block disagrees with segment");
    TORCH_INTERNAL_ASSERT(!block->mapped);
    auto it = std::find(
        expandable_segments_.begin(),
        expandable_segments_.end(),
        block->expandable_segment_);
    TORCH_INTERNAL_ASSERT(it != expandable_segments_.end());
    expandable_segments_.erase(it);
    block->pool->unmapped.erase(block);
    delete block->expandable_segment_;
    delete block;
  }

  void release_block(Block* block) {
    TORCH_INTERNAL_ASSERT(!block->expandable_segment_);
    C10_CUDA_CHECK(cudaFree((void*)block->ptr));
    total_allocated_memory -= block->size;

    auto* pool = block->pool;
    if (pool->owner_PrivatePool) {
      // The cudaFreed block belonged to a CUDA graph's PrivatePool.
      TORCH_INTERNAL_ASSERT(pool->owner_PrivatePool->cudaMalloc_count > 0);
      pool->owner_PrivatePool->cudaMalloc_count--;
    }

    StatTypes stat_types = get_stat_types_for_pool(*pool);
    for_each_selected_stat_type(stat_types, [&](size_t stat_type) {
      update_stat(stats.segment[stat_type], -1);
      update_stat(
          stats.reserved_bytes[stat_type],
          -static_cast<std::int64_t>(block->size));
    });

    if (block->size >= CachingAllocatorConfig::max_split_size())
      update_stat(stats.oversize_segments, -1);
    if (record_history) {
      record_trace(
          TraceEntry::SEGMENT_FREE,
          int64_t(block->ptr),
          block->size,
          block->stream,
          nullptr);
    }
    pool->blocks.erase(block);
    delete block;
  }

  void unmap_block(Block* block) {
    auto unmapped = block->expandable_segment_->unmap(
        SegmentRange{block->ptr, block->size});
    if (unmapped.size == 0) {
      return;
    }
    block->pool->blocks.erase(block);

    ptrdiff_t before_size =
        static_cast<char*>(unmapped.ptr) - static_cast<char*>(block->ptr);
    if (before_size > 0) {
      // prev? -> before_free -> block
      Block* before_free = new Block(
          block->device, block->stream, before_size, block->pool, block->ptr);
      before_free->expandable_segment_ = block->expandable_segment_;
      before_free->splice(block->prev, block);
      block->pool->blocks.insert(before_free);
    }

    auto after_size = block->size - (before_size + unmapped.size);
    if (after_size > 0) {
      // block -> after_free -> next?
      Block* after_free = new Block(
          block->device,
          block->stream,
          after_size,
          block->pool,
          static_cast<char*>(unmapped.ptr) + unmapped.size);
      after_free->expandable_segment_ = block->expandable_segment_;
      after_free->splice(block, block->next);
      block->pool->blocks.insert(after_free);
    }

    block->ptr = unmapped.ptr;
    block->size = unmapped.size;
    block->mapped = false;

    try_merge_blocks(block, block->prev, *block->pool);
    try_merge_blocks(block, block->next, *block->pool);
    block->pool->unmapped.insert(block);

    // update statistics
    total_allocated_memory -= unmapped.size;
    StatTypes stat_types = get_stat_types_for_pool(*block->pool);
    for_each_selected_stat_type(stat_types, [&](size_t stat_type) {
      update_stat(stats.reserved_bytes[stat_type], -unmapped.size);
    });
    if (record_history) {
      record_trace(
          TraceEntry::SEGMENT_UNMAP,
          int64_t(unmapped.ptr),
          unmapped.size,
          block->stream,
          nullptr);
    }
  }
  void release_blocks(BlockPool& pool) {
    std::vector<Block*> to_unmap;
    // Frees all non-split blocks
    auto it = pool.blocks.begin();
    while (it != pool.blocks.end()) {
      Block* block = *it;
      ++it;
      if (block->expandable_segment_) {
        // unmapping will mutate the free pool
        // so just gather what needs to be freed
        // to avoid invalidating the iterator
        to_unmap.push_back(block);
      } else if (!block->prev && !block->next) {
        release_block(block);
      }
    }
    for (Block* block : to_unmap) {
      unmap_block(block);
      if (!block->prev && !block->next) {
        release_expandable_segment(block);
      }
    }
  }

  EventPool::Event create_event_internal(int idx) {
    // Leak the event pool to avoid shutdown issues.
    static auto* event_pool = new EventPool();
    return event_pool->get(idx);
  }

  void synchronize_and_free_events(
      const std::shared_ptr<GatheredContext>& context) {
    // Synchronize on outstanding events and then free associated blocks.

    // This function syncs, so capture should not be underway. Might as well
    // make sure capture-deferred end of life events get processed too.
    TORCH_INTERNAL_ASSERT(captures_underway == 0);
    insert_events_deferred_until_no_capture();

    for (auto& st : cuda_events) {
      for (auto& e : st.second) {
        EventPool::Event event = std::move(e.first);
        Block* block = e.second;

        C10_CUDA_CHECK(cudaEventSynchronize(*event));

        block->event_count--;
        if (block->event_count == 0) {
          free_block(block, context);
        }
      }
    }

    cuda_events.clear();
  }

  void insert_events(Block* block) {
    int prev_device = 0;
    C10_CUDA_CHECK(c10::cuda::GetDevice(&prev_device));

    stream_set streams(std::move(block->stream_uses));
    AT_ASSERT(block->stream_uses.empty());
    for (auto& stream : streams) {
      C10_CUDA_CHECK(c10::cuda::SetDevice(stream.device_index()));

      EventPool::Event event =
          create_event_internal(static_cast<int>(stream.device_index()));
      C10_CUDA_CHECK(cudaEventRecord(*event, stream.stream()));

      block->event_count++;
      cuda_events[stream].emplace_back(std::move(event), block);
    }

    C10_CUDA_CHECK(c10::cuda::MaybeSetDevice(prev_device));
  }

  void insert_events_deferred_until_no_capture() {
    if (C10_UNLIKELY(!needs_events_deferred_until_no_capture.empty())) {
      for (auto* block : needs_events_deferred_until_no_capture) {
        TORCH_INTERNAL_ASSERT(!block->stream_uses.empty());
        insert_events(block);
      }
      needs_events_deferred_until_no_capture.clear();
    }
  }

  void process_events(const std::shared_ptr<GatheredContext>& context) {
    insert_events_deferred_until_no_capture();

    // Process outstanding cudaEvents. Events that are completed are
    // removed from the queue, and the 'event_count' for the
    // corresponding allocation is decremented. We maintain a separate
    // list of events per stream to avoid head-of-line delays if one
    // or more streams has long-running operations.

    // Iterate over different streams.
    for (auto it = cuda_events.begin(); it != cuda_events.end();) {
      // Iterate over this stream's (event, block) pairs.
      while (!it->second.empty()) {
        auto& e = it->second.front();
        EventPool::Event event = std::move(e.first);
        Block* block = e.second;

        cudaError_t err = C10_CUDA_ERROR_HANDLED(cudaEventQuery(*event));
        if (err == cudaErrorNotReady) {
          // ignore and clear the error if not ready
          (void)cudaGetLastError();
          // Return the ownership of the Event (unique ptr)
          e.first = std::move(event);
          break;
        } else if (err != cudaSuccess) {
          C10_CUDA_CHECK(err);
        }

        block->event_count--;
        if (block->event_count == 0) {
          free_block(block, context);
        }
        it->second.pop_front();
      }

      if (it->second.empty()) {
        it = cuda_events.erase(it);
      } else {
        it++;
      }
    }
  }

  // Iterates over sizes of all memory blocks for given device in given pool
  void cache_info_aux(const BlockPool& pool, size_t* largest) {
    for (const auto& block : pool.blocks) {
      const auto blocksize = block->size;
      if (blocksize > *largest) {
        *largest = blocksize;
      }
    }
  }

  void record_trace(
      TraceEntry::Action action,
      int64_t addr,
      size_t size,
      cudaStream_t stream,
      std::shared_ptr<GatheredContext> context) {
    auto te = TraceEntry(
        action,
        addr,
        size,
        stream,
        record_context_ >= RecordContext::ALLOC ? std::move(context) : nullptr);
    if (alloc_trace->size() < alloc_trace_max_entries_) {
      alloc_trace->emplace_back(te);
    } else {
      (*alloc_trace)[alloc_trace_next++] = te;
      if (alloc_trace_next == alloc_trace_max_entries_) {
        alloc_trace_next = 0;
      }
    }
  }
};

// Returns whether to force all allocations to bypass the caching allocator and
// go straight to cudaMalloc.  This setting is useful when debugging GPU memory
// errors, since the caching allocator foils cuda-memcheck.
bool forceUncachedAllocator() {
  static bool force_uncached =
      getenv("PYTORCH_NO_CUDA_MEMORY_CACHING") != nullptr;
  return force_uncached;
}

static void uncached_delete(void* ptr) {
  const c10::impl::PyInterpreter* interp = c10::impl::GPUTrace::get_trace();
  if (C10_UNLIKELY(interp)) {
    (*interp)->trace_gpu_memory_deallocation(reinterpret_cast<uintptr_t>(ptr));
  }
  C10_CUDA_CHECK(cudaFree(ptr));
}

void local_raw_delete(void* ptr);

class NativeCachingAllocator : public CUDAAllocator {
 private:
  std::mutex mutex;

  // allocated blocks by device pointer
  ska::flat_hash_map<void*, Block*> allocated_blocks;

  void add_allocated_block(Block* block) {
    std::lock_guard<std::mutex> lock(mutex);
    allocated_blocks[block->ptr] = block;
  }

 public:
  std::vector<std::unique_ptr<DeviceCachingAllocator>> device_allocator;

  Block* get_allocated_block(void* ptr, bool remove = false) {
    std::lock_guard<std::mutex> lock(mutex);
    auto it = allocated_blocks.find(ptr);
    if (it == allocated_blocks.end()) {
      return nullptr;
    }
    Block* block = it->second;
    if (remove) {
      allocated_blocks.erase(it);
    }
    return block;
  }

  void init(int device_count) override {
    const auto size = static_cast<int64_t>(device_allocator.size());
    if (size < device_count) {
      device_allocator.resize(device_count);
      for (const auto i : c10::irange(size, device_count)) {
        device_allocator[i] = std::make_unique<DeviceCachingAllocator>();
      }
    }
  }

  bool initialized() override {
    return !device_allocator.empty();
  }

  /** allocates a block which is safe to use from the provided stream */
  void malloc(void** devPtr, int device, size_t size, cudaStream_t stream) {
    TORCH_INTERNAL_ASSERT(
        0 <= device && static_cast<size_t>(device) < device_allocator.size(),
        "Allocator not initialized for device ",
        device,
        ": did you call init?");
    Block* block = device_allocator[device]->malloc(device, size, stream);
    add_allocated_block(block);
    *devPtr = (void*)block->ptr;
    const c10::impl::PyInterpreter* interp = c10::impl::GPUTrace::get_trace();
    if (C10_UNLIKELY(interp)) {
      (*interp)->trace_gpu_memory_allocation(
          reinterpret_cast<uintptr_t>(*devPtr));
    }
  }

  void free(void* ptr) {
    if (!ptr) {
      return;
    }
    Block* block = get_allocated_block(ptr, true /* remove */);
    if (!block) {
      TORCH_CHECK(false, "invalid device pointer: ", ptr);
    }
    const c10::impl::PyInterpreter* interp = c10::impl::GPUTrace::get_trace();
    if (C10_UNLIKELY(interp)) {
      (*interp)->trace_gpu_memory_deallocation(
          reinterpret_cast<uintptr_t>(block->ptr));
    }
    device_allocator[block->device]->free(block);
  }

  void setMemoryFraction(double fraction, int device) override {
    TORCH_INTERNAL_ASSERT(
        0 <= device && static_cast<size_t>(device) < device_allocator.size(),
        "Allocator not initialized for device ",
        device,
        ": did you call init?");
    TORCH_INTERNAL_ASSERT(
        0 <= fraction && fraction <= 1,
        "invalid fraction:",
        fraction,
        ". Please set within (0, 1).");
    C10_CUDA_CHECK(c10::cuda::SetDevice(device));
    device_allocator[device]->setMemoryFraction(fraction);
  }

  void recordHistory(
      bool enabled,
      CreateContextFn context_recorder,
      size_t alloc_trace_max_entries,
      RecordContext when) override {
    for (auto& allocator : device_allocator) {
      allocator->recordHistory(
          enabled, context_recorder, alloc_trace_max_entries, when);
    }
  }

  bool isHistoryEnabled() override {
    int device = 0;
    C10_CUDA_CHECK(c10::cuda::GetDevice(&device));
    return device_allocator[device]->isHistoryEnabled();
  }

  bool checkPoolLiveAllocations(
      int device,
      MempoolId_t mempool_id,
      const std::unordered_set<void*>& expected_live_allocations) override {
    return device_allocator[device]->checkPoolLiveAllocations(
        mempool_id, expected_live_allocations);
  }

  void attachOutOfMemoryObserver(OutOfMemoryObserver observer) override {
    int device = 0;
    C10_CUDA_CHECK(c10::cuda::GetDevice(&device));
    device_allocator[device]->attachOutOfMemoryObserver(std::move(observer));
  }

  void emptyCache() override {
    for (auto& da : device_allocator)
      da->emptyCache();
  }

  void* getBaseAllocation(void* ptr, size_t* outSize) override {
    Block* block = get_allocated_block(ptr);
    if (!block) {
      TORCH_CHECK(false, "invalid device pointer: ", ptr);
    }
    return device_allocator[block->device]->getBaseAllocation(block, outSize);
  }

  void recordStream(const DataPtr& ptr, cuda::CUDAStream stream) override {
    // Empty tensor's storage().data() might be a null ptr. As there is no
    // blocks associated with those tensors, it is fine to do nothing here.
    if (!ptr.get()) {
      return;
    }

    // If a tensor is not allocated by this instance, simply skip
    // This usually happens when CUDA tensors are shared across processes,
    // we have implemented reference counting based sharing mechanism to
    // guarantee tensors won't be accidentally freed by one process while
    // they are still being used in another
    if (ptr.get_deleter() != &local_raw_delete)
      return;

    Block* block = get_allocated_block(ptr.get());
    // block must not be null reaching here
    TORCH_INTERNAL_ASSERT(block != nullptr, "No allocated block can be found");
    device_allocator[block->device]->recordStream(block, stream);
  }

  SnapshotInfo snapshot() override {
    SnapshotInfo result;
    for (auto& da : device_allocator) {
      result.device_traces.emplace_back(da->trace());
      auto snap = da->snapshot();
      result.segments.insert(result.segments.end(), snap.begin(), snap.end());
    }
    return result;
  }

  std::shared_ptr<AllocatorState> getCheckpointState(int device, MempoolId_t id)
      override {
    return device_allocator[device]->getCheckpointState(id);
  }

  /**
   * @brief Checkpoint the private pool state identified in `as` to its prior
   * state
   *
   * @param device - device of the pool to manipulate
   * @param as - allocator state
   * @param stale_live_storages - storages of tensors which are currently
   * allocated but which will be not be allocated after the checkpoint is set.
   * For these storages we will remove their deleter function.
   * @return CheckpointDelta - Freed Pointers and DataPtrs that contain deleter
   * functions for all allocated blocks in the new checkpoint state.
   */
  CheckpointDelta setCheckpointPoolState(
      int device,
      std::shared_ptr<AllocatorState> as) override {
    std::shared_ptr<PrivatePoolState> pps =
        std::dynamic_pointer_cast<PrivatePoolState>(as);

    TORCH_CHECK(pps, "Expected PrivatePoolState");

    auto rr = device_allocator[device]->setCheckpointPoolState(*pps);

    CheckpointDelta cpd;
    for (void* ptr : rr.allocations_freed) {
      get_allocated_block(ptr, /*remove*/ true);
      cpd.ptrs_freed.push_back(ptr);
    }
    for (Block* block : rr.allocations_created) {
      add_allocated_block(block);
      cpd.dataptrs_allocd.emplace_back(
          block->ptr,
          block->ptr,
          &local_raw_delete,
          Device(DeviceType::CUDA, device));
    }

    return cpd;
  }

  DataPtr allocate(size_t size) const override {
    constexpr size_t one_exa_bytes = 1152921504606846976ULL;
    TORCH_CHECK_WITH(
        OutOfMemoryError,
        size < one_exa_bytes,
        "CUDA out of memory. Tried to allocate more than 1EB memory.");
    int device = 0;
    C10_CUDA_CHECK(c10::cuda::GetDevice(&device));
    void* r = nullptr;
    if (forceUncachedAllocator()) {
      // Deliberately don't use cudaMallocMaybeCapturing here, to force an error
      // if someone tries to use forceUncachedAllocator while capturing.
      C10_CUDA_CHECK(cudaMalloc(&r, size));
      const c10::impl::PyInterpreter* interp = c10::impl::GPUTrace::get_trace();
      if (C10_UNLIKELY(interp)) {
        (*interp)->trace_gpu_memory_allocation(reinterpret_cast<uintptr_t>(r));
      }
      return {r, r, &uncached_delete, Device(DeviceType::CUDA, device)};
    }
    if (size != 0) {
      // Allocator declars allocate const!?
      const_cast<NativeCachingAllocator*>(this)->malloc(
          &r, device, size, cuda::getCurrentCUDAStream(device));
    }
    return {r, r, &local_raw_delete, Device(DeviceType::CUDA, device)};
  }
  DeleterFnPtr raw_deleter() const override {
    if (forceUncachedAllocator()) {
      return &uncached_delete;
    } else {
      return &local_raw_delete;
    }
  }
  void cacheInfo(int dev_id, size_t* largestBlock) override {
    device_allocator[dev_id]->cacheInfo(largestBlock);
  }
  void assertValidDevice(int device) {
    const auto device_num = device_allocator.size();
    TORCH_CHECK(
        0 <= device && device < static_cast<int64_t>(device_num),
        "Invalid device argument ",
        device,
        ": did you call init?");
  }

  DeviceStats getDeviceStats(int device) override {
    assertValidDevice(device);
    return device_allocator[device]->getStats();
  }

  void resetAccumulatedStats(int device) override {
    assertValidDevice(device);
    device_allocator[device]->resetAccumulatedStats();
  }

  void resetPeakStats(int device) override {
    assertValidDevice(device);
    device_allocator[device]->resetPeakStats();
  }
  // CUDAGraph interactions
  void beginAllocateStreamToPool(
      int device,
      cudaStream_t stream,
      MempoolId_t mempool_id) override {
    assertValidDevice(device);
    device_allocator[device]->beginAllocateStreamToPool(
        stream, std::move(mempool_id));
  }

  void endAllocateStreamToPool(int device, cudaStream_t stream) override {
    assertValidDevice(device);
    device_allocator[device]->endAllocateStreamToPool(stream);
  }

  void releasePool(int device, MempoolId_t mempool_id) override {
    assertValidDevice(device);
    device_allocator[device]->releasePool(std::move(mempool_id));
  }

  void* raw_alloc(size_t nbytes) override {
    if (nbytes == 0) {
      return nullptr;
    }
    int device = 0;
    C10_CUDA_CHECK(c10::cuda::GetDevice(&device));
    void* r = nullptr;
    malloc(&r, device, nbytes, cuda::getCurrentCUDAStream(device));
    return r;
  }

  void* raw_alloc_with_stream(size_t nbytes, cudaStream_t stream) override {
    if (nbytes == 0) {
      return nullptr;
    }
    int device = 0;
    C10_CUDA_CHECK(c10::cuda::GetDevice(&device));
    void* r = nullptr;
    malloc(&r, device, nbytes, stream);
    return r;
  }

  void enablePeerAccess(int dev, int dev_to_access) override {
    c10::cuda::CUDAGuard device_guard(dev);
    cudaError_t err = cudaDeviceEnablePeerAccess(dev_to_access, 0);
    if (err == cudaErrorPeerAccessAlreadyEnabled) {
      // ignore and clear the error if access was already enabled
      (void)cudaGetLastError();
    } else {
      C10_CUDA_CHECK(err);
    }
    device_allocator[dev_to_access]->addPeerAccess(dev);
  }

  cudaError_t memcpyAsync(
      void* dst,
      int dstDevice,
      const void* src,
      int srcDevice,
      size_t count,
      cudaStream_t stream,
      bool p2p_enabled) override {
    if (p2p_enabled || // memcpy ok because memory is mapped in both devices
        srcDevice == dstDevice || // memcpy ok on a single device
        // memcpy ok because both dst and src must have come from cudaMalloc
        (!device_allocator[dstDevice]->hasAllocatedExpandableSegments() &&
         !device_allocator[srcDevice]->hasAllocatedExpandableSegments())) {
      return cudaMemcpyAsync(dst, src, count, cudaMemcpyDeviceToDevice, stream);
    }
    // when p2p is not enabled, only cudaMemcpyPeerAsync correctly handles
    // memory not allocated via cudaMalloc
    return cudaMemcpyPeerAsync(dst, dstDevice, src, srcDevice, count, stream);
  }

  void raw_delete(void* ptr) override {
    this->free(ptr);
  }

  // In CUDA IPC, sender sends a tensor to receiver, getIpcDevPtr
  // is called by the receiving process to map the CUDA memory from the sending
  // process into its own address space.
  //
  // CUDA IPC only allows sharing a big memory block associated with a
  // cudaIpcMemHandle_t and it can be opened only **once** per context per
  // process. There can be multiple types of storage in the same IPC mem block,
  // so we must cache the device ptr to construct typed storage as it comes.
  //
  // ipcMemHandle_to_devptr maps a cudaIpcMemHandle_t to a device pointer in the
  // process that can be used to access the memory block in the sender process.
  // It only saves a weak_ptr of the device pointer in the map, the shared_ptr
  // will be used to reconstruct all storages in this CudaMalloc allocation. And
  // it will deleted in cudaIpcCloseMemHandle when its reference count is 0.
  //
  std::mutex IpcMutex;
  ska::flat_hash_map<std::string, std::weak_ptr<void>> ipcMemHandle_to_devptr;
  std::shared_ptr<void> getIpcDevPtr(std::string handle) override {
    std::lock_guard<std::mutex> lock(IpcMutex);

    auto iter = ipcMemHandle_to_devptr.find(handle);
    if (iter != ipcMemHandle_to_devptr.end()) {
      auto devptr = iter->second.lock();
      if (devptr)
        return devptr;
    }
    // This ipcMemHandle hasn't been opened, or already expired, open it to
    // enable IPC access to that mem block.
    void* dev = nullptr;
    auto ipc_handle =
        reinterpret_cast<const cudaIpcMemHandle_t*>(handle.c_str());
    C10_CUDA_CHECK(cudaIpcOpenMemHandle(
        &dev, *ipc_handle, cudaIpcMemLazyEnablePeerAccess));
    // devPtr has to be deleted in same device when created.
    int curr_device = 0;
    C10_CUDA_CHECK(c10::cuda::GetDevice(&curr_device));
    auto sp =
        std::shared_ptr<void>(dev, [handle, curr_device, this](void* ptr) {
          cuda::CUDAGuard device_guard(curr_device);
          std::lock_guard<std::mutex> deleter_lock(IpcMutex);
          C10_CUDA_CHECK(cudaIpcCloseMemHandle(ptr));
          ipcMemHandle_to_devptr.erase(handle);
        });
    std::weak_ptr<void> wp = sp;
    // To eliminate an additional search, we can use insert().
    // It doesn't overwrite when key already exists(ptr expired).
    // But in the deleter for sp we erased the entry,
    // this should be safe to do now.
    ipcMemHandle_to_devptr.insert(iter, {handle, wp});

    return sp;
  }
  std::string name() override {
    return "native";
  }
};

NativeCachingAllocator allocator;

void local_raw_delete(void* ptr) {
  allocator.free(ptr);
}

void setAllocatorSettings(const std::string& env) {
  CachingAllocatorConfig::instance().parseArgs(env.c_str());
}

} // namespace Native

// General caching allocator utilities
void setAllocatorSettings(const std::string& env) {
  CachingAllocatorConfig::instance().parseArgs(env.c_str());
}

// Size pretty-printer
std::string format_size(uint64_t size) {
  std::ostringstream os;
  os.precision(2);
  os << std::fixed;
  if (size <= 1024) {
    os << size << " bytes";
  } else if (size <= 1048576) {
    os << (size / 1024.0);
    os << " KiB";
  } else if (size <= 1073741824ULL) {
    os << size / 1048576.0;
    os << " MiB";
  } else {
    os << size / 1073741824.0;
    os << " GiB";
  }
  return os.str();
}

namespace CudaMallocAsync {
// If this is put in its own header file, it gets incorrectly renamed in HIPify.
CUDAAllocator* allocator();

} // namespace CudaMallocAsync

struct BackendStaticInitializer {
  // Parses env for backend at load time, duplicating some logic from
  // CachingAllocatorConfig. CachingAllocatorConfig double-checks it later (at
  // runtime). Defers verbose exceptions and error checks, including Cuda
  // version checks, to CachingAllocatorConfig's runtime doublecheck. If this
  // works, maybe we should move all of CachingAllocatorConfig here?
  CUDAAllocator* parseEnvForBackend() {
    const char* val = getenv("PYTORCH_CUDA_ALLOC_CONF");
    if (val != nullptr) {
      const std::string config(val);

      std::regex exp("[\\s,]+");
      std::sregex_token_iterator it(config.begin(), config.end(), exp, -1);
      std::sregex_token_iterator end;
      std::vector<std::string> options(it, end);

      for (auto option : options) {
        std::regex exp2("[:]+");
        std::sregex_token_iterator it2(option.begin(), option.end(), exp2, -1);
        std::sregex_token_iterator end2;
        std::vector<std::string> kv(it2, end2);
        if (kv.size() >= 2) {
          if (kv[0] == "backend") {
            if (kv[1] == "cudaMallocAsync")
              return CudaMallocAsync::allocator();
            if (kv[1] == "native")
              return &Native::allocator;
          }
        }
      }
    }
    return &Native::allocator;
  }

  BackendStaticInitializer() {
    auto r = parseEnvForBackend();
    allocator.store(r);
  }
};

std::atomic<CUDAAllocator*> allocator;
BackendStaticInitializer backend_static_initializer;

} // namespace CUDACachingAllocator
} // namespace cuda
} // namespace c10<|MERGE_RESOLUTION|>--- conflicted
+++ resolved
@@ -2360,12 +2360,7 @@
           int64_t(block->ptr),
           block->requested_size,
           block->stream,
-<<<<<<< HEAD
           context ? context : block->context_when_allocated);
-      block->context_when_allocated = nullptr;
-=======
-          block->context_when_allocated);
->>>>>>> fe235d68
     }
     block->context_when_allocated = nullptr;
     size_t original_block_size = block->size;
