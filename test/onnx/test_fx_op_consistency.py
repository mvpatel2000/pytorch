--- conflicted
+++ resolved
@@ -38,6 +38,7 @@
     common_methods_invocations,
     common_utils,
 )
+from torch.testing._internal.opinfo import core as opinfo_core
 
 # Modify this section ##########################################################
 # NOTE: Modify this section as more ops are supported. The list should be sorted
@@ -109,6 +110,7 @@
         "fmod",
         "full",
         "full_like",
+        "gather",
         "hstack",  # aten::cat is invoked instead
         "index_put",
         "logit",
@@ -122,13 +124,10 @@
         "nn.functional.adaptive_avg_pool1d",
         "nn.functional.adaptive_avg_pool2d",
         "nn.functional.adaptive_avg_pool3d",
-<<<<<<< HEAD
-=======
         "nn.functional.avg_pool1d",
         "nn.functional.avg_pool2d",
         "nn.functional.avg_pool3d",
         "nn.functional.batch_norm",
->>>>>>> c379d628
         "nn.functional.conv1d",
         # "nn.functional.conv2d",  AssertionError: The values for attribute 'shape' do not match in float32
         # "nn.functional.conv3d",  extra opinfo needed
@@ -143,13 +142,22 @@
         "nn.functional.max_pool3d",
         "nn.functional.nll_loss",
         # "nn.functional.scaled_dot_product_attention"  non-deterministic
+        "nonzero",
         "scatter_add",
         "scatter_reduce",
         "square",
+        "stft",
         "sum",
         "unflatten",
-        # "var_mean",  # Segfault during onnx shape inference. Need to bump onnx version.
+        "var_mean",
         "vstack",  # aten::cat is invoked instead
+    ]
+)
+
+COMPLEX_TESTED_OPS = frozenset(
+    [
+        "abs",
+        "stft",
     ]
 )
 
@@ -180,6 +188,10 @@
         reason=onnx_test_common.reason_onnx_does_not_support("Addmm")
     ),
     xfail(
+        "all",
+        reason="[PostInline][ORT][ShapeInferenceError] axis must be in [-rank, rank-1]. input rank was 0"
+    ),
+    xfail(
         "allclose", dtypes=onnx_test_common.BOOL_TYPES + onnx_test_common.INT_TYPES + onnx_test_common.FLOAT_TYPES,
         reason=onnx_test_common.reason_dynamo_does_not_support("Allclose")
     ),
@@ -191,6 +203,10 @@
     xfail(
         "amin", dtypes=(torch.int16, *onnx_test_common.BOOL_TYPES),
         reason=onnx_test_common.reason_dynamo_does_not_support("ReduceMin", "bool, int16")
+    ),
+    xfail(
+        "any",
+        reason="[PostInline][ORT][ShapeInferenceError] axis must be in [-rank, rank-1]. input rank was 0"
     ),
     xfail(
         "arange",
@@ -224,10 +240,10 @@
             "ArgMin", "uint8, int8, int16, int64"
         ),
     ),
-    xfail(
+    skip(
         "as_strided",
         variant_name="partial_views",
-        reason="ONNX doesn't have partial view for tensor",
+        reason="ONNX doesn't have partial view for tensor; [PostInline][ORT] segfaults",
     ),
     xfail(
         "baddbmm",
@@ -339,16 +355,28 @@
         reason=onnx_test_common.reason_onnx_script_does_not_support("Add", "int8, int16"),
     ),
     xfail(
-        "nn.functional.adaptive_avg_pool1d",
-        reason=onnx_test_common.reason_onnx_script_does_not_support("aten.index.Tensor"),
-    ),
-    xfail(
         "nn.functional.adaptive_avg_pool2d",
-        reason=onnx_test_common.reason_onnx_script_does_not_support("aten.index.Tensor"),
+        reason=onnx_test_common.reason_onnx_script_does_not_support("RecursionError: \
+            maximum recursion depth exceeded while calling a Python object"),
     ),
     xfail(
         "nn.functional.adaptive_avg_pool3d",
-        reason=onnx_test_common.reason_onnx_script_does_not_support("aten.index.Tensor"),
+        reason=onnx_test_common.reason_onnx_script_does_not_support("aten._adaptive_avg_pool3d.default"),
+    ),
+    xfail(
+        "nn.functional.avg_pool1d",
+        dtypes=onnx_test_common.INT_TYPES,
+        reason=onnx_test_common.reason_onnx_does_not_support("AveragePool", "int"),
+    ),
+    xfail(
+        "nn.functional.avg_pool2d",
+        dtypes=onnx_test_common.INT_TYPES,
+        reason=onnx_test_common.reason_onnx_does_not_support("AveragePool", "int"),
+    ),
+    xfail(
+        "nn.functional.avg_pool3d",
+        dtypes=onnx_test_common.INT_TYPES,
+        reason=onnx_test_common.reason_onnx_does_not_support("AveragePool", "int"),
     ),
     xfail(
         "nn.functional.conv1d",
@@ -372,6 +400,11 @@
         "nn.functional.max_pool2d",
         dtypes=onnx_test_common.BOOL_TYPES + onnx_test_common.INT_TYPES,
         reason=onnx_test_common.reason_onnx_does_not_support("Max_pool2d"),
+    ),
+    xfail(
+        "nonzero",
+        dtypes=(torch.int8, torch.int16),
+        reason=onnx_test_common.reason_onnx_runtime_does_not_support("NonZero", "int8, int16"),
     ),
     xfail(
         "scatter_add",
@@ -411,6 +444,10 @@
         "square",
         dtypes=(torch.int8, torch.uint8, torch.int16),
         reason=onnx_test_common.reason_onnx_runtime_does_not_support("Pow", "int8, uint8, int16"),
+    ),
+    xfail(
+        "stft",
+        reason=onnx_test_common.reason_dynamo_does_not_support("aten._fft_r2c.default"),
     ),
     xfail(
         "unflatten", dtypes=onnx_test_common.BOOL_TYPES,
@@ -464,8 +501,6 @@
             "https://github.com/pytorch/pytorch/issues/101150"
         ),
     ),
-<<<<<<< HEAD
-=======
     xfail(
         "native_batch_norm",
         matcher=lambda sample: sample.args[4]
@@ -506,7 +541,6 @@
         or (sample.kwargs.get("divisor_override") is not None),
         reason="ONNX doesn't support divisor_override argument",
     ),
->>>>>>> c379d628
     skip(
         "nn.functional.conv1d",
         matcher=lambda sample: isinstance(sample.kwargs.get("padding"), str),
@@ -534,6 +568,12 @@
         reason=onnx_test_common.reason_onnx_script_does_not_support(
             "string in reduction kwarg: https://github.com/microsoft/onnxscript/issues/726"
         ),
+    ),
+    xfail(
+        "nonzero",
+        matcher=lambda sample: len(sample.input.shape) == 0
+        and sample.kwargs.get("as_tuple", False) is False,
+        reason="Output 'shape' do not match: torch.Size([0, 1]) != torch.Size([0, 0]).",
     ),
     xfail(
         "scatter_add",
@@ -590,6 +630,51 @@
     return None, None
 
 
+def _run_test_output_match(
+    test_suite: onnx_test_common._TestONNXRuntime,
+    device: str,
+    dtype: torch.dtype,
+    op: opinfo_core.OpInfo,
+):
+    # device is provided by instantiate_device_type_tests, but we only want to run in cpu.
+    assert device == "cpu"
+
+    samples = op.sample_inputs(
+        device,
+        dtype,
+        requires_grad=False,
+    )
+
+    for i, cpu_sample in enumerate(samples):
+        inputs = (cpu_sample.input, *cpu_sample.args)
+        # Provide the repr to subtest because tensors are not serializable in parallel test runs
+
+        with test_suite.subTest(
+            opset=test_suite.opset_version,
+            sample_num=i,
+            inputs=repr(inputs),
+            kwargs=repr(cpu_sample.kwargs),
+        ):
+            test_behavior, reason = _should_skip_xfail_test_sample(op.name, cpu_sample)
+            with onnx_test_common.normal_xfail_skip_test_behaviors(
+                test_behavior, reason
+            ):
+                model = SingleOpModel(op.op, cpu_sample.kwargs)
+                model.eval()
+
+                if dtype == torch.float32:
+                    # Relax atol and rtol for float32 based on empirical results
+                    rtol = 1e-5
+                    atol = 2e-5
+                else:
+                    rtol = None
+                    atol = None
+                # Run the test
+                test_suite.run_test_with_fx_to_onnx_exporter_and_onnx_runtime(
+                    model, inputs, rtol=rtol, atol=atol
+                )
+
+
 def _get_test_class_name(cls, num, params_dict) -> str:
     del cls  # unused
     del num  # unused
@@ -622,46 +707,15 @@
     )
     def test_output_match(self, device: str, dtype: torch.dtype, op):
         """Test the ONNX exporter."""
-        # device is provided by instantiate_device_type_tests, but we only want to run in cpu.
-        assert device == "cpu"
-
-        samples = op.sample_inputs(
-            device,
-            dtype,
-            requires_grad=False,
-        )
-
-        for i, cpu_sample in enumerate(samples):
-            inputs = (cpu_sample.input, *cpu_sample.args)
-            # Provide the repr to subtest because tensors are not serializable in parallel test runs
-
-            with self.subTest(
-                opset=self.opset_version,
-                sample_num=i,
-                inputs=repr(inputs),
-                kwargs=repr(cpu_sample.kwargs),
-            ):
-                test_behavior, reason = _should_skip_xfail_test_sample(
-                    op.name, cpu_sample
-                )
-                with onnx_test_common.normal_xfail_skip_test_behaviors(
-                    test_behavior, reason
-                ):
-                    model = SingleOpModel(op.op, cpu_sample.kwargs)
-                    model.eval()
-
-                    if dtype == torch.float32:
-                        # Relax atol and rtol for float32 based on empirical results
-                        # The current most relaxed values are for aten::stft
-                        rtol = 1e-5
-                        atol = 2e-5
-                    else:
-                        rtol = None
-                        atol = None
-                    # Run the test
-                    self.run_test_with_fx_to_onnx_exporter_and_onnx_runtime(
-                        model, inputs, rtol=rtol, atol=atol
-                    )
+        _run_test_output_match(self, device, dtype, op)
+
+    @common_device_type.ops(
+        [op for op in OPS_DB if op.name in COMPLEX_TESTED_OPS],
+        allowed_dtypes=onnx_test_common.COMPLEX_TYPES,
+    )
+    def test_output_match_complex(self, device: str, dtype: torch.dtype, op):
+        """Test the ONNX exporter with complex dtype."""
+        _run_test_output_match(self, device, dtype, op)
 
 
 for opset in onnx_test_common.FX_TESTED_OPSETS:
@@ -674,10 +728,18 @@
         opset=opset,
         skip_or_xfails=EXPECTED_SKIPS_OR_FAILS,
     )
+
+    onnx_test_common.add_decorate_info(
+        OPS_DB,
+        test_class_name,
+        "test_output_match_complex",
+        opset=opset,
+        skip_or_xfails=EXPECTED_SKIPS_OR_FAILS,
+    )
+
     common_device_type.instantiate_device_type_tests(
         globals()[test_class_name], globals(), only_for="cpu"
     )
 
-
 if __name__ == "__main__":
     common_utils.run_tests()