# Owner(s): ["oncall: quantization"]

import torch
from torch.ao.quantization.experimental.APoT_tensor import TensorAPoT
from torch.ao.quantization.experimental.observer import APoTObserver
import unittest

class TestQuantizedTensor(unittest.TestCase):
    def test_quantize_APoT(self):
<<<<<<< HEAD
        with self.assertRaises(NotImplementedError):
            TensorAPoT.quantize_APoT(self)
=======
        t = TensorAPoT()

        tensor2quantize = torch.tensor([0, 1])

        result = t.quantize_APoT(tensor2quantize, 4, 2)

        max_val = torch.max(tensor2quantize)

        # make observer
        obs = APoTObserver(max_val=max_val, b=4, k=2)
        obs_result = obs.calculate_qparams(signed=False)

        quantized_levels = obs_result[1]
        level_indices = obs_result[2]

        tensor2quantize_arr = list(tensor2quantize)
        result_arr = result.numpy()

        zipped_result = zip(tensor2quantize_arr, result_arr)

        expected_result = True

        for ele, res in zipped_result:
            idx = list(level_indices).index(ele)
            if res != quantized_levels[idx]:
                expected_result = False

        self.assertTrue(expected_result)
>>>>>>> 33e39594

    def test_dequantize(self):
        t = TensorAPoT()

        tensor2dequantize = torch.tensor([0, 1])

        result = t.dequantize(tensor2dequantize, 4, 2)

        max_val = torch.max(tensor2dequantize)

        # make observer
        obs = APoTObserver(max_val=max_val, b=4, k=2)
        obs_result = obs.calculate_qparams(signed=False)

        quantized_levels = obs_result[1]
        level_indices = obs_result[2]

        tensor2dequantize_arr = list(tensor2dequantize)
        result_arr = result.numpy()

        zipped_result = zip(tensor2dequantize_arr, result_arr)

        expected_result = True

        for ele, res in zipped_result:
            idx = list(level_indices).index(ele)
            if res != quantized_levels[idx]:
                expected_result = False

        self.assertTrue(expected_result)

    def test_q_apot_alpha(self):
        with self.assertRaises(NotImplementedError):
            TensorAPoT.q_apot_alpha(self)

if __name__ == '__main__':
    unittest.main()<|MERGE_RESOLUTION|>--- conflicted
+++ resolved
@@ -7,10 +7,6 @@
 
 class TestQuantizedTensor(unittest.TestCase):
     def test_quantize_APoT(self):
-<<<<<<< HEAD
-        with self.assertRaises(NotImplementedError):
-            TensorAPoT.quantize_APoT(self)
-=======
         t = TensorAPoT()
 
         tensor2quantize = torch.tensor([0, 1])
@@ -39,7 +35,8 @@
                 expected_result = False
 
         self.assertTrue(expected_result)
->>>>>>> 33e39594
+        with self.assertRaises(NotImplementedError):
+            TensorAPoT.quantize_APoT(self)
 
     def test_dequantize(self):
         t = TensorAPoT()
