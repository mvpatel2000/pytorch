--- conflicted
+++ resolved
@@ -4814,75 +4814,17 @@
         for sample in op.sample_inputs_sparse(layout, device, dtype):
             t_inp, t_args, t_kwargs = sample.input, sample.args, sample.kwargs
             batch_dim = t_inp.dim() - t_inp.dense_dim() - t_inp.sparse_dim()
-
-<<<<<<< HEAD
-            # TODO: eliminate the if-blocks of unimplemented features below
-            if op.name == 'mul' and layout is torch.sparse_csr and batch_dim > 0 and t_args[0].ndim > 0:
-                with self.assertRaisesRegex(
-                        RuntimeError,
-                        "crow_indices is supposed to be a vector, but got 2 dimensional tensor"):
-                    result = op.op(t_inp, *t_args, **t_kwargs)
-            elif op.name == 'mul' and layout is torch.sparse_csc and t_args[0].ndim > 0:
-                with self.assertRaisesRegex(
-                        RuntimeError,
-                        "Expected result Tensor to be of format CSR"):
-                    result = op.op(t_inp, *t_args, **t_kwargs)
-            elif op.name == 'mul' and layout is torch.sparse_bsr and t_args[0].ndim > 0:
-                with self.assertRaisesRegex(
-                        RuntimeError,
-                        "empty_sparse_compressed expected sparse compressed [(]non-block[)] tensor layout but got SparseBsr"):
-                    result = op.op(t_inp, *t_args, **t_kwargs)
-            elif op.name == 'mul' and layout is torch.sparse_bsc and t_args[0].ndim > 0:
-                with self.assertRaisesRegex(
-                        RuntimeError,
-                        "empty_sparse_compressed expected sparse compressed [(]non-block[)] tensor layout but got SparseBsc"):
-                    result = op.op(t_inp, *t_args, **t_kwargs)
-            elif (op.name == 'mul' and dtype == torch.bool and t_args[0].ndim > 0 and t_inp.is_cpu and t_inp.numel() > 0
-                  and t_inp.dense_dim() > 0):
-                with self.assertRaisesRegex(
-                        RuntimeError,
-                        "\"addcmul_cpu_out\" not implemented for 'Bool'"):
-                    result = op.op(t_inp, *t_args, **t_kwargs)
-            elif op.name == 'mul' and dtype == torch.bool and t_args[0].ndim > 0 and t_inp.is_cpu and t_inp.numel() > 0:
-                with self.assertRaisesRegex(
-                        RuntimeError,
-                        "\"mul_out_sparse\" not implemented for 'Bool'"):
-                    result = op.op(t_inp, *t_args, **t_kwargs)
-            else:
-                result = op.op(t_inp, *t_args, **t_kwargs)
-=======
             result = op.op(t_inp, *t_args, **t_kwargs)
->>>>>>> 952d5d3c
 
             # Check rop(inp, ...).shape == inp.shape
             self.assertEqual(result.shape, t_inp.shape)
 
-<<<<<<< HEAD
-=======
-            if layout is torch.sparse_coo and t_inp.numel() == 0 and op.name == 'mul' and t_inp.dense_dim() > 0:
-                # BUG: gh-97627
-                with self.assertRaisesRegex(
-                        AssertionError,
-                        "Scalars are not equal!"):
-                    self.assertEqual(result.sparse_dim(), t_inp.sparse_dim())
-            else:
->>>>>>> 952d5d3c
-                # Check rop(inp, ...).sparse_dim() == inp.sparse_dim()
-                self.assertEqual(result.sparse_dim(), t_inp.sparse_dim())
-
-                # Check rop(inp, ...).dense_dim() == inp.dense_dim()
-                self.assertEqual(result.dense_dim(), t_inp.dense_dim())
-
-<<<<<<< HEAD
-                # Check invariant rop(inp, ...).to_dense() == rop(inp.to_dense(), ...)
-                try:
-                    dense = op.op(t_inp.to_dense(), *(t_args[0].to_dense(), *t_args[1:]), **t_kwargs)
-                except Exception as msg:
-                    # this is strided op issue, so skipping the sample silently here
-                    if "\"cpublas_axpy_impl\" not implemented for 'ComplexHalf'" in str(msg):
-                        continue
-                    raise
-=======
+            # Check rop(inp, ...).sparse_dim() == inp.sparse_dim()
+            self.assertEqual(result.sparse_dim(), t_inp.sparse_dim())
+
+            # Check rop(inp, ...).dense_dim() == inp.dense_dim()
+            self.assertEqual(result.dense_dim(), t_inp.dense_dim())
+
             # Check invariant rop(inp, ...).to_dense() == rop(inp.to_dense(), ...)
             try:
                 dense = op.op(t_inp.to_dense(), *(t_args[0].to_dense(), *t_args[1:]), **t_kwargs)
@@ -4891,8 +4833,8 @@
                 if "\"cpublas_axpy_impl\" not implemented for 'ComplexHalf'" in str(msg):
                     continue
                 raise
->>>>>>> 952d5d3c
-                self.assertEqual(result, dense)
+
+            self.assertEqual(result, dense)
 
 
 # e.g., TestSparseUnaryUfuncsCPU and TestSparseUnaryUfuncsCUDA
