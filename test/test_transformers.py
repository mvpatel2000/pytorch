--- conflicted
+++ resolved
@@ -1834,7 +1834,6 @@
         rtol = 7e-4 if dtype == torch.float16 else 7e-3
         self.assertEqual(qkv.grad, qkv_lp.grad.to(torch.float64), atol=atol, rtol=rtol)
 
-<<<<<<< HEAD
     @onlyCPU
     @parametrize("type", ["dense", "nested"])
     @parametrize("dropout", [0.0, 0.7])
@@ -1850,9 +1849,8 @@
                 assert torch._fused_sdp_choice(q, k, v, dropout_p=dropout) == SDPBackend.MATH
             else:
                 assert torch._fused_sdp_choice(q, k, v, dropout_p=dropout) == SDPBackend.FLASH_ATTENTION
-=======
->>>>>>> 64a51741
-
+
+    @onlyCUDA
     @parametrize("type", ["dense", "nested"])
     def test_fused_sdp_choice(self, device, type: str):
         if PLATFORM_SUPPORTS_FUSED_SDPA:
