from __future__ import annotations

import contextlib
<<<<<<< HEAD
import dis
=======
import dataclasses
>>>>>>> bb40b625
import functools
import inspect
import logging
import os
import sys
import textwrap
import threading
import traceback
import types
import warnings
import weakref
from enum import Enum
from typing import Any, Callable, Dict, List, Optional, Set, Tuple, TYPE_CHECKING, Union
from unittest.mock import patch

import torch
import torch.fx
import torch.utils._pytree as pytree
from torch import _guards
from torch.fx.experimental.proxy_tensor import make_fx
from torch.fx.graph import _PyTreeCodeGen, _PyTreeInfo
from torch.nn.parallel.distributed import DistributedDataParallel
from .backends.registry import CompilerFn, lookup_backend

from .hooks import Hooks

if TYPE_CHECKING:
    from torch._C._dynamo.eval_frame import (  # noqa: F401
        reset_code,
        set_eval_frame,
        set_guard_error_hook,
        set_guard_fail_hook,
        skip_code,
        unsupported,
    )
else:
    for name in dir(torch._C._dynamo.eval_frame):
        if name.startswith("__"):
            continue
        globals()[name] = getattr(torch._C._dynamo.eval_frame, name)

from . import config, convert_frame, skipfiles, utils
from .exc import ResetRequired
from .mutation_guard import install_generation_tagging_init
from .types import DynamoCallback
from .utils import compile_times

log = logging.getLogger(__name__)

from torch.fx.experimental import proxy_tensor

always_optimize_code_objects = utils.ExactWeakKeyDictionary()
null_context = contextlib.nullcontext


# See https://github.com/python/typing/pull/240
class Unset(Enum):
    token = 0


unset = Unset.token

compile_lock = threading.RLock()
most_recent_backend: Optional[CompilerFn] = None


class OptimizedModule(torch.nn.Module):
    """
    Wraps the original nn.Module object and later patches its
    forward method to optimized self.forward method.
    """

    def __init__(self, mod, dynamo_ctx):
        super().__init__()
        # Installs the params/buffer
        self._orig_mod = mod
        self.dynamo_ctx = dynamo_ctx

    def __getattr__(self, name):
        if name == "_orig_mod":
            return self._modules["_orig_mod"]
        return getattr(self._orig_mod, name)

    def __setattr__(self, name, value):
        if name == "forward":
            log.warning(
                "Modifying OptimizedModule.forward may not do what you expect. "
                "Most usage of OptimizedModule routes through __call__, which will never call OptimizedModule.forward. "
                "Instead, OptimizedModule.__call__ will invoke a compiled version of the wrapped module's __call__. "
                "OptimizedModule.forward is provided only as an escape hatch for invoking the compiled wrapped module "
                "forward method without __call__ (and thus bypassing module hooks). "
                "To alter the behavior of the wrapped module, modify its forward before compilation. "
            )
        super().__setattr__(name, value)

    def __call__(self, *args, **kwargs):
        return self.dynamo_ctx(self._orig_mod.__call__)(*args, **kwargs)

    def forward(self, *args, **kwargs):
        log.warning(
            "Calling OptimizedModule.forward will compile/execute wrapped model forward without running module hooks. "
            "Usually, you should invoke OptimizedModule.__call__ instead, which follows pytorch module behavior."
        )
        return self.dynamo_ctx(self._orig_mod.forward)(*args, **kwargs)


def remove_from_cache(f):
    """
    Make sure f.__code__ is not cached to force a recompile
    """
    if isinstance(f, types.CodeType):
        reset_code(f)
    elif hasattr(f, "__code__"):
        reset_code(f.__code__)
    elif hasattr(getattr(f, "forward", None), "__code__"):
        reset_code(f.forward.__code__)
    else:
        from . import reset

        reset()
        log.warning("could not determine __code__ for %s", f)


def nothing():
    pass


def innermost_fn(fn):
    """
    In case of nesting of _TorchDynamoContext calls, find the innermost
    function. TorchDynamo caches on fn.__code__ object, so its necessary to find
    the innermost function to pass on the optimize, run, disable etc.
    """
    unaltered_fn = fn
    while hasattr(unaltered_fn, "_torchdynamo_orig_callable"):
        unaltered_fn = unaltered_fn._torchdynamo_orig_callable
        assert callable(unaltered_fn)
    return unaltered_fn


@contextlib.contextmanager
def enable_dynamic(enable: bool = True, export: bool = False):
    if not enable:
        yield
        return
    with config.patch(dynamic_shapes=True):
        yield


class _TorchDynamoContext:
    def __init__(
        self,
        callback: DynamoCallback,
        on_enter=nothing,
        backend_ctx_ctor=null_context,
        patch_fn=nothing,
        first_ctx=False,
        *,
        export=False,
        dynamic=False,
    ):
        super().__init__()
        assert callable(callback) or callback is False or callback is None
        self.callback: DynamoCallback = callback
        self.prior: Union[Unset, DynamoCallback] = unset
        self.on_enter = on_enter
        self.extra_ctx_ctor = backend_ctx_ctor
        self.first_ctx = first_ctx
        self.export = export
        self.dynamic = dynamic
        patch_fn()

    def __enter__(self):
        if config.raise_on_ctx_manager_usage:
            raise RuntimeError(
                "torch._dynamo.optimize(...) is used with a context manager. "
                "Please refer to https://github.com/pytorch/torchdynamo#usage-example "
                "to use torch._dynamo.optimize(...) as an annotation/decorator. "
            )
        self.on_enter()
        self.prior = set_eval_frame(self.callback)
        self.backend_ctx = self.extra_ctx_ctor()
        self.backend_ctx.__enter__()
        self.dynamic_ctx = enable_dynamic(self.dynamic, self.export)
        self.dynamic_ctx.__enter__()

    def __exit__(self, exc_type, exc_val, exc_tb):
        assert self.prior is not unset
        set_eval_frame(self.prior)
        self.prior = unset
        # TODO: This is totally not the right way to chain contexts manually
        self.dynamic_ctx.__exit__(exc_type, exc_val, exc_tb)
        self.backend_ctx.__exit__(exc_type, exc_val, exc_tb)

    def __call__(self, fn):
        fn = innermost_fn(fn)
        # Optimize the forward method of torch.nn.Module object
        if isinstance(fn, torch.nn.Module):
            mod = fn
            new_mod = OptimizedModule(mod, self)
            # Save the function pointer to find the original callable while nesting
            # of decorators.
            new_mod._torchdynamo_orig_callable = mod.forward
            return new_mod

        assert callable(fn)

        callback = self.callback
        on_enter = self.on_enter
        backend_ctx_ctor = self.extra_ctx_ctor

        @functools.wraps(fn)
        def _fn(*args, **kwargs):
            if (
                not isinstance(self, DisableContext)
                and torch.fx._symbolic_trace.is_fx_tracing()
            ):
                if config.error_on_nested_fx_trace:
                    raise RuntimeError(
                        "Detected that you are using FX to symbolically trace "
                        "a dynamo-optimized function. This is not supported at the moment."
                    )
                else:
                    return fn(*args, **kwargs)

            on_enter()
            prior = set_eval_frame(callback)
            backend_ctx = backend_ctx_ctor()
            backend_ctx.__enter__()
            dynamic_ctx = enable_dynamic(self.dynamic, self.export)
            dynamic_ctx.__enter__()
            try:
                return fn(*args, **kwargs)
            finally:
                set_eval_frame(prior)
                dynamic_ctx.__exit__(None, None, None)
                backend_ctx.__exit__(None, None, None)

        # hooks to properly handle inlining
        if isinstance(self, DisableContext):
            _fn._torchdynamo_disable = True  # type: ignore[attr-defined]
        else:
            _fn._torchdynamo_inline = fn  # type: ignore[attr-defined]

        # Save the function pointer to find the original callable while nesting
        # of decorators.
        _fn._torchdynamo_orig_callable = fn  # type: ignore[attr-defined]

        # If the function is called using torch._dynamo.optimize decorator, we
        # should prevent any type of skipping.
        if callback not in (None, False):
            if not hasattr(fn, "__code__"):
                raise RuntimeError(
                    textwrap.dedent(
                        """

                        torch._dynamo.optimize is called on a non function object.
                        If this is a callable class, please wrap the relevant code into a function and optimize the
                        wrapper function.

                        >> class CallableClass:
                        >>     def __init__(self):
                        >>         super().__init__()
                        >>         self.relu = torch.nn.ReLU()
                        >>
                        >>     def __call__(self, x):
                        >>         return self.relu(torch.sin(x))
                        >>
                        >>     def print_hello(self):
                        >>         print("Hello world")
                        >>
                        >> mod = CallableClass()

                        If you want to optimize the __call__ function and other code, wrap that up in a function

                        >> def wrapper_fn(x):
                        >>     y = mod(x)
                        >>     return y.sum()

                        and then optimize the wrapper_fn

                        >> opt_wrapper_fn = torch._dynamo.optimize(wrapper_fn)
                        """
                    )
                )
            always_optimize_code_objects[fn.__code__] = True

        return _fn


class OptimizeContext(_TorchDynamoContext):
    @staticmethod
    def _different_backend(old, new):
        return not (old == new or old is None)

    def __init__(
        self,
        callback,
        backend_ctx_ctor,
        first_ctx=False,
        *,
        export=False,
        dynamic=False,
    ):
        def on_enter():
            global most_recent_backend
            if OptimizeContext._different_backend(most_recent_backend, compiler_fn):
                if config.raise_on_backend_change:
                    raise ResetRequired()
                else:
                    warnings.warn(
                        "changing options to `torch.compile()` may require "
                        "calling `torch._dynamo.reset()` to take effect"
                    )
            most_recent_backend = compiler_fn
            install_generation_tagging_init()

        compiler_fn = innermost_fn(callback)
        super().__init__(
            callback=callback,
            on_enter=on_enter,
            backend_ctx_ctor=backend_ctx_ctor,
            patch_fn=TorchPatcher.patch,
            first_ctx=first_ctx,
            export=export,
            dynamic=dynamic,
        )


class RunOnlyContext(_TorchDynamoContext):
    def __init__(self):
        super().__init__(callback=False)


class DisableContext(_TorchDynamoContext):
    def __init__(self):
        super().__init__(callback=None)


def first_real_inst_idx(code):
    if sys.version_info < (3, 11):
        return 0
    for inst in dis.get_instructions(code):
        if inst.opname == "RESUME":
            return inst.offset // 2
    raise RuntimeError("RESUME instruction not found in code")


def catch_errors_wrapper(callback, hooks: Hooks):
    @functools.wraps(callback)
    def catch_errors(frame, cache_size):
        if (
            # TODO: the first condition is not covered by any test
            frame.f_lasti >= first_real_inst_idx(frame.f_code)
            or skipfiles.check(frame.f_code.co_filename)
            or config.disable
        ):
            log.debug(f"skipping {frame.f_code.co_name} {frame.f_code.co_filename}")
            return None
        if frame.f_code.co_filename == "<string>" and frame.f_code.co_name == "__new__":
            # nametuple constructor
            return None
        if config.optimize_ddp:
            ddp_module = DistributedDataParallel._get_active_ddp_module()
            if ddp_module:
                with compile_lock:
                    from torch._dynamo.backends.distributed import DDPOptimizer

                    ddp_optimizer = DDPOptimizer(
                        bucket_bytes_cap=ddp_module.bucket_bytes_cap,
                        backend_compile_fn=callback._torchdynamo_orig_callable,
                    )
                    hijacked_callback = convert_frame.convert_frame(
                        ddp_optimizer.compile_fn,
                        hooks=hooks,
                    )
                    return hijacked_callback(frame, cache_size, hooks)

        with compile_lock:
            return callback(frame, cache_size, hooks)

    catch_errors._torchdynamo_orig_callable = callback  # type: ignore[attr-defined]
    return catch_errors


def _optimize_catch_errors(
    compile_fn, hooks: Hooks, backend_ctx_ctor=null_context, export=False, dynamic=False
):
    return OptimizeContext(
        catch_errors_wrapper(compile_fn, hooks),
        backend_ctx_ctor=backend_ctx_ctor,
        first_ctx=True,
        export=export,
        dynamic=dynamic,
    )


def get_compiler_fn(compiler_fn):
    from .debug_utils import wrap_backend_debug

    if hasattr(compiler_fn, "compiler_name"):
        compiler_str = compiler_fn.compiler_name
    elif isinstance(compiler_fn, str):
        compiler_str = compiler_fn
    else:
        compiler_str = None
    compiler_fn = lookup_backend(compiler_fn)
    return wrap_backend_debug(compiler_fn, compiler_str)


class _NullDecorator(contextlib.nullcontext):  # type: ignore[type-arg]
    def __call__(self, fn):
        assert callable(fn)
        return fn


def check_if_dynamo_supported():
    if sys.platform == "win32":
        raise RuntimeError("Windows not yet supported for torch.compile")
    if sys.version_info >= (3, 11):
        raise RuntimeError("Python 3.11+ not yet supported for torch.compile")


def is_dynamo_supported():
    try:
        check_if_dynamo_supported()
        return True
    except Exception:
        return False


def optimize(
    backend="inductor",
    *,
    nopython=False,
    guard_export_fn=None,
    guard_fail_fn=None,
    disable=False,
    dynamic=False,
):
    """
    The main entrypoint of TorchDynamo.  Do graph capture and call
    backend() to optimize extracted graphs.

    Args:
        backend: One of the two things:
            - Either, a function/callable taking a torch.fx.GraphModule and
            example_inputs and returning a python callable that runs the
            graph faster.
            One can also provide additional context for the backend, like
            torch.jit.fuser("fuser2"), by setting the backend_ctx_ctor attribute.
            See AOTAutogradMemoryEfficientFusionWithContext for the usage.
            - Or, a string backend name in `torch._dynamo.list_backends()`
        nopython: If True, graph breaks will be errors and there will
            be a single whole-program graph.
        disable: If True, turn this decorator into a no-op
        dynamic: If True, turn on dynamic shapes support

    Example Usage::

        @torch._dynamo.optimize()
        def toy_example(a, b):
            ...
    """
    check_if_dynamo_supported()
    # Note: The hooks object could be global instead of passed around, *however* that would make
    # for a confusing API usage and plumbing story wherein we nest multiple .optimize calls.
    # There is some prior art around this, w/r/t nesting backend calls are enforced to be the same
    # compiler, however, this feels onerous for callback and hooks, and it feels better to give our users an
    # easier to understand UX at the cost of a little more plumbing on our end.
    hooks = Hooks(guard_export_fn=guard_export_fn, guard_fail_fn=guard_fail_fn)
    torch._C._log_api_usage_once("torch._dynamo.optimize")
    if disable or os.environ.get("TORCHDYNAMO_DISABLE", "") == "1":
        return _NullDecorator()

    backend = get_compiler_fn(backend)

    # Find if backend has any extra context manager
    backend_ctx_ctor = getattr(backend, "backend_ctx_ctor", null_context)

    if nopython:
        return optimize_assert(
            backend,
            dynamic=dynamic,
            hooks=hooks,
        )
    return _optimize_catch_errors(
        convert_frame.convert_frame(backend, hooks=hooks),
        hooks,
        backend_ctx_ctor,
        dynamic=dynamic,
    )


# TODO(voz): Consider making "explain" output alongside a run / part of a run
@patch("torch._dynamo.symbolic_convert.explain", True)
def explain(f, *args, **kwargs):
    # TODO(voz): Do we want a decorator for this?
    from . import reset

    reset()

    out_guards = []
    graphs = []
    ops_per_graph = []
    op_count = 0
    break_reasons = []

    def dynamo_graph_accumulating_compiler(gm: torch.fx.GraphModule, example_inputs):
        nonlocal graphs
        nonlocal op_count
        nonlocal ops_per_graph

        graphs.append(gm)
        ops = []
        for node in gm.graph.nodes:
            if node.op == "call_function":
                ops.append(node.target)

        op_count += len(ops)
        ops_per_graph.append(ops)
        if gm.compile_subgraph_reason is not None:
            break_reasons.append(gm.compile_subgraph_reason)
        return gm.forward

    def guard_export_print(guards):
        nonlocal out_guards
        out_guards.append(guards)

    with patch(f"{__name__}.most_recent_backend", None):
        opt_f = optimize(
            dynamo_graph_accumulating_compiler,
            nopython=False,
            guard_export_fn=guard_export_print,
        )(f)
        # TODO(voz): We may have instances of `f` that mutate inputs, we should track sideffects and reject.
        opt_f(*args, **kwargs)

    graph_count = len(graphs)

    # For the explanation summary, dedupe reasons by the innermost stack frame and dedupe by it.
    deduped_reasons = {}
    for reason in break_reasons:
        innermost_frame = reason.user_stack[-1]
        # __repr__ uniquely identifies a FrameSummary so we can use it for deduping
        deduped_reasons[repr(innermost_frame)] = reason

    formatted_list = ""
    for idx, break_reason in enumerate(deduped_reasons.values()):
        formatted_stack = "".join(traceback.format_list(break_reason.user_stack))
        msg = f"{break_reason.reason}\n{formatted_stack}"
        formatted_list += f"{idx + 1}. {msg} \n"

    explanation = f"Dynamo produced {graph_count} graphs "
    explanation += f"with {graph_count - 1} graph break and {op_count} ops"
    explanation_verbose = explanation
    explanation_verbose += f"\n Break reasons: \n\n{formatted_list}"

    explanation_verbose += compile_times()

    # TODO(voz): Do we want a decorator for this?
    reset()
    return (
        explanation,
        out_guards,
        graphs,
        ops_per_graph,
        break_reasons,
        explanation_verbose,
    )


@dataclasses.dataclass
class Constraint:
    """
    This represents constraints on input tensor dimensions, e.g., requiring
    them to be fully polymorphic or within some range.  Don't create this
    class directly; instead, use :func:`torch._export.dynamic_dim`.
    """

    w_tensor: weakref.ReferenceType[torch.Tensor]
    # TODO: We don't need t_id; we can get it off of w_tensor
    t_id: int
    dim: int
    constraint_range: Optional[
        torch.fx.experimental.symbolic_shapes.StrictMinMaxConstraint
    ]


def export(
    f: Callable[..., Any],
    *args,
    aten_graph: bool = False,
    decomposition_table: Optional[
        Dict[torch._ops.OpOverload, Callable[..., Any]]
    ] = None,
    tracing_mode: str = "real",
    constraints: List[Constraint] = None,
    **kwargs,
) -> Tuple[torch.fx.GraphModule, Set[_guards.Guard]]:
    """
    Export an input function f to a format that can be executed outside of PyTorch using the FX graph.

    Args:
        f (callable): A PyTorch function to be exported.

        *args: Variable length argument list to be passed to the function f.

        aten_graph (bool): If True, exports a graph with ATen operators.
        If False, exports a graph with Python operators. Default is False.

        decomposition_table (dict): A dictionary that maps operators to their decomposition functions.
        Required if aten_graph or tracing_mode is specified. Default is None.

        tracing_mode (str): Specifies the tracing mode. Must be set to "real" if decomposition_table is not specified.
        If decomposition_table is specified, the options are "symbolic" or "fake". Default is "real".

        **kwargs: Arbitrary keyword arguments to be passed to the function f.

    Returns:
        A tuple of (graph, guards)
        Graph: An FX graph representing the execution of the input PyTorch function with the provided arguments and options.
        Guards: The guards we accumulated during tracing f above

    Raises:
        AssertionError: If decomposition_table or tracing_mode is specified without setting aten_graph=True,
        or if graph breaks during tracing in export.

        AssertionError: If Dynamo input and output is not consistent with traced input/output.

    Note - this headerdoc was authored by ChatGPT, with slight modifications by the author.
    """
    check_if_dynamo_supported()
    torch._C._log_api_usage_once("torch._dynamo.export")
    if decomposition_table is not None or tracing_mode != "real":
        assert (
            aten_graph
        ), "Specifying a decomposition_table table or tracing mode is illegal without setting aten_graph=True"
    f = innermost_fn(f)

    graph = None
    out_guards = None
    graph_captured_input = None
    graph_captured_result: Optional[Tuple[torch.Tensor, ...]] = None

    def produce_matching(source_args, candidate_args):
        matched_elements_positions = []
        dict_of_source_args = dict()
        for i in range(0, len(source_args)):
            element_id = id(source_args[i])
            dict_of_source_args[element_id] = i

        for i in range(0, len(candidate_args)):
            arg = candidate_args[i]
            # 1-element tensor arg can be unspec int/float
            if isinstance(arg, torch.Tensor) and torch.numel(arg) == 1:
                if id(arg) in dict_of_source_args:
                    matched_elements_positions.append(dict_of_source_args[id(arg)])
                elif id(arg.item()) in dict_of_source_args:
                    matched_elements_positions.append(
                        dict_of_source_args[id(arg.item())]
                    )
                else:
                    raise AssertionError(
                        "Dynamo input/output is not consistent with traced input/output"
                    )
            else:
                assert (
                    id(arg) in dict_of_source_args
                ), "Dynamo input and output is a strict subset of traced input/output"
                matched_elements_positions.append(dict_of_source_args[id(arg)])

        return matched_elements_positions

    def guard_export_print(guards: Set[_guards.Guard]):
        nonlocal out_guards
        assert out_guards is None, "whole graph export entails exactly one guard export"
        out_guards = guards

    def dynamo_normalization_capturing_compiler(
        gm: torch.fx.GraphModule, example_inputs
    ):
        nonlocal graph
        assert (
            graph is None
        ), "Tried to emit a second graph during export. Tracing through 'f' must produce a single graph."
        graph = gm

        def result_capturing_wrapper(*graph_inputs):
            nonlocal graph_captured_result
            nonlocal graph_captured_input

            graph_captured_input = graph_inputs
            assert graph is not None
            graph_captured_result = graph(*graph_inputs)
            return graph_captured_result

        return result_capturing_wrapper

    flat_args, in_spec = pytree.tree_flatten((args, kwargs))

    remove_from_cache(f)
    with patch(f"{__name__}.most_recent_backend", None), config.patch(
        specialize_int=True
    ):
        opt_f = optimize_assert(
            dynamo_normalization_capturing_compiler,
            hooks=Hooks(guard_export_fn=guard_export_print, guard_fail_fn=None),
            export=True,
            export_constraints=constraints,
            dynamic=(tracing_mode == "symbolic"),
        )(f)
        # TODO(voz): We may have instances of `f` that mutate inputs, we should track sideffects and reject.
        result_traced = opt_f(*args, **kwargs)
    remove_from_cache(f)

    assert (
        graph is not None
    ), "Failed to produce a graph during tracing. Tracing through 'f' must produce a single graph."
    assert out_guards is not None, "Failed to produce guards during tracing"

    matched_input_elements_positions = produce_matching(flat_args, graph_captured_input)

    flat_results_traced, out_spec_traced = pytree.tree_flatten(result_traced)

    assert graph_captured_result is not None
    flat_both = list(graph_captured_result) + flat_args
    matched_output_elements_positions = produce_matching(flat_both, flat_results_traced)

    class ChangeInputOutputSignature(torch.fx.interpreter.Transformer):
        def __init__(
            self,
            m,
        ):
            super().__init__(m)
            arg_len = len(flat_args)
            self.new_args = [
                super(ChangeInputOutputSignature, self).placeholder(f"arg{i}", (), {})
                for i in range(0, arg_len)
            ]
            self.old_args_gen = (
                self.new_args[i] for i in matched_input_elements_positions
            )

        def placeholder(self, target, args, kwargs):
            arg = next(self.old_args_gen)
            if "val" in self.current_node.meta:
                arg.node.meta["val"] = self.current_node.meta["val"]
            if "tensor_dict" in self.current_node.meta:
                arg.node.meta["tensor_dict"] = self.current_node.meta["tensor_dict"]
            return arg

        def output(self, target, args, kwargs):
            dynamo_result_flat = args[0]
            lookup = [*dynamo_result_flat, *self.new_args]
            new_result_flat = [lookup[i] for i in matched_output_elements_positions]
            return super().output(target, (new_result_flat,), {})

        def run_node(self, n):
            self.current_node = n
            r = super().run_node(n)
            if "val" in self.current_node.meta:
                r.node.meta["val"] = self.current_node.meta["val"]
            return r

    if aten_graph:
        # Running graph with interpreter is needed for propagating the stack_trace
        def graph_with_interpreter(*args):
            with torch.fx.traceback.preserve_node_meta():
                return torch.fx.Interpreter(graph).run(*args)

        graph = make_fx(
            graph_with_interpreter,
            decomposition_table=decomposition_table,
            tracing_mode=tracing_mode,
            _allow_non_fake_inputs=True,
        )(*graph_captured_input)

    new_graph = ChangeInputOutputSignature(
        graph,
    ).transform()

    def signature_to_fullargspec(sig: inspect.Signature):
        # Get a list of Parameter objects from the Signature object
        params = list(sig.parameters.values())
        # Separate positional arguments, keyword-only arguments and varargs/varkw
        args = [
            p.name for p in params if p.kind == inspect.Parameter.POSITIONAL_OR_KEYWORD
        ]
        kwonlyargs = [
            p.name for p in params if p.kind == inspect.Parameter.KEYWORD_ONLY
        ]
        varargs = next(
            (p.name for p in params if p.kind == inspect.Parameter.VAR_POSITIONAL), None
        )
        varkw = next(
            (p.name for p in params if p.kind == inspect.Parameter.VAR_KEYWORD), None
        )
        # Get default values for positional arguments and keyword-only arguments
        defaults = tuple(
            p.default
            for p in params
            if p.kind == inspect.Parameter.POSITIONAL_OR_KEYWORD
            and p.default is not inspect.Parameter.empty
        )
        kwonlydefaults = {
            p.name: p.default
            for p in params
            if p.kind == inspect.Parameter.KEYWORD_ONLY
            and p.default is not inspect.Parameter.empty
        }
        # Get annotations for parameters and return value
        annotations = {}
        if sig.return_annotation:
            annotations = {"return": sig.return_annotation}
        for parameter in params:
            annotations[parameter.name] = parameter.annotation
        # Return a FullArgSpec object with the extracted attributes
        return inspect.FullArgSpec(
            args, varargs, varkw, defaults, kwonlyargs, kwonlydefaults, annotations
        )

    # Make dynamo graph to have same input/output spec as user code
    def argument_names(f: Callable[..., Any], *args, **kwargs) -> List[str]:
        call_to_inspect = f.forward if isinstance(f, torch.nn.Module) else f

        sig = inspect.signature(call_to_inspect)
        fullargspec = signature_to_fullargspec(sig)

        # 1. Map `args` 1-to-1 to positional arguments in original signature.
        input_strs = fullargspec.args[: len(args)]

        if len(args) > len(fullargspec.args):
            # 2. If there are more arguments left in `args`, they map to varargs in original
            # signature. Assign names as {varargs}_0, {varargs}_1, ...
            assert fullargspec.varargs is not None, "More arguments than expected"
            input_strs += [
                f"{fullargspec.varargs}_{i}"
                for i in range(0, len(args) - len(input_strs))
            ]
        elif len(args) < len(fullargspec.args):
            # 3. If there are fewer arguments in `args` than `fullargspec.args`,
            # it implies these are arguments either with default values, or provided in
            # `kwargs`. The former can be safely ignored. Because Dynamo.export does not
            # export them as part of the function signature. The latter will be handled
            # in the next step.
            for unprovided_arg in fullargspec.args[
                len(args) : -len(fullargspec.defaults or [])
            ]:
                assert unprovided_arg in kwargs, f"Missing argument {unprovided_arg}"

        # 4. Keyword arguments provided in `kwargs`.
        input_strs += list(kwargs.keys())

        # 5. Keyword-only arguments with default values if not provided are not exported
        # as part of the function signature.
        for kwonly_arg in fullargspec.kwonlyargs:
            kwonlydefaults = fullargspec.kwonlydefaults or {}
            assert (
                kwonly_arg in kwargs or kwonly_arg in kwonlydefaults
            ), f"Missing keyword only argument {kwonly_arg}"

        return input_strs

    new_graph.graph._codegen = _PyTreeCodeGen(
        _PyTreeInfo(
            argument_names(f, *args, **kwargs),
            in_spec,
            out_spec_traced,
        )
    )

    new_graph.recompile()

    return (new_graph, out_guards)


def assume_constant_result(fn):
    fn._dynamo_marked_constant = True
    return fn


def optimize_assert(
    backend,
    *,
    hooks=Hooks(None, None),
    export=False,
    export_constraints=None,
    dynamic=False,
):
    """
    The same as `torch._dynamo.optimize(backend, nopython=True)`
    """
    backend = get_compiler_fn(backend)

    # Find if backend has any extra context manager
    backend_ctx_ctor = getattr(backend, "backend_ctx_ctor", null_context)

    return _optimize_catch_errors(
        convert_frame.convert_frame_assert(
            backend, export=export, export_constraints=export_constraints
        ),
        hooks,
        backend_ctx_ctor,
        export=export,
        dynamic=dynamic,
    )


def run(fn=None):
    """Don't do any dynamic compiles, just use prior optimizations"""
    if fn is not None:
        fn = innermost_fn(fn)
        assert callable(fn)
        return RunOnlyContext()(fn)
    return RunOnlyContext()


def disable(fn=None):
    """Decorator and context manager to disable TorchDynamo"""
    if fn is not None:
        fn = innermost_fn(fn)
        assert callable(fn)
        return DisableContext()(fn)
    return DisableContext()


def skip(fn=None):
    """
    Skip frames associated with the function code, but still process recursively
    invoked frames
    """
    if fn is None:
        return skip
    fn = innermost_fn(fn)
    assert callable(fn)
    skip_code(fn.__code__)
    fn._torchdynamo_disable = True
    return fn


class TorchPatcher:
    @staticmethod
    @functools.lru_cache(None)
    def patch():
        # Disable TorchDynamo on some torch.* compilers generated frames
        torch.jit.trace = disable(torch.jit.trace)
        torch.jit.trace_module = disable(torch.jit.trace_module)
        torch.jit._get_trace_graph = disable(torch.jit._get_trace_graph)

        # symbolic_trace creates new frames. We disable Dynamo on such frames
        torch.fx._symbolic_trace.Tracer.trace = disable(
            torch.fx._symbolic_trace.Tracer.trace
        )

        torch.onnx.export_to_pretty_string = disable(torch.onnx.export_to_pretty_string)
        torch.distributions.Distribution.set_default_validate_args(False)

        proxy_tensor.dispatch_trace = disable(proxy_tensor.dispatch_trace)

        optimizers = [
            opt
            for opt in torch.optim.__dict__.values()
            if inspect.isclass(opt) and issubclass(opt, torch.optim.Optimizer)
        ]

        # disable dynamo for the wrapper that helps give dynamo hints about entering DDP
        if hasattr(DistributedDataParallel, "_inside_ddp_forward"):
            DistributedDataParallel._inside_ddp_forward = skip(
                DistributedDataParallel._inside_ddp_forward
            )

        from ..optim import adagrad, adam, adamax, adamw, asgd, nadam, sgd

        for opt_mod in adagrad, adam, adamax, adamw, asgd, nadam, sgd:
            multi_tensor_fn_name = f"_multi_tensor_{opt_mod.__name__.split('.')[-1]}"
            if hasattr(opt_mod, multi_tensor_fn_name):
                setattr(
                    opt_mod,
                    multi_tensor_fn_name,
                    disable(getattr(opt_mod, multi_tensor_fn_name)),
                )

        excluded_opts = {torch.optim.SparseAdam, torch.optim.RAdam, torch.optim.LBFGS}
        for opt in optimizers:
            if opt in excluded_opts:
                opt.step = disable(opt.step)

            opt._cuda_graph_capture_health_check = disable(
                opt._cuda_graph_capture_health_check
            )
            opt.zero_grad = disable(opt.zero_grad)

            if hasattr(opt, "_init_group"):
                opt._init_group = disable(opt._init_group)

            # disable any currently set hooks
            # Note: we only want to disable the profiling hook
            # which is the *last* hook applied, we want to keep the no_grad hook
            hooked = getattr(opt.step, "hooked", False)
            if hooked:
                unwrapped_step = getattr(opt.step, "__wrapped__", None)
                if unwrapped_step:
                    opt.step = unwrapped_step

            # disable future hooking
            opt.step.hooked = True

    @staticmethod
    def suppress_torch_distributed_warnings(fn):
        def inner_fn(*args, **kwargs):
            warnings.filterwarnings(
                "ignore", category=UserWarning, module="torch.distributed"
            )
            return fn(*args, **kwargs)

        return inner_fn<|MERGE_RESOLUTION|>--- conflicted
+++ resolved
@@ -1,11 +1,8 @@
 from __future__ import annotations
 
 import contextlib
-<<<<<<< HEAD
+import dataclasses
 import dis
-=======
-import dataclasses
->>>>>>> bb40b625
 import functools
 import inspect
 import logging
