--- conflicted
+++ resolved
@@ -324,12 +324,7 @@
                     )
                     hijacked_callback = convert_frame.convert_frame(
                         ddp_optimizer.compile_fn,
-<<<<<<< HEAD
-                        guard_export_fn=None,
-                        guard_fail_fn=None,
-=======
                         hooks=hooks,
->>>>>>> ecd41867
                     )
                     return hijacked_callback(frame, cache_size, hooks)
 
@@ -450,23 +445,12 @@
     if nopython:
         return optimize_assert(
             backend,
-<<<<<<< HEAD
-            guard_export_fn=guard_export_fn,
-            guard_fail_fn=guard_fail_fn,
-            dynamic=dynamic,
-        )
-    return _optimize_catch_errors(
-        convert_frame.convert_frame(
-            backend, guard_export_fn=guard_export_fn, guard_fail_fn=guard_fail_fn
-        ),
-=======
             dynamic=dynamic,
             hooks=hooks,
         )
     return _optimize_catch_errors(
         convert_frame.convert_frame(backend, hooks=hooks),
         hooks,
->>>>>>> ecd41867
         backend_ctx_ctor,
         dynamic=dynamic,
     )
@@ -700,13 +684,7 @@
     return fn
 
 
-<<<<<<< HEAD
-def optimize_assert(
-    backend, *, guard_export_fn=None, guard_fail_fn=None, export=False, dynamic=False
-):
-=======
 def optimize_assert(backend, *, hooks=Hooks(None, None), export=False, dynamic=False):
->>>>>>> ecd41867
     """
     The same as `torch._dynamo.optimize(backend, nopython=True)`
     """
@@ -716,14 +694,8 @@
     backend_ctx_ctor = getattr(backend, "backend_ctx_ctor", null_context)
 
     return _optimize_catch_errors(
-<<<<<<< HEAD
-        convert_frame.convert_frame_assert(
-            backend, guard_export_fn, guard_fail_fn=guard_fail_fn, export=export
-        ),
-=======
         convert_frame.convert_frame_assert(backend, export=export),
         hooks,
->>>>>>> ecd41867
         backend_ctx_ctor,
         dynamic=dynamic,
     )
