import abc
import collections
import contextlib
import dataclasses
import enum
import functools
import inspect
import logging
import operator
import re
import types
from typing import List, NamedTuple, Optional, Union

import numpy as np

import torch

from torch import SymInt
from torch._guards import GuardSource, TracingContext
from torch._ops import HigherOrderOperator
from torch._subclasses.fake_tensor import FakeTensor, is_fake, is_fake_with_fake_mode
from torch.fx.experimental.symbolic_shapes import (
    DimConstraint,
    DimDynamic,
    RelaxedUnspecConstraint,
)
from torch.fx.immutable_collections import immutable_list
from torch.utils._python_dispatch import is_traceable_wrapper_subclass
from torch.utils.weak import TensorWeakRef, WeakIdRef

from .. import config, mutation_guard, replay_record, skipfiles
from ..allowed_functions import is_allowed, is_builtin_callable, is_numpy
from ..exc import unimplemented
from ..guards import GuardBuilder, make_dupe_guard
from ..side_effects import SideEffects
from ..source import (
    AttrSource,
    ConstantSource,
    GetItemSource,
    GlobalWeakRefSource,
    is_constant_source,
    LocalSource,
    NumpyTensorSource,
    RandomValueSource,
    Source,
    TupleIteratorGetItemSource,
)
from ..utils import (
    build_checkpoint_variable,
    clone_input,
    get_fake_value,
    getfile,
    global_key_name,
    is_namedtuple,
    is_typing,
    is_utils_checkpoint,
    istype,
    odict_values,
    preserve_rng_state,
    tensor_always_has_static_shape,
    tuple_iterator,
    tuple_iterator_getitem,
    tuple_iterator_len,
    wrap_fake_exception,
)

from .base import MutableLocal, typestr, VariableTracker
from .builtin import BuiltinVariable
from .constant import ConstantVariable, EnumVariable
from .ctx_manager import CUDAStreamVariable, NullContextVariable
from .dicts import (
    ConstDictVariable,
    DataClassVariable,
    DefaultDictVariable,
    HFPretrainedConfigVariable,
)
from .distributed import (
    DeviceMeshVariable,
    PlacementClassVariable,
    ProcessGroupVariable,
)
from .functions import (
    CollectiveFunctionRewriteVariable,
    UserFunctionVariable,
    UserMethodVariable,
)
from .higher_order_ops import TorchHigherOrderOperatorVariable
from .lists import (
    BaseListVariable,
    DequeVariable,
    ListVariable,
    NamedTupleVariable,
    RangeVariable,
    SetVariable,
    SizeVariable,
    SliceVariable,
    TupleIteratorVariable,
    TupleVariable,
)
from .misc import (
    AutogradFunctionContextVariable,
    AutogradFunctionVariable,
    ComptimeVariable,
    GetAttrVariable,
    InspectSignatureVariable,
    LambdaVariable,
    NumpyVariable,
    PythonModuleVariable,
    SkipFilesVariable,
    TypingVariable,
)

from .nn_module import FSDPManagedNNModuleVariable, UnspecializedNNModuleVariable
from .optimizer import OptimizerVariable
from .tensor import (
    NumpyNdarrayVariable,
    SymNodeVariable,
    TensorSubclassVariable,
    TensorVariable,
    TensorWithTFOverrideVariable,
    UnspecializedPythonVariable,
)
from .torch import tensor_dunder_fns, torch_special_class_types, TorchVariable
from .user_defined import UserDefinedClassVariable, UserDefinedObjectVariable


log = logging.getLogger(__name__)


DimList = List


class _missing:
    pass


@dataclasses.dataclass
class GraphArg:
    source: Source
    # TODO: storing a SymInt here but not a FakeTensor is a pretty strange
    # thing to do.  Probably should have example (which stores an int) and
    # fake_example
    _example: Union[TensorWeakRef, torch.SymInt]
    is_unspecialized: bool
    fake_tensor: Optional[torch._subclasses.fake_tensor.FakeTensor]
    # UnspecializedPythonVariable often masquerades as a tensor.
    # We MUST NOT generate shape guard code
    # that actually tries to access tensor properties on these values.
    # is_tensor lets us tell if this graph arg actually is a tensor
    # or not.
    is_tensor: bool = True
    # Sometimes, the Tensor we pass to example is freshly allocated (smh).
    # Then we cannot only keep a weak reference to it.  This lets you
    # stash a strong reference too.
    example_strong_ref: Optional[torch.Tensor] = None

    @property
    def example(self):
        if isinstance(self._example, TensorWeakRef):
            r = self._example()
            assert r is not None
            return r
        else:
            return self._example

    def __post_init__(self):
        if isinstance(self._example, torch.Tensor):
            self._example = TensorWeakRef(self._example)
            # assert is_fake(self.fake_tensor)

    def load(self, tx):
        return self.source.reconstruct(tx)

    def erase(self):
        self._example = None


@dataclasses.dataclass
class FrameStateSizeEntry:
    scalar: Optional[int]
    size: Optional[List[int]]


class VariableBuilder:
    """Wrap a python value in a VariableTracker() instance"""

    def __init__(
        self,
        tx,
        source: Source,
    ):
        assert (
            source is not None
        ), "Consider SourcelessBuilder for ephemeral objects, usually objects created locally."
        assert TracingContext.get() is not None, "Expected active TracingContext"
        super().__init__()
        self.tx = tx
        self.source = source
        self.name = source.name()

    def __call__(self, value):
        if value in self.tx.output.side_effects:
            side_effect_result = self.tx.output.side_effects[value]
            dup_guard = make_dupe_guard(self.source, side_effect_result.source)
            if dup_guard:
                side_effect_result = side_effect_result.add_guards(
                    self.make_guards(dup_guard)
                )
            return side_effect_result
        vt = self._wrap(value).clone(**self.options())
        if self._can_lift_attrs_to_inputs(vt):
            vt = self.tx.output.side_effects.track_object_existing(
                self.source, value, vt
            )
        return vt

    def _can_lift_attrs_to_inputs(self, vt):
        if type(vt) in [
            TensorVariable,
            TensorWithTFOverrideVariable,
            UserDefinedObjectVariable,
            NumpyNdarrayVariable,
        ]:
            return True
        return False

    @staticmethod
    @functools.lru_cache(None)
    def _common_constants():
        return {
            # We zero-one specialize shapes, so specialize these constants
            # too
            0,
            1,
            # NB: There used to be more constants here, but honestly it was
            # pretty confusing.  Note we specialize floats by default, and
            # DON'T specialize ints by default.  This all only matters with
            # dynamic_shapes
        }

    @staticmethod
    def list_type(value):
        if is_namedtuple(value):
            return functools.partial(NamedTupleVariable, tuple_cls=type(value))
        # TODO(voz): Why do we have both this and `BaseListVariable`'s `cls_for`?
        return {
            tuple: TupleVariable,
            list: ListVariable,
            odict_values: ListVariable,
            torch.nn.ParameterList: ListVariable,
            torch.nn.ModuleList: ListVariable,
            collections.deque: DequeVariable,
        }[type(value)]

    def get_source(self):
        return self.source

    def options(self):
        return {"source": self.get_source()}

    def make_guards(self, *guards):
        source = self.get_source()
        if (
            isinstance(source, ConstantSource)
            or source.guard_source() == GuardSource.CONSTANT
        ):
            return None
        return {source.make_guard(guard) for guard in guards}

    @classmethod
    @functools.lru_cache(None)
    def _type_dispatch(cls):
        # NB: Careful not to close over self to avoid ref cycle from lru_cache
        entries = [
            (
                (torch.Tensor, torch.nn.Parameter, torch._subclasses.FakeTensor),
                cls.wrap_tensor,
            ),
            ((tuple, list, odict_values, collections.deque), cls.wrap_listlike),
            (tuple_iterator, cls.wrap_tuple_iterator),
            ((slice, range), cls.wrap_slice_range),
            (
                (
                    int,
                    float,
                    bool,
                    type(None),
                    str,
                    torch.Size,
                    torch.device,
                    torch.dtype,
                ),
                cls.wrap_literal,
            ),
        ]
        entries.append((np.ndarray, cls.wrap_numpy_ndarray))

        result = {}
        for ts, fn in entries:
            for t in ts if isinstance(ts, tuple) else (ts,):
                assert t not in result
                result[t] = fn

        return result

    @classmethod
    @functools.lru_cache(None)
    def _id_dispatch(cls):
        from ..comptime import comptime

        entries = [
            (
                inspect.signature,
                lambda self, value: LambdaVariable(
                    InspectSignatureVariable.create,
                    source=self.source,
                    guards=self.make_guards(GuardBuilder.FUNCTION_MATCH),
                ),
            ),
            (comptime, lambda self, value: ComptimeVariable()),
            (
                dataclasses.fields,
                lambda self, value: LambdaVariable(
                    _dataclasses_fields_lambda,
                    source=self.source,
                    guards=self.make_guards(GuardBuilder.FUNCTION_MATCH),
                ),
            ),
            (
                tensor_dunder_fns,
                lambda self, value: TorchVariable(
                    value,
                    source=self.source,
                    guards=self.make_guards(GuardBuilder.FUNCTION_MATCH),
                ),
            ),
        ]

        result = {}
        for ts, fn in entries:
            for t in ts if isinstance(ts, (tuple, list)) else (ts,):
                assert t not in result
                result[id(t)] = fn

        return result

    def _wrap(self, value):
        make_guards = self.make_guards

        # Handle exact type() match
        type_dispatch = self._type_dispatch().get(type(value))
        if type_dispatch is not None:
            return type_dispatch(self, value)

        # Handle exact id() match
        id_dispatch = self._id_dispatch().get(id(value))
        if id_dispatch is not None:
            return id_dispatch(self, value)

        # Note - There are some nested values where types mismatch!
        # We want to get those out and wrap those.
        value = inspect.getattr_static(value, "_torchdynamo_inline", value)

        # Everything else (NB: order matters!)
        if is_traceable_wrapper_subclass(value) or istype(
            value, config.traceable_tensor_subclasses
        ):
            return self.wrap_tensor(value)
        elif is_namedtuple(value):
            return self.wrap_listlike(value)

        elif istype(
            value, (dict, collections.defaultdict, collections.OrderedDict)
        ) and all(
            ConstantVariable.is_literal(k)
            or self.tensor_can_be_dict_key(k)
            or isinstance(k, enum.Enum)
            for k in value.keys()
        ):
            if not value and self.get_source().is_nn_module():
                # It is faster to guard on 'false' property than to guard
                # on actual dict keys, but we can't do this fast guard in general because
                # it omits a crucial type check that ensures the value is actually still a dict at runtime.

                # Why is this OK for (specialized) nnmodules? We set up a setattr hook
                # to check for module property mutations, which does a reasonable,
                # but not completely secure job ensuring a property wasn't changed.
                guards = self.make_guards(GuardBuilder.BOOL_FALSE)
            else:
                guards = self.make_guards(GuardBuilder.DICT_KEYS)

            # store key variables in global location for reconstruction
            for key in value.keys():
                if self.tensor_can_be_dict_key(key):
                    self.tx.store_dict_key(global_key_name(key), key)

            def index_source(key):
                if self.tensor_can_be_dict_key(key):
                    return GlobalWeakRefSource(global_key_name(key))
                else:
                    return key

            result = {
                k: VariableBuilder(
                    self.tx, GetItemSource(self.get_source(), index_source(k))
                )(value[k]).add_guards(guards)
                for k in value.keys()
            }

            if istype(value, collections.defaultdict):
                result = DefaultDictVariable(
                    result,
                    type(value),
                    self._wrap(value.default_factory),
                    guards=guards,
                )
            else:
                result = ConstDictVariable(result, type(value), guards=guards)

            return self.tx.output.side_effects.track_dict(self.source, value, result)
        elif isinstance(value, torch.nn.Module):
            return self.wrap_module(value)
        elif ConstantVariable.is_literal(value):  # non-atomic literals
            return self.wrap_literal(value)
        elif istype(value, frozenset) and (
            all(is_allowed(x) or ConstantVariable.is_literal(x) for x in value)
        ):
            # For frozenset, we can guard by object ID instead of value
            # equality, this allows us to handle non-literal values
            return ConstantVariable(
                value=value,
                source=self.source,
                guards=make_guards(GuardBuilder.ID_MATCH),
            )
        elif isinstance(value, enum.Enum):
            return EnumVariable(
                value=value,
                source=self.source,
                guards=make_guards(GuardBuilder.ID_MATCH),
            )
        elif is_builtin_callable(value):
            return BuiltinVariable(
                value,
                source=self.source,
                guards=make_guards(GuardBuilder.BUILTIN_MATCH),
            )
        elif is_utils_checkpoint(value):
            return build_checkpoint_variable(source=self.source)
        elif is_allowed(value):
            return TorchVariable(
                value,
                source=self.source,
                guards=make_guards(GuardBuilder.FUNCTION_MATCH),
            )
        elif is_typing(value):
            # typing.List, typing.Mapping, etc.
            return TypingVariable(
                value,
                source=self.source,
                guards=make_guards(GuardBuilder.ID_MATCH),
            )
        elif is_numpy(value):
            return NumpyVariable(
                value,
                source=self.source,
                guards=make_guards(
                    GuardBuilder.FUNCTION_MATCH
                    if callable(value)
                    else GuardBuilder.TYPE_MATCH
                ),
            )
        elif (
            istype(value, (type, types.FunctionType))
            and skipfiles.check(getfile(value), allow_torch=True)
            and not inspect.getattr_static(value, "_torchdynamo_inline", False)
        ):
            return SkipFilesVariable(
                value,
                source=self.source,
                guards=make_guards(GuardBuilder.FUNCTION_MATCH),
            )
        # NB: These can't be put in type_dispatch, they have to run later
        elif CollectiveFunctionRewriteVariable.can_rewrite(value):
            new_fn, new_source = CollectiveFunctionRewriteVariable.rewrite(value)
            old_source = self.source
            self.source = new_source
            return CollectiveFunctionRewriteVariable(
                new_fn,
                orig_fn=value,
                orig_source=old_source,
                source=new_source,
                guards=make_guards(GuardBuilder.FUNCTION_MATCH),
            )
        elif istype(value, (types.FunctionType, torch.jit.ScriptFunction)):
            return UserFunctionVariable(
                value,
                source=self.source,
                guards=make_guards(GuardBuilder.FUNCTION_MATCH),
            )
        elif istype(value, (types.ModuleType, replay_record.DummyModule)):
            return PythonModuleVariable(
                value,
                source=self.source,
                guards=make_guards(GuardBuilder.PYMODULE_MATCH),
            )
        elif istype(value, torch.autograd.function.FunctionMeta):
            return AutogradFunctionVariable(
                value,
                source=self.source,
                guards=make_guards(GuardBuilder.FUNCTION_MATCH),
            )
        elif isinstance(value, torch.autograd.function.FunctionCtx):
            # The autograd.function context
            return self.tx.output.side_effects.track_object_existing(
                self.source,
                value,
                AutogradFunctionContextVariable(
                    value,
                    source=self.source,
                    guards=make_guards(GuardBuilder.TYPE_MATCH),
                ),
            )
        elif (
            isinstance(value, types.MethodType)
            and istype(
                getattr(value, "__self__", None), torch.autograd.function.FunctionMeta
            )
            and getattr(value, "__name__", "") == "apply"
            and value == getattr(value.__self__, "apply", None)
        ):
            # handle aliased autograd function `apply` calls
            return GetAttrVariable(
                AutogradFunctionVariable(
                    value.__self__,
                    source=self.source,
                    guards=make_guards(GuardBuilder.FUNCTION_MATCH),
                ),
                "apply",
            )
        elif isinstance(value, np.number):
            return self.wrap_unspecialized_primitive(value)
        elif DataClassVariable.is_matching_object(value):
            return DataClassVariable.wrap(self, value).add_guards(
                make_guards(GuardBuilder.TYPE_MATCH)
            )
        elif HFPretrainedConfigVariable.is_matching_object(value):
            return HFPretrainedConfigVariable(
                value, guards=make_guards(GuardBuilder.TYPE_MATCH)
            )
        elif isinstance(value, HigherOrderOperator):
            return TorchHigherOrderOperatorVariable.make(
                value,
                source=self.source,
                guards=self.make_guards(
                    GuardBuilder.TYPE_MATCH, GuardBuilder.NAME_MATCH
                ),
            )
        elif type(value).__name__ == "builtin_function_or_method" and isinstance(
            value.__self__, torch_special_class_types
        ):
            return TorchVariable(
                value,
                guards=make_guards(GuardBuilder.FUNCTION_MATCH),
            )
        elif isinstance(value, torch.cuda.streams.Stream):
            unimplemented("CUDAStreamVariable does not currently work soundly.")
            # return CUDAStreamVariable(
            #     None,
            #     value,
            #     source=self.source,
            #     guards=self.make_guards(GuardBuilder.ID_MATCH),
            # )
        elif (
            isinstance(value, torch._C._TensorMeta)
            and value in config.traceable_tensor_subclasses
        ):
            return TensorSubclassVariable(value, source=self.source)
        elif isinstance(value, types.MethodType) and isinstance(
            value.__self__, torch.nn.Module
        ):
            # don't let MethodTypes fall through to UserDefinedObject,
            # which doesn't support 'CALL_FUNCTION'

            # TODO(whc): Why do we limit this to methods on NNModules?
            # I don't have a good reason for this, but it preserves the existing behavior
            # for MBartForConditionalGeneration, which generates many graph breaks and OOMs otherwise.
            # I suspect we probably want to relax this check and dig deeper there.

            # In order to construct a MethodVariable in Dynamo, we start with an actual method obj from python,
            # but need to separately wrap its underlying `__func__` and its `self` argument.  We wrap `self` here
            # and then `__func__` gets wrapped inside UserMethodVariable.
            self_obj = VariableBuilder(
                self.tx, source=AttrSource(self.source, "__self__")
            )(value.__self__)
            assert self_obj and isinstance(
                self_obj, VariableTracker
            ), "Failed to produce a valid self obj"
            return UserMethodVariable(
                value.__func__,
                self_obj,
                source=self.source,
                guards=make_guards(GuardBuilder.FUNCTION_MATCH),
            )
        elif (
            istype(value, contextlib.nullcontext)
            and inspect.getattr_static(value, "enter_result", None) is None
        ):
            return NullContextVariable(
                source=self.source,
                guards=make_guards(GuardBuilder.FUNCTION_MATCH),
            )
        elif isinstance(value, torch.optim.Optimizer):
            return OptimizerVariable(
                value,
                source=self.source,
                guards=self.make_guards(GuardBuilder.TYPE_MATCH),
            )
        elif ProcessGroupVariable.is_process_group(value):
            return ProcessGroupVariable(
                value,
                source=self.source,
                guards=self.make_guards(GuardBuilder.ID_MATCH),
            )
        elif DeviceMeshVariable.is_device_mesh(value):
            # TODO: see if we need to add custom guard instead
            # of a simple ID_MATCH
            return DeviceMeshVariable(
                value,
                source=self.source,
                guards=self.make_guards(GuardBuilder.ID_MATCH),
            )
        elif PlacementClassVariable.is_placement_type(value):
            # TODO: see if we need to add custom guard instead
            # of a simple ID_MATCH
            return PlacementClassVariable(
                value,
                source=self.source,
                guards=make_guards(GuardBuilder.ID_MATCH),
            )
        elif issubclass(type(value), type):
            # TODO(whc) the following seems preferable but breaks some tests, debug
            # elif inspect.isclass(value):
            return UserDefinedClassVariable(
                value,
                source=self.source,
                guards=make_guards(GuardBuilder.FUNCTION_MATCH),
            )
        else:
            result = UserDefinedObjectVariable(
                value,
                source=self.source,
                guards=self.make_guards(GuardBuilder.TYPE_MATCH),
            )
            if not SideEffects.cls_supports_mutation_side_effects(type(value)):
                # don't allow STORE_ATTR mutation with custom __setattr__
                return result
            return self.tx.output.side_effects.track_object_existing(
                self.source, value, result
            )

    def tensor_can_be_dict_key(self, value):
        # only allow Parameter and another specific Tensor can be used as dict key
        return (
            isinstance(value, torch.nn.Parameter)
            or isinstance(self.source, AttrSource)
            and self.source.member == "state"
            and isinstance(self.source.base, LocalSource)
        )

    def tensor_should_specialize(self):
        return (
            self.source
            and isinstance(self.source, GetItemSource)
            and isinstance(self.source.base, GetItemSource)
            and self.source.base.index == "params"
            and isinstance(self.source.base.base, GetItemSource)
            and isinstance(self.source.base.base.base, AttrSource)
            and self.source.base.base.base.member == "param_groups"
            and isinstance(self.source.base.base.base.base, LocalSource)
            and (
                isinstance(
                    self.tx.f_locals[self.source.base.base.base.base.local_name],
                    torch.optim.Optimizer,
                )
                if self.source.base.base.base.base.local_name in self.tx.f_locals.keys()
                else True
            )
        )

    def wrap_listlike(self, value: Union[tuple, list, odict_values, NamedTuple]):
        # One can index a tensor with a list/tuple. Therefore, we need to
        # have a stricter match.
        guards = self.make_guards(GuardBuilder.LIST_LENGTH)

        for item in value:
            if item is value:
                unimplemented("list elements are pointing to the list itself")

        output = [
            VariableBuilder(self.tx, GetItemSource(self.get_source(), i))(
                item
            ).add_guards(guards)
            for i, item in enumerate(value)
        ]
        result = self.list_type(value)(
            output, mutable_local=MutableLocal(), guards=guards
        )
        if istype(value, list):
            return self.tx.output.side_effects.track_list(self.source, value, result)
        return result

    def wrap_tuple_iterator(self, value: tuple_iterator):
        guards = self.make_guards(GuardBuilder.TUPLE_ITERATOR_LEN)
        output = [
            VariableBuilder(self.tx, TupleIteratorGetItemSource(self.get_source(), i))(
                tuple_iterator_getitem(value, i)
            ).add_guards(guards)
            for i in range(tuple_iterator_len(value))
        ]
        return TupleIteratorVariable(
            output, mutable_local=MutableLocal(), guards=guards
        )

    def wrap_slice_range(self, value: Union[slice, range]):
        items = [
            VariableBuilder(self.tx, AttrSource(self.get_source(), k))(
                getattr(value, k)
            )
            for k in ("start", "stop", "step")
        ]
        if isinstance(value, slice):
            return SliceVariable(
                items, guards=self.make_guards(GuardBuilder.TYPE_MATCH)
            )
        else:
            return RangeVariable(
                items, guards=self.make_guards(GuardBuilder.EQUALS_MATCH)
            )

    def wrap_module(self, value: torch.nn.Module):
        from ..eval_frame import OptimizedModule

        if istype(value, OptimizedModule):
            guards = self.make_guards(GuardBuilder.TYPE_MATCH)
            self.source = AttrSource(self.source, "_orig_mod")
            return self.wrap_module(value._orig_mod).add_guards(guards)

        if (
            isinstance(value, (torch.nn.RNN, torch.nn.GRU, torch.nn.LSTM))
            and not config.allow_rnn
        ):
            unimplemented("TorchDynamo purposely graph breaks on RNN, GRU, LSTMs")
        if mutation_guard.is_dynamic_nn_module(value):
            # created dynamically, don't specialize on it
            result = UnspecializedNNModuleVariable(
                value, guards=self.make_guards(GuardBuilder.TYPE_MATCH)
            )
            if not SideEffects.cls_supports_mutation_side_effects(type(value)):
                # don't allow STORE_ATTR mutation with custom __setattr__
                return result
            return self.tx.output.side_effects.track_object_existing(
                self.source, value, result
            )
        elif issubclass(
            value.__class__, torch.nn.parallel.distributed.DistributedDataParallel
        ):
            return UnspecializedNNModuleVariable(
                value, guards=self.make_guards(GuardBuilder.TYPE_MATCH)
            )
        elif getattr(value, "_is_fsdp_managed_module", False):
            # See note [Dynamo treats FSDP wrapped modules as UnspecializedNNModule]
            # in fully_sharded_data_parallel.py for more information

            # we can't do this assert inside FSDP constructor,
            # since we don't know yet whether dynamo will be used
            assert getattr(
                value, "_fsdp_use_orig_params", False
            ), "Dynamo only supports FSDP with use_orig_params=True"

            # Note on FSDP guarding
            # 1. We expect FSDP wrapping mutates an nn module irreversably (no way to de-wrap).
            # 2. Eager FSDP already assumes (requires, but without enforcement) that users don't mutate their
            #    model parameters/structure after FSDP wrapping, because FSDP wouldn't notice or update its FlatParams.
            #
            # Due to (1), once we enter this path we expect not to go back nor have to guard on type
            # or _is_fsdp_managed_module.
            #
            # TODO(whc) We could add a guard on the opposite case, where a user compiled/ran
            # pre-FSDP-wrapped model, then wrapped, to ensure that we recompile with the FSDP handling.
            #
            # Due to (2), we skip guards on inner contents of fsdp_managed modules, by using FSDPNNModuleSource as the
            # guard source.  This behavior is gated on config.skip_fsdp_guards.
            #
            # ID_MATCH is required to disambiguate cases as simple as a unit test that constructs 2 models and wraps
            # them differently with different FSDP configs.  (test_dynamo_distributed.py -k test_fsdp_aot_eager)
            return FSDPManagedNNModuleVariable(
                value,
                guards=self.make_guards(GuardBuilder.TYPE_MATCH, GuardBuilder.ID_MATCH),
                source=self.get_source(),
            )
        else:
            return self.tx.output.register_attr_or_module(
                value,
                self.name,
                source=self.get_source(),
                # Guards are added inside register_attr_or_module
            )

    def wrap_literal(self, value):
        unspec = not config.specialize_int
        if unspec and type(value) is torch.Size:
            return SizeVariable(
                [
                    VariableBuilder(self.tx, GetItemSource(self.get_source(), i))(v)
                    for i, v in enumerate(value)
                ],
                guards=self.make_guards(GuardBuilder.LIST_LENGTH),
            )
        elif unspec and type(value) is int:
            # unspecializing int by default, but still
            # specialize for the following conditions
            if (
                value in self._common_constants()
                # Assume integers from global variables want to be specialized
                or not self.source.guard_source().is_local()
                # Assume that integers that came from NN modules want to be
                # specialized (as we don't expect users to be changing the
                # NN modules on the fly)
                or self.source.guard_source().is_nn_module()
            ):
                return ConstantVariable(
                    value=value,
                    guards=self.make_guards(GuardBuilder.CONSTANT_MATCH),
                )
            else:
                return self.wrap_unspecialized_primitive(value)
        else:
            return ConstantVariable(
                value=value,
                guards=self.make_guards(GuardBuilder.CONSTANT_MATCH),
            )

    def wrap_tensor(self, value: torch.Tensor):
        source = self.get_source()

        if (
            source.guard_source().is_nn_module()
            and not source.guard_source().is_fsdp_module()
        ):
            return self.tx.output.register_attr_or_module(
                value,
                self.name,
                source=source,
                # Guards are done inside register_attr_or_module
                # guards=self.make_guards(GuardBuilder.TENSOR_MATCH),
            )

        if is_constant_source(source):
            return self.tx.output.register_attr_or_module(
                value,
                re.sub(r"[^a-zA-Z0-9]+", "_", self.name),
                source=source,
                # Guards are added inside register_attr_or_module
            )

        if type(value) in config.traceable_tensor_subclasses:
            # Ordinarily, we would fakeify a tensor so that it can get dynamic
            # shapes and be computed on without triggering actual operations.
            # However, how can we fakeify a tensor subclass?  Ordinary
            # inheritance (nor multiple inheritance) won't work work.
            #
            # Instead, our plan is to *manually simulate* the tensor subclass
            # inheriting from a fake tensor with dynamo.  This means our
            # data representation for a tensor subclass will be a fake tensor
            # + tensor subclass type + any extra data the subclass may have
            # been storing on the tensor.  Because all Python accesses are
            # mediated through TensorWithTFOverrideVariable, we can ensure
            # that we dispatch differently, e.g., according to
            # __torch_function__
            #
            # To simplify things for now, the __dict__ tracking bits haven't
            # been implemented yet, but they can be added into this design at
            # a later point in time.
            ignore_subclass = True
        else:
            assert type(value) in (
                torch.Tensor,
                torch.nn.Parameter,
                torch._subclasses.fake_tensor.FakeTensor,
            ) or is_traceable_wrapper_subclass(value), type(value)
            ignore_subclass = False

        # NB: this just says we accessed a tensor from the same source again
        # (e.g., a tensor lives in a global foo, and we LOAD_GLOBAL it twice).
        # This is distinct from two distinct sources mapping to the same
        # Tensor (per id())!  No guard is necessary here.  See below for the
        # other case.
        is_duplicate_tensor = source in self.tx.output.input_source_to_var
        if is_duplicate_tensor:
            return self.tx.output.input_source_to_var[source]

        # We have accessed the SAME tensor from a different source.  In some
        # situations, it doesn't matter if you have the same tensor identity
        # or not, but we are unable to do this fine-grained tracking.  So
        # instead we just say, if x is y, then to successfully reuse this
        # compiled tensor again, you must have x is y again.  Negative
        # aliases, that is, that x is not y, are IMPLICITLY checked as part of
        # the code cache matching process, you don't need to explicitly
        # generate a guard for it (nor would you want to, you need O(n^2)
        # pairwise 'is not' tests to do it.)
        if value in self.tx.output.real_value_tensor_positive_aliases:
            stored_value = self.tx.output.real_value_tensor_positive_aliases[value]
            # TODO(voz): Decently common pattern, refactor at some point.
            dup_guard = self._make_dupe_guard(stored_value)
            if dup_guard:
                stored_value = stored_value.add_guards(self.make_guards(dup_guard))
            return stored_value

        # tx.output has multiple tracers if we're introspecting HigherOrderOperator.
        # When we've discovered an untracked tensor, then we actually need
        # to get Dynamo to track the tensor (which is what this function does)
        # and put it as a graph input on the root tracer. Later on,
        # if the input is actually used in the body of the HigherOrderOperator,
        # then the relevant SubgraphTracer will lift it to being an input of
        # the subgraph.
        # See NOTE [HigherOrderOperator tracing design] for more details.

        tensor_proxy = self.tx.output.root_tracer.create_graph_input(
            re.sub(r"[^a-zA-Z0-9]+", "_", self.name), type(value), source=source
        )
        tensor_variable = wrap_fx_proxy(
            tx=self.tx,
            proxy=tensor_proxy,
            example_value=value,
            guards=self.make_guards(
                functools.partial(
                    GuardBuilder.TENSOR_MATCH,
                    value=value
                    if isinstance(source, NumpyTensorSource)
                    else TensorWeakRef(value),
                )
            ),
            should_specialize=self.tensor_should_specialize(),
            ignore_subclass=ignore_subclass,
            source=source,
        )
        self.tx.output.input_source_to_var[source] = tensor_variable
        assert "tensor_dict" not in tensor_proxy.node.meta
        tensor_proxy.node.meta["tensor_dict"] = value.__dict__.copy()

        example_value = tensor_variable.proxy.node.meta["example_value"]
<<<<<<< HEAD
        # if is_fake(example_value):
        #     fake_tensor_value = example_value
        fake_tensor_value = example_value
=======
        assert is_fake_with_fake_mode(
            example_value, self.tx.fake_mode
        ), "Expect example_value to be Fakified by tx.fake_mode."
>>>>>>> 3318b188

        grapharg = GraphArg(source, value, False, example_value)
        tensor_proxy.node.meta["grapharg"] = grapharg
        self.tx.output.add_symbol_bindings(grapharg)

        if type(value) in config.traceable_tensor_subclasses:
            # NB: This is slightly misnamed, a tensor subclass might not have
            # any explicit __torch_function__ implementation and is relying
            # on the default inherited from torch.Tensor
            return TensorWithTFOverrideVariable.create(
                self.tx,
                tensor_variable,
                source,
                value.__torch_function__.__func__,
                type(value),
            )

        return tensor_variable

    def wrap_numpy_ndarray(self, value):
        assert isinstance(value, np.ndarray)

        source = NumpyTensorSource(self.get_source())
        tensor_value = torch.as_tensor(value)
        # We do this because we want the full behavior of guarding the numpy ndarray as if it were
        # a tensor. It's a little annoying to make a VT to throw out, but there's so many side effects here
        # that there's not another great way to do this atm.
        # This creates the right graphargs, as well as registration for guards in tensor names and shape env.
        tensor_vt = VariableBuilder(self.tx, source)(tensor_value)
        proxy = self.tx.output.root_tracer.create_graph_input(
            re.sub(r"[^a-zA-Z0-9]+", "_", self.name), type(tensor_value), source=source
        )
        options = {"source": source, "guards": tensor_vt.guards}
        numpy_ndarray_variable = wrap_fx_proxy_cls(
            target_cls=NumpyNdarrayVariable,
            tx=self.tx,
            proxy=proxy,
            example_value=tensor_value,
            **options,
        )

        self.tx.output.input_source_to_var[source] = numpy_ndarray_variable
        example_value = numpy_ndarray_variable.proxy.node.meta["example_value"]

        # is_unspecialized should be true because we are wrapping a np.ndarray as argument input, and it needs to be
        # converted to a tensor.
        grapharg = GraphArg(
            source,
            tensor_value,
            is_unspecialized=True,
            fake_tensor=example_value,
            is_tensor=True,
            example_strong_ref=tensor_value,
        )
        proxy.node.meta["grapharg"] = grapharg

        return numpy_ndarray_variable

    def wrap_unspecialized_primitive(self, value):
        if self.name in self.tx.output.unspec_variable_map:
            return self.tx.output.unspec_variable_map[self.name]
        else:
            # NB: We do not do float.  For motivation, see
            # https://docs.google.com/document/d/1INSCdYu1PxXcr43HrD82OudeEuS-qxQe1yZmLg2wy6A/edit
            # but the general idea is that we generate kernels that can
            # take unspecialized floats and use them in sizevar computation
            if (
                isinstance(value, int)
                and not is_constant_source(self.get_source())
                and not isinstance(self.get_source(), RandomValueSource)
            ):
                if torch._dynamo.config.specialize_int:
                    # If specialize_int is False, also return
                    # a constant (but this should have been handled
                    # in the caller, TBH)
                    return ConstantVariable(
                        value=value,
                        guards=self.make_guards(GuardBuilder.CONSTANT_MATCH),
                    )

                shape_env = self.tx.output.shape_env

                name = self.source.name()
                if name not in self.tx.output.frame_state:
                    # Note - this esentially means that if this name gets reused as a tensor,
                    # it will start fully dynamic. That should always be a safe option, and not awfully inefficient.
                    # Alternatively, if we want to improve pef here, we can add a third state of unset, but I am not
                    # sure that is necessary for now.
                    frame_state_entry = FrameStateSizeEntry(scalar=value, size=None)
                else:
                    frame_state_entry = self.tx.output.frame_state[name]
                    if frame_state_entry.scalar != value:
                        log.debug(
                            "automatic dynamic int %s val %s != %s",
                            name,
                            value,
                            frame_state_entry.scalar,
                        )
                        frame_state_entry.scalar = None
                self.tx.output.frame_state[name] = frame_state_entry

                # TODO: This should be dynamic, as we in general do not
                # know if bare integers are actually going to be sizevars
                # and it is inappropriate to eagerly duck size them with
                # real sizevars
                if (
                    config.automatic_dynamic_shapes and frame_state_entry.scalar is None
                ) or not config.assume_static_by_default:
                    dynamic_dim = DimDynamic.DYNAMIC
                else:  # assume_static_by_default
                    # TODO: dynamic_dim = DimDynamic.STATIC should work but
                    # for some reason it doesn't
                    return ConstantVariable(
                        value=value,
                        guards=self.make_guards(GuardBuilder.CONSTANT_MATCH),
                    )

                wrapped_value = shape_env.create_unspecified_symint_and_symbol(
                    value,
                    source=self.source,
                    dynamic_dim=dynamic_dim,
                )

                self.tx.output.tracked_fakes.append(
                    TrackedFake(wrapped_value, self.source, None)
                )
            else:
                wrapped_value = torch.tensor(value)
            if not isinstance(self.get_source(), RandomValueSource):
                guards = {self.get_source().make_guard(GuardBuilder.TYPE_MATCH, True)}
                options = {"guards": guards}
            else:
                options = {}
            options.update({"source": self.get_source()})
            if isinstance(wrapped_value, torch.Tensor):
                options.update({"raw_value": value})

            proxy = self.tx.output.root_tracer.create_graph_input(
                re.sub(r"[^a-zA-Z0-9]+", "_", self.name),
                type(wrapped_value),
                source=self.get_source(),
            )

            unspec_var = wrap_fx_proxy_cls(
                UnspecializedPythonVariable,
                tx=self.tx,
                proxy=proxy,
                example_value=wrapped_value,
                **options,
            )
            self.tx.output.unspec_variable_map[self.name] = unspec_var
            if not is_constant_source(self.get_source()):
                if self.tx.export and not isinstance(self.get_source(), LocalSource):
                    raise AssertionError(
                        "Dynamo attempts to add additional input during export: value={}, source={}".format(
                            wrapped_value, self.get_source()
                        )
                    )
                fake_tensor_value = None
                if isinstance(unspec_var, ConstantVariable):
                    example_value = unspec_var.value
                else:
                    example_value = unspec_var.proxy.node.meta["example_value"]
                if is_fake(example_value):
                    fake_tensor_value = example_value
                    assert is_fake_with_fake_mode(
                        fake_tensor_value, self.tx.fake_mode
                    ), (
                        f"fake mode ({fake_tensor_value.fake_mode}) from fake tensor metadata doesn't match mode"
                        "({self.tx.fake_mode}) from InstructionTranslator"
                    )

                proxy.node.meta["grapharg"] = GraphArg(
                    self.get_source(),
                    wrapped_value,
                    isinstance(wrapped_value, torch.Tensor),
                    fake_tensor_value,
                    is_tensor=False,
                    example_strong_ref=wrapped_value,
                )
            return unspec_var


def _dataclasses_fields_lambda(obj):
    if isinstance(obj, UserDefinedObjectVariable):
        value = obj.value
    elif isinstance(obj, DataClassVariable):
        value = obj.user_cls
    else:
        unimplemented(f"Dataclass fields handling fails for type {obj}")
    items = []
    for field in dataclasses.fields(value):
        source = None
        if obj.source:
            source = GetItemSource(
                AttrSource(obj.source, "__dataclass_fields__"), field.name
            )
        items.append(UserDefinedObjectVariable(field, source=source).add_options(obj))
    return TupleVariable(items).add_options(obj)


def wrap_fx_proxy(tx, proxy, example_value=None, **options):
    return wrap_fx_proxy_cls(
        target_cls=TensorVariable,
        tx=tx,
        proxy=proxy,
        example_value=example_value,
        **options,
    )


# Note: Unfortunate split due to some gross classes existing that subclass TensorVariable
# Should be compositional instead
#
# This is a horribly complicated function that does too many things, to
# explain what it does, let's first talk about the classic usage wrap_fx_proxy
# for a TensorVariable.  There are two primary modes of use:
#
#   1. Wrapping a pre-existing Tensor.  In this case, example_value is set
#      to the pre-existing Tensor.  (Note that this example_value will NOT
#      be the final example_value we put into node.meta['example_value'],
#      instead it is converted into a fake tensor using
#      wrap_to_fake_tensor_and_record and registered as a graph input.)
#
#   2. "Wrapping" the result of some Tensor operation Dynamo traced over.  In
#      this case, example_value is None (and we are going to figure it out
#      ourselves using FakeTensors, via get_fake_value, which will run
#      the operation represented by the (singular!) FX node referenced by
#      the passed in proxy.)
#
# The expectation is you end up with a Tensor output, and everything is
# straightforwardly traced into the graph.
#
# Upon closer inspection, you may notice that there are a slurry of non-Tensor
# output cases.  What gives?  Well, we sometimes trace operations into the
# graph that don't involve tensors.
#
#   * Some operators return tuples; we need to recursively handle their
#     contents
#
#   * Some operators have side effects that will affect subsequent AOTAutograd
#     tracing but don't otherwise return anything.
#
#   * Some operators return symbolic ints/floats/bools which can go in the
#     graph and be traced (but only if they're actually symbolic!  If they're
#     static you don't want to put them in the graph, which means you
#     shouldn't call this function.)
#
# The common theme is that you only use this function WHEN YOU ARE TRACING
# SOMETHING INTO THE GRAPH.  This is sort of obvious, because you can't call
# this function without a proxy.
def wrap_fx_proxy_cls(
    target_cls, tx, proxy, example_value=None, ignore_subclass=False, **options
):
    import torch._export.constraints
    from ..symbolic_convert import InstructionTranslatorBase

    assert isinstance(tx, InstructionTranslatorBase)
    if "guards" in options and options["guards"] is not None:
        tx.output.guards.update(options["guards"])

    assert "example_value" not in proxy.node.meta, f"{proxy.node.meta['example_value']}"

    initial_example_value = example_value

    def _clone_input(value):
        if isinstance(value, torch.Tensor):
            # tensor subclasses will not be converted to FakeTensors and need to be cloned
            if not isinstance(value, torch._subclasses.fake_tensor.FakeTensor):
                # NB: ensure strides are preserved
                return value

        return value

    with preserve_rng_state():
        if example_value is None:
            example_value = get_fake_value(proxy.node, tx)

        # Handle recursive calls here
        elif (
            isinstance(example_value, FakeTensor)
            and example_value.fake_mode is tx.fake_mode
        ):
            pass

        elif isinstance(example_value, torch.Tensor):
            if tx.export:
                # The legacy behavior for real value cache with subclasses was
                # to perform a clone WITHOUT preserving the subclass.  It's
                # not entirely clear this is what you actually want though.
                with torch._C.DisableTorchFunctionSubclass():
                    proxy.tracer.real_value_cache[proxy.node] = _clone_input(
                        example_value
                    )
            # NB: If we're ignoring subclass, then the expectation is you will
            # take the returned TensorVariable and wrap it into a more
            # accurate TensorVariable that is able to track subclass-ness;
            # otherwise this is wrong!
            kwargs = {
                "ignore_subclass": ignore_subclass,
                "is_tensor": target_cls is TensorVariable,
            }
            assert "source" in options and options["source"] is not None
            kwargs["source"] = options["source"]
            example_value = replace_leaf_with_fake_tensor_and_record(example_value, tx=tx, **kwargs)
            print("after replacing, we got exmaple_value:", example_value)

    if isinstance(example_value, torch.Tensor):
        is_parameter = isinstance(example_value, torch.nn.Parameter)
        should_specialize = options.pop("should_specialize", False)
        if is_parameter or should_specialize:
            specialized_value = initial_example_value
        else:
            specialized_value = None

        # NB: In most (all?) cases, this does not actually do a clone.
        # (WARNING: this means that if we mutate metadata on the fake
        # tensor, the stored example value will update too!)
        example_value = _clone_input(example_value)
        proxy.node.meta["example_value"] = example_value
        specialized_props = target_cls.specialize(example_value)
        assert is_fake_with_fake_mode(
            example_value, tx.fake_mode
        ), "Expect all example_value to fakified by tx.fake_mode by now."
        # Example value need to preserve the original class type by replacing the leaves
        # of subclasses with fake_tensor. Otherwise, isinstance() calls will produce wrong results.
        specialized_props["class_type"] = (
            torch.nn.Parameter if is_parameter else type(example_value)
        )

        specialized_props["specialized_value"] = specialized_value

        options.update(specialized_props)
        return target_cls(proxy, **options)
    elif (
        hasattr(proxy.node.target, "__name__")
        and proxy.node.target.__name__ == "set_state"
        and isinstance(proxy.node.target.__self__, torch._C.Generator)
        or proxy.node.target == torch.random.set_rng_state
    ):
        from . import TorchVariable

        return TorchVariable(proxy.node.target)
    elif (
        proxy.node.target == torch._C._DisableFuncTorch
        or proxy.node.target == torch.cuda._is_in_bad_fork
    ):
        from . import UserDefinedObjectVariable

        return UserDefinedObjectVariable(example_value)
    elif istype(example_value, torch.Size) and all(
        isinstance(x, int) for x in example_value
    ):
        sizes = [ConstantVariable(x) for x in example_value]
        return SizeVariable(sizes, **options)
    elif isinstance(example_value, (tuple, list, set)):
        proxy.node.meta["example_value"] = example_value
        unpacked = []
        for i, val in enumerate(example_value):
            if val is None:
                # nn.MultiheadAttention() can return None, see issue #175
                unpacked.append(
                    ConstantVariable(None, **options),
                )
            else:
                unpacked.append(
                    wrap_fx_proxy_cls(
                        target_cls,
                        tx,
                        proxy.tracer.create_proxy(
                            "call_function", operator.getitem, (proxy, i), {}
                        ),
                        example_value=val,
                        **options,
                    )
                )
        if isinstance(example_value, torch.Size):
            # NB: Keep the old proxy around.  See SizeVariable for an
            # explanation why
            return SizeVariable(unpacked, proxy, **options)
        elif istype(example_value, tuple):
            return TupleVariable(unpacked, **options)
        elif istype(example_value, (list, immutable_list)):
            return ListVariable(unpacked, mutable_local=MutableLocal(), **options)
        elif istype(example_value, set):
            return SetVariable(tx, unpacked, mutable_local=MutableLocal(), **options)
        else:
            assert example_value.__class__.__module__ == "torch.return_types" or hasattr(
                example_value, "_fields"
            ), f"expected {example_value.__class__.__module__} == torch.return_types or named tuple but got {type(example_value)}"
            return NamedTupleVariable(unpacked, example_value.__class__, **options)
    elif example_value is None or proxy.node.target is torch.manual_seed:
        return ConstantVariable(None, **options)
    elif isinstance(example_value, (torch.SymInt, torch.SymFloat, torch.SymBool)):
        proxy.node.meta["example_value"] = example_value
        return SymNodeVariable(proxy, example_value, **options)
    elif proxy.node.target in [torch.cuda.streams.Stream, torch.cuda.current_stream]:
        proxy.node.meta["example_value"] = example_value
        return CUDAStreamVariable(proxy, example_value, **options)
    elif isinstance(example_value, int) and proxy.node.target in [
        torch.sym_int,
        getattr,
        operator.getitem,
        torch._utils._element_size,
        torch.seed,
        operator.mod,
        # some mac builds are missing torch.distributed.get_rank()
        getattr(torch.distributed, "get_rank", _missing),
        getattr(torch.distributed, "get_world_size", _missing),
        # This always wants to be in the graph, even if the constraint
        # results in a constant int
        torch._export.constraints.constrain_as_value,
    ]:
        proxy.node.meta["example_value"] = example_value
        return ConstantVariable(example_value, **options)
    else:
        unimplemented(
            "torch.* op returned non-Tensor "
            + f"{typestr(example_value)} {proxy.node.op} {proxy.node.target}"
        )


# Tracks the sources of all fake tensors we wrap in Dynamo.
# Used by shape guard computation.
@dataclasses.dataclass
class TrackedFake:
    fake: Union[FakeTensor, SymInt]
    source: Source
    # Is None when fake is SymInt
    constraint_dims: Optional[DimList[DimConstraint]]

    def __hash__(self) -> int:
        return hash((self.fake, self.source.name()))

    def __eq__(self, other: object) -> bool:
        if isinstance(other, TrackedFake):
            return self.fake is other.fake and self.source.name() == other.source.name()
        return False


# Performs automatic dynamic dim determination.
# Returns tuple of (dynamic_dims, constraint_dims) where each is either a list of dims or None.
def _automatic_dynamic(e, tx, name, static_shapes):
    if static_shapes:
        return [DimDynamic.STATIC] * e.dim(), [None] * e.dim()

    # Prep for automatic dynamic
    frame_state_entry = None
    if name not in tx.output.frame_state:
        # If there is no entry for this source, add the tensor to frame state with its current static size.
        # E.g., {} -> {"x": [2, 4]}
        frame_state_entry = FrameStateSizeEntry(None, None)
        frame_state_entry.size = list(e.size())
    else:
        frame_state_entry = tx.output.frame_state[name]
        if frame_state_entry.size is not None:
            if e.ndim != len(frame_state_entry.size):
                # If there is already an entry, and the dim mismatches, replace the frame state entry with None.
                # E.g. {"x": [2, 3, 4]} -> {"x": None}
                log.debug(
                    "automatic dynamic %s dim %s != %s",
                    name,
                    e.ndim,
                    frame_state_entry.size,
                )
                frame_state_entry.size = None
            else:
                # If there is already an entry, and the dim matches, for every size in the frame state which
                # disagrees with the current static size, replace it with None. E.g., {"x": [2, 3]} -> {"x": [2, None]}
                for i, dim in enumerate(frame_state_entry.size):
                    if dim is not None and e.size()[i] != dim:
                        log.debug(
                            "automatic dynamic %s size(%s) %s != %s",
                            name,
                            i,
                            e.size(i),
                            dim,
                        )
                        frame_state_entry.size[i] = None

    # TODO: index export_constraints ahead of time so we don't have to
    # do a linear scan every time here
    t_id = id(e)
    dim2constraint = {}

    def update_dim2constraint(dim, constraint_range):
        if dim in dim2constraint:
            from torch.fx.experimental.symbolic_shapes import StrictMinMaxConstraint

            dim2constraint[dim] = StrictMinMaxConstraint(
                vr=constraint_range.vr & dim2constraint[dim].vr,
                warn_only=False,
            )
        else:
            dim2constraint[dim] = constraint_range

    if tx.output.export_constraints:
        for constraint in tx.output.export_constraints:
            if constraint.t_id == t_id:
                update_dim2constraint(constraint.dim, constraint.constraint_range)
            if constraint.shared is not None and constraint.shared.t_id == t_id:
                # We process constraint ranges for each shared dimension separately
                # so that we can directly check range constraint violations on them
                # without looking up which other shared dimensions have this info.
                # In other words, for this t_id, we will have processed all of its
                # constraint ranges, no matter where / how they were specified, by
                # by the end of this loop.
                update_dim2constraint(
                    constraint.shared.dim, constraint.constraint_range
                )

    dynamic_dims = []
    constraint_dims = []
    for i in range(e.dim()):
        # NB: mark dynamic has precedence over static
        marked_dynamic = i in getattr(e, "_dynamo_dynamic_indices", set())
        marked_weak_dynamic = i in getattr(e, "_dynamo_weak_dynamic_indices", set())
        marked_static = i in getattr(e, "_dynamo_static_indices", set())

        # NB: both static and dynamic have precedence over
        automatic_dynamic = config.automatic_dynamic_shapes and (
            frame_state_entry.size is None or frame_state_entry.size[i] is None
        )

        # Reflect the user directive in the frame_state
        # For dynamic, apply None always
        if frame_state_entry.size and marked_dynamic:
            log.debug("automatic dynamic %s marked dynamic", name)
            frame_state_entry.size[i] = None

        # We will process constraints first, as they will imply that we
        # have a dynamic dimension
        # Precedence: export constraints > eager constraints
        constraint = dim2constraint.get(i)
        if constraint is None:
            if marked_dynamic and not config.allow_ignore_mark_dynamic:
                constraint = RelaxedUnspecConstraint(warn_only=False)
            elif not marked_static and automatic_dynamic:
                constraint = RelaxedUnspecConstraint(warn_only=True)
        constraint_dims.append(constraint)

        # Now, figure out if the dim is dynamic/duck/static
        if constraint is not None or marked_dynamic or marked_weak_dynamic:
            # NB: We could assert static_shapes is False here, but it
            # seems better to allow the user to override policy in this
            # case
            dynamic = DimDynamic.DYNAMIC
        elif static_shapes or config.assume_static_by_default or marked_static:
            dynamic = DimDynamic.STATIC
        else:
            dynamic = DimDynamic.DUCK

        dynamic_dims.append(dynamic)

    tx.output.frame_state[name] = frame_state_entry

    return dynamic_dims, constraint_dims

def replace_leaf_with_fake_tensor_and_record(e, tx, ignore_subclass=False, *, source: Optional[Source], is_tensor: bool):
    def replace_leaf_with_fake_tensor(e):
        if torch._is_functional_tensor(e):
            from torch._C._functorch import _wrap_functional_tensor, _unwrap_functional_tensor, current_level

            reapply_views = torch._C._functionalization_reapply_views_tls()
            unwrap_e = _unwrap_functional_tensor(e, reapply_views)
            with torch._functorch.pyfunctorch.temporarily_pop_interpreter_stack():
                replaced_e = replace_leaf_with_fake_tensor(unwrap_e)
            return _wrap_functional_tensor(replaced_e, current_level())
        else:
            return wrap_to_fake_tensor(e, tx, ignore_subclass, source=source, dynamic_dims=dynamic_dims, constraint_dims=constraint_dims)

    assert source is not None
    static_shapes, reason = tensor_always_has_static_shape(
        e, is_tensor, guard_source=source.guard_source()
    )

    dynamic_dims, constraint_dims = _automatic_dynamic(
        e, tx, source.name(), static_shapes
    )

    log.debug(
        "wrap_to_fake %s %s %s %s",
        source.name(),
        tuple(e.shape),
        dynamic_dims,
        constraint_dims,
    )

    fake_e = replace_leaf_with_fake_tensor(e)

    if is_tensor and not (static_shapes and source.is_nn_module()):
        tx.output.tracked_fakes.append(TrackedFake(fake_e, source, constraint_dims))
        tx.output.tracked_fakes_id_to_source[id(e)].append(source)

    tx.output.tensor_weakref_to_sizes_strides[WeakIdRef(e)] = {
        "size": fake_e.size(),
        "stride": fake_e.stride(),
    }
    return fake_e

def wrap_to_fake_tensor(
    e, tx, ignore_subclass=False, *, source: Optional[Source], dynamic_dims, constraint_dims
):
    if (
        type(e) in (torch.Tensor, torch.nn.Parameter, FakeTensor)
        or (ignore_subclass and isinstance(e, torch.Tensor))
        or is_traceable_wrapper_subclass(e)
    ):
        fake_e = wrap_fake_exception(
            lambda: tx.fake_mode.from_tensor(
                e,
                ignore_subclass=ignore_subclass,
                source=source,
                dynamic_dims=dynamic_dims,
                constraint_dims=constraint_dims,
            )
        )
        return fake_e
    else:
        return e


class SourcelessBuilder:
    """
    Like builder, but stateless and does not require a source. Useful for simple type->VT objects, or objects
    that are being created/evaporated during inlining (ex: consider a locally made list of tensors we then iterate over
    .), such a list should not show up as an artifact from inputs, nor in reconstruction, nor in the graph. However,
    there may be reasons to represent it as a ListVariable internally.

    NOTE - Objects produced here are born UNGUARDED due to the nature of sources!

    NOTE - This class is very new! It will have some rough edges, but it was created to stem the bleeding of giant
    if/else type->VariableTracker trees that were cropping up all over dynamo.
    """

    def __call__(self, tx, value) -> VariableTracker:
        if isinstance(value, VariableTracker):
            # This is always valid to call, and useful for recursive calls.
            return value
        if isinstance(value, dataclasses._HAS_DEFAULT_FACTORY_CLASS):
            return UserDefinedObjectVariable(value)
        if ConstantVariable.is_literal(value):
            return SourcelessBuilder.wrap_constant_literal(value)
        elif is_builtin_callable(value):
            return BuiltinVariable(value)
        elif is_allowed(value):
            return TorchVariable(value)
        elif isinstance(value, types.FunctionType):
            return UserFunctionVariable(value)
        elif isinstance(value, enum.Enum):
            return EnumVariable(value)
        elif isinstance(value, (type, abc.ABCMeta)):
            return UserDefinedClassVariable(value)
        elif isinstance(value, dict):
            return ConstDictVariable(
                {k: self(tx, v) for k, v in value.items()},
                dict,
                mutable_local=MutableLocal(),
            )
        elif isinstance(value, (tuple, list)):
            cls = BaseListVariable.cls_for(type(value))
            return cls([self(tx, x) for x in value], mutable_local=MutableLocal())
        unimplemented(f"Unexpected type in sourceless builder {type(value)}")

    @staticmethod
    def wrap_constant_literal(value):
        assert ConstantVariable.is_literal(value)
        return ConstantVariable(value=value)<|MERGE_RESOLUTION|>--- conflicted
+++ resolved
@@ -949,15 +949,9 @@
         tensor_proxy.node.meta["tensor_dict"] = value.__dict__.copy()
 
         example_value = tensor_variable.proxy.node.meta["example_value"]
-<<<<<<< HEAD
-        # if is_fake(example_value):
-        #     fake_tensor_value = example_value
-        fake_tensor_value = example_value
-=======
         assert is_fake_with_fake_mode(
             example_value, self.tx.fake_mode
         ), "Expect example_value to be Fakified by tx.fake_mode."
->>>>>>> 3318b188
 
         grapharg = GraphArg(source, value, False, example_value)
         tensor_proxy.node.meta["grapharg"] = grapharg
