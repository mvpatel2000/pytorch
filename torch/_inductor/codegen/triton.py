--- conflicted
+++ resolved
@@ -721,14 +721,9 @@
         self.outside_loop_vars = set()
         self.reduction_hint = reduction_hint
         self.index_dtype = index_dtype
-<<<<<<< HEAD
         # Upper bounds for indirect_indexing and their str representation
         self.indirect_max_sizes: Dict[Tuple[str, str] : [sympy.Expr, str]] = {}
-=======
-        self.indirect_max_sizes_expr = {}  # Upper bounds for indirect_indexing
-        self.indirect_max_sizes_printed = {}  # Upper bounds, printed as a string
         self.last_usage = set()
->>>>>>> 9c6f2bb3
 
         self.persistent_reduction = self.should_use_persistent_reduction()
         is_rocm = torch.version.hip is not None and torch.cuda.is_available()
