--- conflicted
+++ resolved
@@ -12,6 +12,7 @@
 
 import torch
 
+import torch._logging
 from ..._dynamo import config as dynamo_config
 from .. import config, ir, scheduler
 from ..codecache import get_code_path
@@ -19,12 +20,14 @@
 from ..optimize_indexing import indexing_dtype_strength_reduction
 from ..utils import (
     get_fused_kernel_name,
+    get_kernel_category_by_source_code,
     get_kernel_metadata,
     instance_descriptor,
     next_power_of_2,
     sympy_product,
     sympy_subs,
     sympy_symbol,
+    unique,
 )
 from ..virtualized import ops, V
 
@@ -42,6 +45,7 @@
 )
 
 log = logging.getLogger(__name__)
+schedule_log = torch._logging.getArtifactLogger(__name__, "schedule")
 
 
 def signature_of(arg):
@@ -73,18 +77,17 @@
             return V.graph.sizevars.maybe_guard_multiple_of(x.expr, ALIGNMENT)
         raise NotImplementedError(f"unhandled {type(x)}: {x}")
 
-    divisible_by_16 = [i for i, arg in enumerate(args) if is_aligned(arg)]
+    if config.triton.divisible_by_16 and not dynamo_config.dynamic_shapes:
+        divisible_by_16 = [i for i, arg in enumerate(args) if is_aligned(arg)]
+    else:
+        divisible_by_16 = []
     return instance_descriptor(tuple(divisible_by_16), ())
 
 
 class TritonPrinter(PythonPrinter):
     def _print_floor(self, expr):
         assert len(expr.args) == 1
-        return f"tl.libdevice.floor({self.paren(self._print(expr.args[0]))})"
-
-    def _print_ceiling(self, expr):
-        assert len(expr.args) == 1
-        return f"tl.libdevice.ceil({self.paren(self._print(expr.args[0]))})"
+        return f"tl.math.floor({self.paren(self._print(expr.args[0]))})"
 
 
 texpr = TritonPrinter().doprint
@@ -153,7 +156,7 @@
 
     @staticmethod
     def libdevice_abs(x):
-        return f"tl.libdevice.abs({x})"
+        return f"tl.math.abs({x})"
 
     @staticmethod
     def exp(x):
@@ -161,15 +164,15 @@
 
     @staticmethod
     def libdevice_exp(x):
-        return f"tl.libdevice.exp({x})"
+        return f"tl.math.exp({x})"
 
     @staticmethod
     def exp2(x):
-        return f"tl.libdevice.exp2({x})"
+        return f"tl.math.exp2({x})"
 
     @staticmethod
     def expm1(x):
-        return f"tl.libdevice.expm1({x})"
+        return f"tl.math.expm1({x})"
 
     @staticmethod
     def sqrt(x):
@@ -177,7 +180,7 @@
 
     @staticmethod
     def libdevice_sqrt(x):
-        return f"tl.libdevice.sqrt({x})"
+        return f"tl.math.sqrt({x})"
 
     @staticmethod
     def relu(x):
@@ -201,7 +204,7 @@
 
     @staticmethod
     def libdevice_cos(x):
-        return f"tl.libdevice.cos({x})"
+        return f"tl.math.cos({x})"
 
     @staticmethod
     def sin(x):
@@ -209,7 +212,7 @@
 
     @staticmethod
     def libdevice_sin(x):
-        return f"tl.libdevice.sin({x})"
+        return f"tl.math.sin({x})"
 
     @staticmethod
     def index_expr(expr, dtype):
@@ -223,67 +226,67 @@
 
     @staticmethod
     def lgamma(x):
-        return f"tl.libdevice.lgamma({x})"
+        return f"tl.math.lgamma({x})"
 
     @staticmethod
     def erf(x):
-        return f"tl.libdevice.erf({x})"
+        return f"tl.math.erf({x})"
 
     @staticmethod
     def cosh(x):
-        return f"tl.libdevice.cosh({x})"
+        return f"tl.math.cosh({x})"
 
     @staticmethod
     def sinh(x):
-        return f"tl.libdevice.sinh({x})"
+        return f"tl.math.sinh({x})"
 
     @staticmethod
     def acos(x):
-        return f"tl.libdevice.acos({x})"
+        return f"tl.math.acos({x})"
 
     @staticmethod
     def acosh(x):
-        return f"tl.libdevice.acosh({x})"
+        return f"tl.math.acosh({x})"
 
     @staticmethod
     def asin(x):
-        return f"tl.libdevice.asin({x})"
+        return f"tl.math.asin({x})"
 
     @staticmethod
     def asinh(x):
-        return f"tl.libdevice.asinh({x})"
+        return f"tl.math.asinh({x})"
 
     @staticmethod
     def atan2(x, y):
-        return f"tl.libdevice.atan2({x}, {y})"
+        return f"tl.math.atan2({x}, {y})"
 
     @staticmethod
     def atan(x):
-        return f"tl.libdevice.atan({x})"
+        return f"tl.math.atan({x})"
 
     @staticmethod
     def atanh(x):
-        return f"tl.libdevice.atanh({x})"
+        return f"tl.math.atanh({x})"
 
     @staticmethod
     def copysign(x, y):
-        return f"tl.libdevice.copysign({x}, {y})"
+        return f"tl.math.copysign({x}, {y})"
 
     @staticmethod
     def erfc(x):
-        return f"tl.libdevice.erfc({x})"
+        return f"tl.math.erfc({x})"
 
     @staticmethod
     def hypot(x, y):
-        return f"tl.libdevice.hypot({x}, {y})"
+        return f"tl.math.hypot({x}, {y})"
 
     @staticmethod
     def log10(x):
-        return f"tl.libdevice.log10({x})"
+        return f"tl.math.log10({x})"
 
     @staticmethod
     def nextafter(x, y):
-        return f"tl.libdevice.nextafter({x}, {y})"
+        return f"tl.math.nextafter({x}, {y})"
 
     @staticmethod
     def logical_and(a, b):
@@ -305,19 +308,19 @@
 
     @staticmethod
     def rsqrt(x):
-        return f"tl.libdevice.rsqrt({x})"
+        return f"tl.math.rsqrt({x})"
 
     @staticmethod
     def log1p(x):
-        return f"tl.libdevice.log1p({x})"
+        return f"tl.math.log1p({x})"
 
     @staticmethod
     def tan(x):
-        return f"tl.libdevice.tan({x})"
+        return f"tl.math.tan({x})"
 
     @staticmethod
     def tanh(x):
-        return f"tl.libdevice.tanh({x})"
+        return f"tl.math.tanh({x})"
 
     @staticmethod
     def sigmoid(x):
@@ -325,20 +328,20 @@
 
     @staticmethod
     def libdevice_sigmoid(x):
-        return f"1/(1 + tl.libdevice.exp(-({x})))"
+        return f"1/(1 + tl.math.exp(-({x})))"
 
     @staticmethod
     def signbit(x):
         # XX: This is wrong for the value -0.0 in floating point
-        return f"tl.libdevice.signbit({x}) if ({x}).dtype is tl.float32 else {x} < 0"
+        return f"tl.math.signbit({x}) if ({x}).dtype is tl.float32 else {x} < 0"
 
     @staticmethod
     def fmod(a, b):
-        return f"tl.libdevice.fmod({a}, {b})"
+        return f"tl.math.fmod({a}, {b})"
 
     @staticmethod
     def pow(a, b):
-        return f"tl.libdevice.pow({a}, {b})"
+        return f"tl.math.pow({a}, {b})"
 
     @staticmethod
     def log(x):
@@ -346,23 +349,23 @@
 
     @staticmethod
     def libdevice_log(x):
-        return f"tl.libdevice.log({x})"
+        return f"tl.math.log({x})"
 
     @staticmethod
     def isinf(x):
-        return f"tl.libdevice.isinf({x})"
+        return f"tl.math.isinf({x})"
 
     @staticmethod
     def isnan(x):
-        return f"tl.libdevice.isnan({x})"
+        return f"tl.math.isnan({x})"
 
     @staticmethod
     def round(x):
-        return f"tl.libdevice.nearbyint({x})"
+        return f"tl.math.nearbyint({x})"
 
     @staticmethod
     def floor(x):
-        return f"tl.libdevice.floor({x})"
+        return f"tl.math.floor({x})"
 
     @staticmethod
     def floordiv(a, b):
@@ -375,7 +378,7 @@
 
     @staticmethod
     def trunc(x):
-        return f"tl.libdevice.trunc({x})"
+        return f"tl.math.trunc({x})"
 
     @staticmethod
     def truncdiv(a, b):
@@ -385,7 +388,7 @@
 
     @staticmethod
     def ceil(x):
-        return f"tl.libdevice.ceil({x})"
+        return f"tl.math.ceil({x})"
 
 
 @dataclasses.dataclass
@@ -670,6 +673,8 @@
         """
         if not (self.inside_reduction and config.triton.persistent_reductions):
             return False
+        if dynamo_config.dynamic_shapes:
+            return False
         threshold = {
             ReductionHint.INNER: 1024,
         }.get(self.reduction_hint, 64)
@@ -867,6 +872,23 @@
         # if simple replacements didn't get rid of floor/ceil, try full subs
         if len(index.atoms(sympy.floor)) or len(index.atoms(sympy.ceiling)):
             index = index.subs(V.graph.sizevars.precomputed_replacements)
+        # last resort, if no range vars are in the expr, hoist it
+        # TODO instead of trying to blindly find complicated exprs, we should hoist the
+        # inputs/outputs sizes and strides, but at the time indexing is generated
+        # kernel inputs and outputs are not set yet, we'd need a deeper refactor
+        # to do it this way
+
+        if len(index.atoms(sympy.ceiling)):
+            for a in index.atoms(sympy.ceiling):
+                # for nested exprs, atoms yields top level first (?)
+                # so if everything goes fine, lower level replacements will come up empty
+                symbols = a.free_symbols
+                if len(symbols) > 0 and all(
+                    s.name.startswith("s") or s.name.startswith("ps") for s in symbols
+                ):
+                    replacements = {a: V.graph.sizevars.lookup_precomputed_size(a)}
+                    index = sympy_subs(index, replacements)
+
         index_vars = index.free_symbols
         index_str = texpr(self.rename_indexing(self.codegen_indexing(index)))
 
@@ -903,13 +925,17 @@
                 have_dense = False
             dense_mask_vars.add(f"{tree.prefix}mask")
 
+        expand_str = None
+
         if (need_dense and not have_dense) or isinstance(index, sympy.Integer):
             if copy_shape:
                 index_str = f"{index_str} + tl.zeros({copy_shape}.shape, tl.int32)"
+                expand_str = f"{copy_shape}.shape"
             else:
                 index_str = f"{index_str} + tl.zeros({self.dense_size_str()}, tl.int32)"
+                expand_str = self.dense_size_str()
             if isinstance(index, sympy.Integer):
-                return index_str, set(), "None"
+                return index_str, set(), "None", expand_str
             else:
                 mask_vars = dense_mask_vars
         elif not have_loop_vars and copy_shape:
@@ -925,7 +951,7 @@
         self.filter_masks(mask_vars)
 
         mask_str = " & ".join(sorted(map(str, mask_vars))) if mask_vars else "None"
-        return index_str, mask_vars, mask_str
+        return index_str, mask_vars, mask_str, expand_str
 
     def filter_masks(self, mask_vars):
         for tree in self.range_trees:
@@ -977,9 +1003,8 @@
 
         self._load_mask = mask
         try:
-            with self.swap_buffers(self.compute, self.compute):
-                # TODO(jansel): do we need a reshape here?
-                yield mask
+            # TODO(jansel): do we need a reshape here?
+            yield mask
         finally:
             self._load_mask = prior
 
@@ -987,7 +1012,7 @@
         var = self.args.input(name)
         indirect_indexing = self.is_indirect_indexing(index)
         original_index = index
-        index, mask_vars, mask = self.indexing(index)
+        index, mask_vars, mask, expand_str = self.indexing(index)
 
         if "rmask" in mask and not self.persistent_reduction:
             # This eviction policy heuristic is untested.
@@ -1010,32 +1035,34 @@
             line = var
         else:
             if isinstance(original_index, sympy.Integer):
-                dense_size = self.dense_size_str()
                 line = f"tl.load({var} + ({original_index}))"
-                append_broadcast = dense_size
+                append_broadcast = expand_str
             else:
                 line = f"tl.load({var} + ({index}), {mask}{ep}{other})"
             if V.graph.get_dtype(name) in (torch.float16, torch.bfloat16):
                 line += ".to(tl.float32)"
 
-        if (
+        if "tmp" in mask:
+            # Masked loads must come after the mask is computed
+            load_buffer = self.compute
+        elif (
             self.inside_reduction
             and not self.persistent_reduction
             and "rmask" not in mask
-            and "tmp" not in mask
             and not indirect_indexing
         ):
             # can lift a common load outside of reduction loop
             # One exception is when this is an indirect_load.
-            result_var = self.cse.generate(
-                self.body, line, append_broadcast=append_broadcast
-            )
+            load_buffer = self.body
         else:
-            result_var = self.cse.generate(
-                self.loads, line, append_broadcast=append_broadcast
-            )
-
+            load_buffer = self.loads
+
+        result_var = self.cse.generate(load_buffer, line)
         result_var.mask_vars = mask_vars
+
+        if append_broadcast:
+            line = f"tl.broadcast_to({result_var}, {append_broadcast})"
+            result_var = self.cse.generate(load_buffer, line)
 
         if not self.inside_reduction or "rmask" not in mask:
             self.outside_loop_vars.add(result_var)
@@ -1044,14 +1071,14 @@
 
     def store(self, name, index, value, mode=None):
         var = self.args.output(name)
-        index, mask_vars, mask = self.indexing(index, dense_indexing=True)
+        index, mask_vars, mask, expand_str = self.indexing(index, dense_indexing=True)
         if mode is None:
             line = f"tl.store({var} + ({index}), {value}, {mask})"
         elif mode == "atomic_add":
             line = f"tl.atomic_add({var} + ({index}), {value}, {mask})"
         else:
             raise NotImplementedError(f"store mode={mode}")
-        self.stores.writeline(name, line)
+        self.stores.writeline(DeferredLine(name, line))
         if not self.inside_reduction:
             self.outside_loop_vars.add(value)
 
@@ -1141,7 +1168,7 @@
             self.suffix.writeline(f"{result_var} = {var_name}")
             result_var.mask_vars = var_name.mask_vars
         self.inside_reduction = False
-        index, mask_vars, mask = self.indexing(index)
+        index, mask_vars, mask, _ = self.indexing(index)
         assert "rmask" not in index
         self.inside_reduction = True
         self.outside_loop_vars.add(result_var)
@@ -1202,23 +1229,27 @@
 
         result.writelines(["", "", "def get_args():"])
         with result.indent():
+            name_cnt = itertools.count()
+            var_names = []
             for arg_name in call_args:
+                var_name = f"arg_{next(name_cnt)}"
                 buf = V.graph.get_buffer(arg_name)
                 if buf:
                     result.writeline(
-                        f"{arg_name} = rand_strided({tuple(buf.get_size())}, {tuple(buf.get_stride())}, device='{buf.get_device()}', dtype={buf.get_dtype()})"  # noqa: B950 line too long
+                        f"{var_name} = rand_strided({tuple(buf.get_size())}, {tuple(buf.get_stride())}, device='{buf.get_device()}', dtype={buf.get_dtype()})"  # noqa: B950 line too long
                     )
                 elif arg_name in V.graph.constants:
                     # note that random seed is put in V.graph.constants
                     const_tensor = V.graph.constants[arg_name]
                     result.writeline(
-                        f"{arg_name} = rand_strided({tuple(const_tensor.size())}, {tuple(const_tensor.stride())}, device='{const_tensor.device}', dtype={const_tensor.dtype})"  # noqa: B950 line too long
+                        f"{var_name} = rand_strided({tuple(const_tensor.size())}, {tuple(const_tensor.stride())}, device='{const_tensor.device}', dtype={const_tensor.dtype})"  # noqa: B950 line too long
                     )
                 else:
                     raise KeyError(
                         f"Don't find the buffer or const tensor for {arg_name}"
                     )
-            result.writeline(f"return {', '.join(call_args)},")
+                var_names.append(var_name)
+            result.writeline(f"return {', '.join(var_names)},")
 
         result.writelines(["\n", "\n", "def call(args):"])
         grid = []
@@ -1242,7 +1273,7 @@
                 result.writeline(f"{stream_name} = get_cuda_stream({index})")
                 extra_args_str = ", ".join(map(str, extra_args)) + ", "
                 result.writeline(
-                    f"triton_.run(*args, {extra_args_str}grid=grid({', '.join(grid)}), stream={stream_name})"
+                    f"KERNEL_NAME.run(*args, {extra_args_str}grid=grid({', '.join(grid)}), stream={stream_name})"
                 )
 
         # benchmark all configs
@@ -1254,9 +1285,10 @@
                     f"torch.cuda.set_device({index})"
                 )  # no-op to ensure context
                 result.writeline(
-                    f"return triton_.benchmark_all_configs(*args, {extra_args_str}grid=grid({', '.join(grid)}))"
+                    f"return KERNEL_NAME.benchmark_all_configs(*args, {extra_args_str}grid=grid({', '.join(grid)}))"
                 )
 
+        ninplace_args = len(unique(self.args.inplace_buffers.values()))
         result.writelines(["\n", "\n", "if __name__ == '__main__':"])
         with result.indent():
             result.writeline("from torch._inductor.utils import get_num_bytes")
@@ -1267,7 +1299,9 @@
             result.writeline(
                 "ms = do_bench(lambda: call(args), rep=40, fast_flush=True)[0]"
             )
-            result.writeline("num_gb = get_num_bytes(*args) / 1e9")
+            result.writeline(
+                f"num_gb = get_num_bytes(*args, num_in_out_args={ninplace_args}) / 1e9"
+            )
             result.writeline("gb_per_s = num_gb / (ms / 1e3)")
             result.writeline(
                 'print(f"{ms:.3f}ms    {num_gb:.3f}GB    {gb_per_s:.2f}GB/s")'
@@ -1298,7 +1332,7 @@
                     import triton.language as tl
                     from torch._inductor.ir import ReductionHint
                     from torch._inductor.ir import TileHint
-                    from torch._inductor.triton_ops.autotune import {heuristics}
+                    from torch._inductor.triton_heuristics import {heuristics}
                     from torch._inductor.utils import instance_descriptor
                 """
             )
@@ -1308,7 +1342,7 @@
                         from torch._dynamo.testing import rand_strided
                         from torch._C import _cuda_getCurrentRawStream as get_cuda_stream
                         import torch
-                        from torch._inductor.triton_ops.autotune import grid
+                        from torch._inductor.triton_heuristics import grid
                     """
                 )
 
@@ -1454,13 +1488,6 @@
                 call_args.append(expr)
             if tree.prefix != "r":
                 grid.append(expr)
-<<<<<<< HEAD
-        call_args = ", ".join(call_args)
-        stream_name = code.write_get_cuda_stream(V.graph.scheduler.current_device.index)
-        code.writeline(
-            f"{name}.run({call_args}, grid=grid({', '.join(grid)}), stream={stream_name})"
-        )
-=======
 
         if V.graph.cpp_wrapper:
             V.graph.wrapper_code.generate_kernel_call(
@@ -1475,7 +1502,6 @@
             code.writeline(
                 f"{name}.run({call_args_str}, grid=grid({', '.join(grid)}), stream={stream_name})"
             )
->>>>>>> 28621208
 
     def create_cse_var(self, *args, **kwargs):
         return TritonCSEVariable(*args, **kwargs)
@@ -1627,13 +1653,8 @@
                     f"unexpected group: ({numel}, {rnumel}) != {node.group[1]}"
                 )
 
-<<<<<<< HEAD
-        if dynamo_config.output_code:
-            log.info("schedule: %s", node_schedule)
-=======
         if schedule_log.isEnabledFor(logging.DEBUG):
             schedule_log.debug("Schedule:\n %s", node_schedule)
->>>>>>> 28621208
         return self.codegen_node_schedule(node_schedule, numel, rnumel)
 
     @staticmethod
@@ -1753,6 +1774,7 @@
 
         src_code = kernel.codegen_kernel()
         kernel_name = self.define_kernel(src_code, node_schedule)
+
         kernel.call_kernel(V.graph.wrapper_code, kernel_name)
         self.scheduler.free_buffers()
 
@@ -1766,17 +1788,12 @@
                 if config.triton.descriptive_names
                 else ""
             )
-<<<<<<< HEAD
-            kernel_name = "_".join(["triton", fused_name, wrapper.next_kernel_suffix()])
-            wrapper.kernels[src_code] = kernel_name
-=======
             kernel_category = get_kernel_category_by_source_code(src_code)[:3]
             kernel_name = "_".join(
                 ["triton", kernel_category, fused_name, wrapper.next_kernel_suffix()]
             )
             # use the original src_code as the key
             wrapper.src_to_kernel[src_code] = kernel_name
->>>>>>> 28621208
             subs_name = kernel_name if config.triton.unique_kernel_names else "triton_"
             src_code = src_code.replace("KERNEL_NAME", subs_name)
 
