--- conflicted
+++ resolved
@@ -26,7 +26,6 @@
     get_kernel_metadata,
     instance_descriptor,
     next_power_of_2,
-    sympy_dot,
     sympy_product,
     sympy_subs,
     sympy_symbol,
@@ -331,22 +330,19 @@
         return f"{a} | {b}"
 
     @staticmethod
-    def rand(seed, offset, _):  # _ here to keep the contract identical to CPU rand op
+    def rand(seed, offset):
         offset = f"({offset}).to(tl.uint32)"
         return f"tl.rand({seed}, {offset})"
 
     @staticmethod
-    def randn(seed, offset, _):  # _ here to keep the contract identical to CPU randn op
+    def randn(seed, offset):
         offset = f"({offset}).to(tl.uint32)"
         return f"tl.randn({seed}, {offset})"
 
-    # TODO: work out how to use randint4x
-    @staticmethod
-    def randint(
-        seed, offset, _
-    ):  # _ here to keep the contract identical to CPU randint op
+    @staticmethod
+    def randint64(seed, offset, low, high):
         offset = f"({offset}).to(tl.uint32)"
-        return f"tl.randint({seed}, {offset}).to(tl.int32)"
+        return f"triton_helpers.randint64({seed}, {offset}, {low}, {high})"
 
     @staticmethod
     def load_seed(name, offset):
@@ -592,7 +588,7 @@
         if self.is_loop():
             code.writeline(f"{self.name} = {x}offset + {x}base")
         elif x == "r" and self.kernel.persistent_reduction:
-            code.writeline("roffset = 0")
+            # no need to "roffset = "
             code.writeline(
                 f"{self.name} = {self.ranges_code()}",
             )
@@ -1267,10 +1263,8 @@
                 {accumulator_index} = tl.where({cond}, {accumulator_index}_next, {accumulator_index})
                 """
                 )
-                idx_dtype = self.index_dtype
                 final_argreduce(self.suffix, result_var, accumulator, accumulator_index)
             else:
-                updated = value
                 if reduction_type == "min":
                     updated = f"triton_helpers.minimum({accumulator}, {value})"
                 elif reduction_type == "max":
@@ -1288,22 +1282,6 @@
                     f"{accumulator} = tl.where({cond}, {updated}, {accumulator})"
                 )
 
-<<<<<<< HEAD
-            if accumulator_index:
-                # argmax, argmin
-                self.suffix.writelines(
-                    [
-                        f"{accumulator_index}_reduce = "
-                        f"tl.{reduction_type}({accumulator}, {dim})[{', '.join(sizes)}].to(tl.int32)",
-                        f"{accumulator_index}_mask = tl.arange(0, {reduction_range_prefix.upper()}BLOCK)"
-                        f"[{', '.join(reduction_sizes)}] == {accumulator_index}_reduce",
-                        f"{result_var} = tl.sum("
-                        f"tl.where({accumulator_index}_mask, {accumulator_index}, 0), {dim})[{', '.join(sizes)}]",
-                    ]
-                )
-            else:
-                self.suffix.writeline(f"{result_var} = {final_reduction(accumulator)}")
-=======
                 if src_dtype == torch.bool:
                     # This is only really used for aten.any. It changes the
                     # final reduction of a non-persistent reduction from
@@ -1320,7 +1298,6 @@
                     self.suffix.writeline(
                         f"{result_var} = {final_reduction(accumulator)}"
                     )
->>>>>>> a082831f
         else:
             var_name = self.cse.reduction_cache[(src_dtype, reduction_type, value)]
             self.suffix.writeline(f"{result_var} = {var_name}")
@@ -1336,44 +1313,6 @@
             self.suffix.writeline(
                 DeferredLine(name, f"tl.store({var} + {index}, {result_var}, {mask})")
             )
-
-    def vectorized_random(self, seed, mode):
-        prefix = [
-            tree.prefix
-            for tree in self.range_trees
-            if tree.prefix != "r" or self.inside_reduction
-        ]
-        blocks = [f"{p.upper()}BLOCK" for p in prefix]
-        block_size = " * ".join(blocks)
-        strides = ir.FlexibleLayout.contiguous_strides(
-            [
-                sympy.Symbol(
-                    self.cse.generate(
-                        self.compute,
-                        f"(({p}numel + {p.upper()}BLOCK - 1) // {p.upper()}BLOCK) * {p.upper()}BLOCK",
-                    ).name
-                )
-                for p in prefix
-            ]
-        )
-        offset = sympy_dot([sympy.Symbol(f"{p}offset") for p in prefix], strides)
-        offsets = self.cse.generate(
-            self.compute, f"({texpr(offset)}) // 4 + tl.arange(0, {block_size} // 4)"
-        )
-        vn = self.cse.newvar()
-        self.compute.splice(
-            f"""
-            r0, r1, r2, r3 = tl.{mode}4x({seed}, {offsets}.to(tl.uint32))
-            slot = tl.broadcast_to(tl.arange(0, 4)[None, :], [{block_size} // 4, 4])
-            {vn} = tl.where(slot == 0, r0[:, None],
-                   tl.where(slot == 1, r1[:, None],
-                   tl.where(slot == 2, r2[:, None],
-                                       r3[:, None])))
-            {vn} = tl.view({vn}, [{', '.join(blocks)}])
-            """,
-            strip=True,
-        )
-        return vn
 
     def codegen_body(self):
         """
@@ -1731,9 +1670,6 @@
         _, (numel1, rnumel1) = node1.group
         _, (numel2, rnumel2) = node2.group
 
-        if node1.is_template() and node2.op_counts().get("vectorized_random") > 0:
-            return False  # vectorized_random does not support templates
-
         if node1.is_reduction() and node2.is_reduction():
             return numel1 == numel2 and rnumel1 == rnumel2
 
