import copy
import functools
import logging
from typing import Optional

import torch
import torch.nn as nn
from torch._dynamo.utils import detect_fake_mode
from torch.fx.experimental.optimization import (
    matches_module_pattern,
    replace_node_module,
)
from torch.fx.passes.shape_prop import ShapeProp
from torch.nn import functional as F
from torch.nn.utils.fusion import fuse_conv_bn_eval, fuse_conv_bn_weights

from .. import config, overrides

from ..fx_utils import matches_module_function_pattern
from ..mkldnn import mkldnn_fuse_fx
from ..pattern_matcher import PatternMatcherPass
from ..utils import is_cpu_device

log = logging.getLogger(__name__)

patterns = PatternMatcherPass()


@functools.lru_cache(None)
def lazy_init():
    from .split_cat import _split_cat_init

    if config.split_cat_fx_passes:
        _split_cat_init()


def pre_grad_passes(gm, example_inputs):
    """
    Apply passes on the input FX graph using Torch IR.

    WARNING:
    The IR before grad is not functional or normalized, so it is harder
    to write passes on this IR.  Passes must be safe with respect to
    aliasing and mutation and need to handle all possible arg schemas.

    Consider adding a new pass to post_grad.py or joint_graph.py which
    are after functionalization and normalization.
    """

    # used to implement low memory dropout
    gm = overrides.replace_fx(gm, example_inputs)

    if config.pattern_matcher:
        lazy_init()
        gm = fuse_fx(gm, example_inputs)
<<<<<<< HEAD
        gm = overrides.fuse_quantization(gm, example_inputs)
=======
        patterns.apply(gm.graph)

    gm.graph.lint()
    gm.recompile()
>>>>>>> 72daadef

    return gm


def fuse_fx(gm: torch.fx.GraphModule, example_inputs):
    is_cpu = is_cpu_device(example_inputs)

    fake_mode = detect_fake_mode(example_inputs)

    gm = sink_cat_after_pointwise(gm)
    if config.permute_fusion and not is_cpu:
        # For linear permute fusion, we need to check input info to identify
        # and perform proper permutation/transpose
        ShapeProp(gm, fake_mode=fake_mode).propagate(*example_inputs)
        gm = linear_permute_fusion(gm)
        gm = permute_linear_fusion(gm)
        gm = permute_matmul_fusion(gm)

    # make sure the autograd is disabled.
    if torch.is_grad_enabled():
        return gm
    if not is_cpu:
        return gm
    gm = remove_identity(gm)
    gm = fuse_conv_bn(gm)
    gm = mkldnn_fuse_fx(gm, example_inputs)
    return gm


def fetch_attr(target: str, mod):
    target_atoms = target.split(".")
    attr_itr = mod
    for i, atom in enumerate(target_atoms):
        if not hasattr(attr_itr, atom):
            raise RuntimeError(
                f"Node referenced nonexistant target {'.'.join(target_atoms[:i])}"
            )
        attr_itr = getattr(attr_itr, atom)
    return attr_itr


def remove_identity(gm: torch.fx.GraphModule):
    """
    Removes all identity layers from the module.
    """

    class IdentityRemover(torch.fx.Transformer):
        def call_module(self, target, args, kwargs):
            if isinstance(self.submodules[target], nn.Identity):
                assert len(args) == 1
                return args[0]
            else:
                return super().call_module(target, args, kwargs)

    return IdentityRemover(gm).transform()


def fuse_conv_bn(gm: torch.fx.GraphModule, inplace=False):
    """
    Fuses Convolution/BN layers for inference purposes.
    """
    modules_patterns = [
        (torch.nn.Conv1d, torch.nn.BatchNorm1d),
        (torch.nn.Conv2d, torch.nn.BatchNorm2d),
        (torch.nn.Conv3d, torch.nn.BatchNorm3d),
    ]
    module_function_patterns = [
        (torch.nn.Conv1d, F.batch_norm),
        (torch.nn.Conv2d, F.batch_norm),
        (torch.nn.Conv3d, F.batch_norm),
    ]
    modules = dict(gm.named_modules())
    for pattern in modules_patterns:
        for node in gm.graph.nodes:
            if matches_module_pattern(pattern, node, modules):
                if len(node.args[0].users) > 1:  # Output of conv is used by other nodes
                    continue
                conv = modules[node.args[0].target]
                bn = modules[node.target]
                eval_mode = all(not n.training for n in [conv, bn])
                if not eval_mode:
                    continue
                if not bn.track_running_stats:
                    continue
                fused_conv = fuse_conv_bn_eval(conv, bn)
                replace_node_module(node.args[0], modules, fused_conv)
                node.replace_all_uses_with(node.args[0])
                gm.graph.erase_node(node)
    gm.graph.lint()
    for pattern in module_function_patterns:
        for node in gm.graph.nodes:
            if matches_module_function_pattern(pattern, node, modules):
                # TODO: support kwargs.
                if len(node.args) != 8:
                    continue
                conv = modules[node.args[0].target]
                bn_training = node.args[5]
                bn_eps = node.args[7]
                if conv.training or bn_training:
                    continue
                if type(bn_eps) is not float:
                    continue
                bn_args_is_constant = all(
                    n.op == "get_attr" and len(n.users) == 1 for n in node.args[1:5]
                )
                if not bn_args_is_constant:
                    continue
                bn_running_mean = fetch_attr(node.args[1].target, gm)
                bn_running_var = fetch_attr(node.args[2].target, gm)
                bn_weight = fetch_attr(node.args[3].target, gm)
                bn_bias = fetch_attr(node.args[4].target, gm)
                if bn_running_mean is None or bn_running_var is None:
                    continue
                fused_conv = copy.deepcopy(conv)
                fused_conv.weight, fused_conv.bias = fuse_conv_bn_weights(
                    fused_conv.weight,
                    fused_conv.bias,
                    bn_running_mean,
                    bn_running_var,
                    bn_eps,
                    bn_weight,
                    bn_bias,
                )
                replace_node_module(node.args[0], modules, fused_conv)
                node.replace_all_uses_with(node.args[0])
                gm.graph.erase_node(node)
    gm.graph.lint()
    gm.recompile()

    return gm


class NormalizedLinearNode:
    def __init__(self, node: torch.fx.Node) -> None:
        assert node.op == "call_function"
        assert node.target in [torch.nn.functional.linear]
        self.node: torch.fx.Node = node

    def get_input(self) -> torch.fx.Node:
        if len(self.node.args) > 0:
            return self.node.args[0]
        else:
            return self.node.kwargs["input"]

    def get_weight(self) -> torch.fx.Node:
        if len(self.node.args) > 1:
            return self.node.args[1]
        else:
            return self.node.kwargs["weight"]

    def get_bias(self) -> torch.fx.Node:
        if len(self.node.args) > 2:
            return self.node.args[2]
        else:
            return self.node.kwargs["bias"] if "bias" in self.node.kwargs else None


class NormalizedMatmulNode:
    def __init__(self, node: torch.fx.Node) -> None:
        assert node.op == "call_function"
        assert node.target in [torch.bmm, torch.matmul]
        self.node: torch.fx.Node = node

    def get_input(self) -> torch.fx.Node:
        if len(self.node.args) > 0:
            return self.node.args[0]
        else:
            return self.node.kwargs["input"]

    def get_other(self) -> torch.fx.Node:
        if len(self.node.args) > 1:
            return self.node.args[1]
        else:
            return self.node.kwargs["other"]


def check_permute(node: torch.fx.Node):
    ranks = len(node.meta["tensor_meta"].shape)
    if len(node.args) > 3:
        permutation = [node.args[i] % ranks for i in range(1, ranks + 1)]
    elif (
        "permutation" in node.kwargs
        and node.kwargs["permutation"] is not None
        and len(node.kwargs["permutation"]) > 2
    ):
        permutation = [i % ranks for i in node.kwargs["permutation"]]
    else:
        return False
    allowed_permutation = list(range(ranks))
    allowed_permutation[-1] = ranks - 2
    allowed_permutation[-2] = ranks - 1
    return permutation == allowed_permutation


def sink_cat_after_pointwise(module: torch.fx.GraphModule) -> torch.fx.GraphModule:
    def one_user(node):
        users = list(node.users)
        return users[0] if len(users) == 1 else None

    def is_view(node):
        view = {"view"}
        return node.op == "call_method" and node.target in view

    def is_pointwise_unary(node):
        pointwise = {torch.relu, torch.tanh, "relu", "tanh"}
        return node.op in {"call_function", "call_method"} and node.target in pointwise

    g = module.graph
    for node in g.nodes:
        if node.op != "call_function" or node.target != torch.cat:
            continue

        cat_or_view = node
        while True:
            user = one_user(cat_or_view)
            if not user or not is_view(user):
                break
            cat_or_view = user

        if user and is_pointwise_unary(user):
            with g.inserting_before(node):

                def cat_args(tensors, dim=0):
                    return tensors, dim

                tensors, dim = cat_args(*node.args, **node.kwargs)
                new_tensors = [
                    g.create_node(user.op, user.target, args=(arg,), kwargs=user.kwargs)
                    for arg in tensors
                ]
                new_cat = g.create_node(
                    "call_function", torch.cat, args=(new_tensors, dim)
                )
                user.replace_all_uses_with(cat_or_view)
                node.replace_all_uses_with(new_cat)
                g.erase_node(user)
                g.erase_node(node)
    g.lint()
    module.recompile()
    return module


def linear_permute_fusion(module: torch.fx.GraphModule) -> torch.fx.GraphModule:
    for node in module.graph.nodes:
        if (
            node.op == "call_method"
            and node.target == "permute"
            and check_permute(node)
        ):
            if len(node.args) > 0:
                input_node = node.args[0]
            else:
                input_node = node.kwargs["input"]
            if (
                input_node.op == "call_function"
                and input_node.target == torch.nn.functional.linear
            ):
                normalized = NormalizedLinearNode(input_node)
                input = normalized.get_input()
                weight = normalized.get_weight()
                bias = normalized.get_bias()
                with module.graph.inserting_before(node):
                    fused_node = module.graph.call_function(
                        linear_transpose, args=(input, weight, bias)
                    )
                    node.replace_all_uses_with(fused_node)
                    module.graph.erase_node(node)
                    if len(input_node.users) == 0:
                        module.graph.erase_node(input_node)

    module.graph.lint()
    module.recompile()
    return module


# Y1 = X * W^T + bias
# Y2 = Y1.permute(0, 2, 1)
# ---->
# Y2 = (W * X^T + bias.unsqueeze(-1))^T
def linear_transpose(
    input: torch.Tensor, weight: torch.Tensor, bias: Optional[torch.Tensor]
) -> torch.Tensor:
    if bias is None:
        return torch.matmul(weight, input.transpose(-1, -2))
    return torch.matmul(weight, input.transpose(-1, -2)) + bias.unsqueeze(-1)


def permute_linear_fusion(module: torch.fx.GraphModule) -> torch.fx.GraphModule:
    for node in module.graph.nodes:
        if node.op == "call_function" and node.target == torch.nn.functional.linear:
            if len(node.args) > 0:
                input_node = node.args[0]
            else:
                input_node = node.kwargs["input"]
            if (
                input_node.op == "call_method"
                and input_node.target == "permute"
                and check_permute(input_node)
            ):
                normalized = NormalizedLinearNode(node)
                if len(input_node.args) > 0:
                    input = input_node.args[0]
                else:
                    input = input_node.kwargs["input"]
                weight = normalized.get_weight()
                bias = normalized.get_bias()
                with module.graph.inserting_before(node):
                    fused_node = module.graph.call_function(
                        transpose_linear, args=(input, weight, bias)
                    )
                    node.replace_all_uses_with(fused_node)
                    module.graph.erase_node(node)
                    if len(input_node.users) == 0:
                        module.graph.erase_node(input_node)

    module.graph.lint()
    module.recompile()
    return module


def permute_matmul_fusion(module: torch.fx.GraphModule) -> torch.fx.GraphModule:
    for node in module.graph.nodes:
        if node.op == "call_function" and (
            node.target == torch.bmm or node.target == torch.matmul
        ):
            normalized = NormalizedMatmulNode(node)
            input_A_node = normalized.get_input()
            input_B_node = normalized.get_other()
            input_A = input_A_node
            input_B = input_B_node
            Atrans = Btrans = False
            if (
                input_A_node.op == "call_method"
                and input_A_node.target == "permute"
                and check_permute(input_A_node)
            ):
                Atrans = True
                if len(input_A_node.args) > 0:
                    input_A = input_A_node.args[0]
                else:
                    input_A = input_A_node.kwargs["input"]

            if (
                input_B_node.op == "call_method"
                and input_B_node.target == "permute"
                and check_permute(input_B_node)
            ):
                Btrans = True
                if len(input_B_node.args) > 0:
                    input_B = input_B_node.args[0]
                else:
                    input_B = input_B_node.kwargs["input"]

            if Atrans or Btrans:
                with module.graph.inserting_before(node):
                    fused_node = module.graph.call_function(
                        transpose_matmul,
                        args=(input_A, input_B, Atrans, Btrans),
                    )
                node.replace_all_uses_with(fused_node)
                module.graph.erase_node(node)
                if Atrans and len(input_A_node.users) == 0:
                    module.graph.erase_node(input_A_node)
                if Btrans and len(input_B_node.users) == 0:
                    module.graph.erase_node(input_B_node)

    module.graph.lint()
    module.recompile()
    return module


# X1 = X.permute(0, 2, 1)
# Y1 = X1 * W1^T + bias1
# ---->
# Y2 = X1.transpose(-1, -2) * W1^T + bias1
def transpose_linear(
    input: torch.Tensor, weight: torch.Tensor, bias: Optional[torch.Tensor]
) -> torch.Tensor:
    if bias is None:
        return torch.matmul(input.transpose(-1, -2), weight.t())
    return torch.matmul(input.transpose(-1, -2), weight.t()) + bias


def transpose_matmul(A: torch.Tensor, B: torch.Tensor, Atrans: bool, Btrans: bool):
    if Atrans:
        A = A.transpose(-1, -2)
    if Btrans:
        B = B.transpose(-1, -2)
    return torch.matmul(A, B)<|MERGE_RESOLUTION|>--- conflicted
+++ resolved
@@ -53,14 +53,11 @@
     if config.pattern_matcher:
         lazy_init()
         gm = fuse_fx(gm, example_inputs)
-<<<<<<< HEAD
+        patterns.apply(gm.graph)
         gm = overrides.fuse_quantization(gm, example_inputs)
-=======
-        patterns.apply(gm.graph)
 
     gm.graph.lint()
     gm.recompile()
->>>>>>> 72daadef
 
     return gm
 
