--- conflicted
+++ resolved
@@ -784,11 +784,8 @@
                                 torch.ops.mkldnn._convolution_transpose_pointwise.default,
                                 torch.ops.mkldnn._linear_pointwise.default,
                                 torch.ops.mkldnn._linear_pointwise.binary,
-<<<<<<< HEAD
+                                torch.ops.aten.mkldnn_rnn_layer.default,
                                 torch.ops.onednn.qconv2d_pointwise.default,
-=======
-                                torch.ops.aten.mkldnn_rnn_layer.default,
->>>>>>> 18a324c6
                             ]
                             if torch._C.has_mkl:
                                 need_fixed_layout += [torch.ops.mkl._mkl_linear.default]
