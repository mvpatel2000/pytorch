import copyreg
import enum
import functools
import warnings
from collections import OrderedDict
from copy import deepcopy
from numbers import Number
from typing import Any, Dict, Optional, Tuple, Union

import torch
import torch._C as _C
import torch.utils.hooks as hooks
from torch._namedtensor_internals import (
    check_serializing_named_tensor,
    is_ellipsis,
    resolve_ellipsis,
    single_ellipsis_index,
    unzip_namedshape,
    update_names,
)
from torch.overrides import (
    get_default_nowrap_functions,
    handle_torch_function,
    has_torch_function,
    has_torch_function_unary,
    has_torch_function_variadic,
)
from torch.utils.dlpack import DLDeviceType


def _handle_torch_function_and_wrap_type_error_to_not_implemented(f):
    assigned = functools.WRAPPER_ASSIGNMENTS

    @functools.wraps(f, assigned=assigned)
    def wrapped(*args, **kwargs):
        try:
            # See https://github.com/pytorch/pytorch/issues/75462
            if has_torch_function(args):
                return handle_torch_function(wrapped, args, *args, **kwargs)
            return f(*args, **kwargs)
        except TypeError:
            return NotImplemented

    return wrapped


# Should not be used, this is kept only for BC of loading old serialized Tensor subclasses
def _rebuild_from_type(func, type, args, dict):
    if type is Tensor:
        return func(*args)

    ret = func(*args).as_subclass(type)
    ret.__dict__ = dict
    return ret


def _rebuild_from_type_v2(func, new_type, args, state):
    ret = func(*args)
    if type(ret) is not new_type:
        ret = ret.as_subclass(new_type)
    # Tensor does define __setstate__ even though it doesn't define
    # __getstate__. So only use __setstate__ if it is NOT the one defined
    # on Tensor
    if (
        getattr(ret.__class__, "__setstate__", Tensor.__setstate__)
        is not Tensor.__setstate__
    ):
        ret.__setstate__(state)
    else:
        ret = torch._utils._set_obj_state(ret, state)
    return ret


# NB: If you subclass Tensor, and want to share the subclassed class
# across processes, you must also update torch/multiprocessing/reductions.py
# to define a ForkingPickler serialization mode for the class.
#
# NB: If you add a new method to Tensor, you must update
# torch/__init__.py.in to add a type annotation for your method;
# otherwise, it will not show up in autocomplete.
class Tensor(torch._C._TensorBase):
    def __deepcopy__(self, memo):
        if has_torch_function_unary(self):
            return handle_torch_function(Tensor.__deepcopy__, (self,), self, memo)
        if not self.is_leaf:
            raise RuntimeError(
                "Only Tensors created explicitly by the user "
                "(graph leaves) support the deepcopy protocol at the moment.  "
                "If you were attempting to deepcopy a module, this may be because "
                "of a torch.nn.utils.weight_norm usage, "
                "see https://github.com/pytorch/pytorch/pull/103001"
            )
        if id(self) in memo:
            return memo[id(self)]
        with torch.no_grad():
            # TODO: skipping storage copy is wrong for meta, as meta
            # does accurate alias tracking; however, the code below
            # doesn't work because of
            # https://github.com/pytorch/pytorch/issues/47442
            # Update the test in test_serialization if you remove 'meta' from here
            if (
                self.is_sparse
                or self.device.type in ["lazy", "xla", "mps", "ort", "meta", "ipu"]
                or (
                    not torch._C._has_storage(self)
                    and self.device.type == torch._C._get_privateuse1_backend_name()
                )
                or (type(self) is not Tensor and self.data_ptr() == 0)
            ):
                new_tensor = self.clone()
                if type(new_tensor) is not type(self):
                    raise RuntimeError(
                        "The default implementation of __deepcopy__() for wrapper subclasses "
                        "only works for subclass types that implement clone() and for which "
                        "cloning returns another instance of the same subclass. You should either "
                        "properly implement clone() for your subclass or override __deepcopy__() "
                        "if it is intended behavior for clone() to return an instance of a "
                        "different type."
                    )
            else:
                new_storage = self._typed_storage()._deepcopy(memo)
                if self.is_quantized:
                    # quantizer_params can be different type based on torch attribute
                    quantizer_params: Union[
                        Tuple[torch.qscheme, float, int],
                        Tuple[torch.qscheme, Tensor, Tensor, int],
                    ]
                    if self.qscheme() == torch.per_tensor_affine:
                        quantizer_params = (
                            self.qscheme(),
                            self.q_scale(),
                            self.q_zero_point(),
                        )
                    elif self.qscheme() in (
                        torch.per_channel_affine,
                        torch.per_channel_affine_float_qparams,
                    ):
                        quantizer_params = (
                            self.qscheme(),
                            self.q_per_channel_scales(),
                            self.q_per_channel_zero_points(),
                            self.q_per_channel_axis(),
                        )
                    else:
                        raise RuntimeError(
                            f"Unsupported qscheme {self.qscheme()} in deepcopy"
                        )
                    # TODO: Once we decide to break serialization FC, no longer
                    # need to wrap with TypedStorage
                    new_tensor = torch._utils._rebuild_qtensor(
                        torch.storage.TypedStorage(
                            wrap_storage=new_storage._untyped_storage,
                            dtype=self.dtype,
                            _internal=True,
                        ),
                        self.storage_offset(),
                        self.size(),
                        self.stride(),
                        quantizer_params,
                        self.requires_grad,
                        self._backward_hooks,
                    )
                    if type(new_tensor) is not type(self):
                        raise RuntimeError(
                            "The default implementation of __deepcopy__() for quantized tensors "
                            "expects the tensor returned by torch._utils._rebuild_qtensor() to "
                            "match the type of the instance being copied. If you encounter this, "
                            "please open an issue on PyTorch's GitHub."
                        )
                else:
                    new_tensor = self.new_empty([])
                    if type(new_tensor) is not type(self):
                        raise RuntimeError(
                            "The default implementation of __deepcopy__() for non-wrapper subclasses "
                            "only works for subclass types that implement new_empty() and for which "
                            "that function returns another instance of the same subclass. You should "
                            "either properly implement new_empty() for your subclass or override "
                            "__deepcopy__() if it is intended behavior for new_empty() to return "
                            "an instance of a different type."
                        )
                    new_tensor.set_(
                        new_storage, self.storage_offset(), self.size(), self.stride()
                    )
                    if self.is_conj():
                        new_tensor = new_tensor.conj_physical()
                    if self.is_neg():
                        new_tensor = new_tensor.neg()
            if self.requires_grad:
                new_tensor.requires_grad_()
            if self.grad is not None:
                new_tensor.grad = self.grad.__deepcopy__(memo)

            if type(self) is not Tensor:
                if type(new_tensor) is not type(self):
                    raise RuntimeError(
                        "Type of deepcopy result does not match the type of the source tensor. "
                        "If you encounter this, please open an issue on PyTorch's GitHub."
                    )

                # Plain Tensors don't have slots
                slots_to_save = copyreg._slotnames(self.__class__)  # type: ignore[attr-defined]
                for slot in slots_to_save:
                    if hasattr(self, slot):
                        setattr(new_tensor, slot, deepcopy(getattr(self, slot), memo))

            new_tensor.__dict__ = deepcopy(self.__dict__, memo)

            memo[id(self)] = new_tensor
            return new_tensor

    def __reduce_ex__(self, proto):
        state = torch._utils._get_obj_state(self)
        if type(self) is Tensor and not state:
            # Fast path for regular tensor without Python state.
            return self._reduce_ex_internal(proto)
        if has_torch_function_unary(self):
            return handle_torch_function(Tensor.__reduce_ex__, (self,), self, proto)
        func, args = self._reduce_ex_internal(proto)
        return (_rebuild_from_type_v2, (func, type(self), args, state))

    def storage(self):
        r"""
        storage() -> torch.TypedStorage

        Returns the underlying :class:`TypedStorage`.

        .. warning::

            :class:`TypedStorage` is deprecated. It will be removed in the future, and
            :class:`UntypedStorage` will be the only storage class. To access the
            :class:`UntypedStorage` directly, use :attr:`Tensor.untyped_storage()`.
        """
        if has_torch_function_unary(self):
            return handle_torch_function(Tensor.storage, (self,), self)

        torch.storage._warn_typed_storage_removal(stacklevel=2)
        return self._typed_storage()

    # For internal use only, to avoid raising deprecation warning
    def _typed_storage(self):
        untyped_storage = self.untyped_storage()
        return torch.TypedStorage(
            wrap_storage=untyped_storage, dtype=self.dtype, _internal=True
        )

    def _reduce_ex_internal(self, proto):
        check_serializing_named_tensor(self)
        # See Note [Don't serialize hooks]
        torch.utils.hooks.warn_if_has_hooks(self)
        backward_hooks: Dict[Any, Any] = OrderedDict()
        # Note: Numpy array is chosen to be the rebuild component for XLA, ORT Tensors.
        # We considered a few options:
        # 1. CPU tensor can't be used here.
        #    Otherwise in torch.load CPU storage is reconstructed with randomly
        #    initialized data, moved onto backend device, and then storage is updated
        #    to the serialized content. This works perfectly for CPU/CUDA but not these backends;
        #    their tensors are disconnected with storage so they don't get the update.
        # 2. Python list is not a good fit due to performance reason.
        #    `tolist()` converts every single element in the tensor into python objects
        #    and serialize them one by one.
        if self.device.type in ["xla", "ort"] or (
            not torch._C._has_storage(self)
            and self.device.type == torch._C._get_privateuse1_backend_name()
        ):
            # Convert BFloat16 tesors to Float32 before conversion to numpy, as numpy doesn't
            # support BFloat16. The rebuild tensor from numpy takes in the original self.dtype,
            # this would reconstruct the BFloat16 tensor from numpy.
            numpy_tensor = (
                self.cpu().numpy()
                if self.dtype != torch.bfloat16
                else self.cpu().to(torch.float32).numpy()
            )
            return (
                torch._utils._rebuild_device_tensor_from_numpy,
                (numpy_tensor, self.dtype, str(self.device), self.requires_grad),
            )
        if self.device.type == "meta":
            # NB: This implementation BREAKS storage sharing.  Current
            # hypothesis is that no one cares for meta tensors.
            arg_meta = (
                self.dtype,
                tuple(self.size()),
                self.stride(),
                self.requires_grad,
            )
            return (torch._utils._rebuild_meta_tensor_no_storage, arg_meta)
        if self.is_quantized:
            # quantizer_params can be different type based on torch attribute
            quantizer_params: Union[
                Tuple[torch.qscheme, float, int], Tuple[Any, Tensor, Tensor, int]
            ]
            if self.qscheme() == torch.per_tensor_affine:
                quantizer_params = (
                    torch.per_tensor_affine,
                    self.q_scale(),
                    self.q_zero_point(),
                )
            elif self.qscheme() in (
                torch.per_channel_affine,
                torch.per_channel_affine_float_qparams,
            ):
                # convert scales and zero points to tuple to avoid recursive calls
                # when/if we get multi-axis quantized tensors in the future, the shape
                # is recoverable from the main tensor shape
                quantizer_params = (
                    torch.per_channel_affine,
                    self.q_per_channel_scales(),
                    self.q_per_channel_zero_points(),
                    self.q_per_channel_axis(),
                )
            else:
                raise RuntimeError(
                    f"Serialization is not supported for tensors of type {self.qscheme()}"
                )
            # TODO: Once we decide to break serialization FC, no longer
            # need to wrap with TypedStorage
            args_qtensor = (
                torch.storage.TypedStorage(
                    wrap_storage=self._typed_storage()._untyped_storage,
                    dtype=self.dtype,
                    _internal=True,
                ),
                self.storage_offset(),
                tuple(self.size()),
                self.stride(),
                quantizer_params,
                self.requires_grad,
                backward_hooks,
            )
            return (torch._utils._rebuild_qtensor, args_qtensor)
        elif self.is_sparse:
            if self.layout == torch.sparse_coo:
                args_sparse = (
                    self.layout,
                    (self._indices(), self._values(), self.size(), self.is_coalesced()),
                )
            else:
                raise NotImplementedError(
                    f"sparse tensor __reduce_ex__ for layout `{self.layout}`"
                )
            return (torch._utils._rebuild_sparse_tensor, args_sparse)
        elif self.layout in {
            torch.sparse_csr,
            torch.sparse_csc,
            torch.sparse_bsr,
            torch.sparse_bsc,
        }:
            if self.layout in {torch.sparse_csr, torch.sparse_bsr}:
                compressed_indices, plain_indices = (
                    self.crow_indices(),
                    self.col_indices(),
                )
            else:
                compressed_indices, plain_indices = (
                    self.ccol_indices(),
                    self.row_indices(),
                )
            args_sparse_compressed = (
                self.layout,
                (
                    compressed_indices,
                    plain_indices,
                    self.values(),
                    self.size(),
                ),
            )
            return (torch._utils._rebuild_sparse_tensor, args_sparse_compressed)
        elif (
            self.data_ptr() == 0
            and type(self) is not torch.Tensor
            and type(self).__torch_dispatch__ is not torch.Tensor.__torch_dispatch__
        ):
            arg_wrapper_subclass = (
                type(self),
                self.dtype,
                tuple(self.size()),
                self.stride(),
                self.storage_offset(),
                self.layout,
                self.device,
                self.requires_grad,
            )
            return (torch._utils._rebuild_wrapper_subclass, arg_wrapper_subclass)
        else:
            # TODO: Once we decide to break serialization FC, no longer
            # need to wrap with TypedStorage
            args = (
                torch.storage.TypedStorage(
                    wrap_storage=self._typed_storage()._untyped_storage,
                    dtype=self.dtype,
                    _internal=True,
                ),
                self.storage_offset(),
                tuple(self.size()),
                self.stride(),
                self.requires_grad,
                backward_hooks,
            )  # previously was self._backward_hooks

            metadata = torch._utils.get_tensor_metadata(self)
            if metadata:
                args = args + (metadata,)  # type: ignore[assignment]
            return (torch._utils._rebuild_tensor_v2, args)

    def __setstate__(self, state):
        if has_torch_function_unary(self):
            return handle_torch_function(Tensor.__setstate__, (self,), self, state)
        # Warning: this method is NOT called when you torch.load() a tensor;
        # that is managed by _rebuild_tensor_v2
        if not self.is_leaf:
            raise RuntimeError("__setstate__ can be only called on leaf Tensors")
        if len(state) == 4:
            # legacy serialization of Tensor
            self.set_(*state)
            return
        elif len(state) == 5:
            # legacy serialization of Variable
            self.data = state[0]
            state = (state[3], state[4], state[2])
        # The setting of _backward_hooks is expected to be a no-op.
        # See Note [Don't serialize hooks]
        self.requires_grad, _, self._backward_hooks = state

    def __repr__(self, *, tensor_contents=None):
        if has_torch_function_unary(self):
            return handle_torch_function(
                Tensor.__repr__, (self,), self, tensor_contents=tensor_contents
            )
        # All strings are unicode in Python 3.
        return torch._tensor_str._str(self, tensor_contents=tensor_contents)

    def backward(
        self, gradient=None, retain_graph=None, create_graph=False, inputs=None
    ):
        r"""Computes the gradient of current tensor wrt graph leaves.

        The graph is differentiated using the chain rule. If the tensor is
        non-scalar (i.e. its data has more than one element) and requires
        gradient, the function additionally requires specifying ``gradient``.
        It should be a tensor of matching type and location, that contains
        the gradient of the differentiated function w.r.t. ``self``.

        This function accumulates gradients in the leaves - you might need to zero
        ``.grad`` attributes or set them to ``None`` before calling it.
        See :ref:`Default gradient layouts<default-grad-layouts>`
        for details on the memory layout of accumulated gradients.

        .. note::

            If you run any forward ops, create ``gradient``, and/or call ``backward``
            in a user-specified CUDA stream context, see
            :ref:`Stream semantics of backward passes<bwd-cuda-stream-semantics>`.

        .. note::

            When ``inputs`` are provided and a given input is not a leaf,
            the current implementation will call its grad_fn (though it is not strictly needed to get this gradients).
            It is an implementation detail on which the user should not rely.
            See https://github.com/pytorch/pytorch/pull/60521#issuecomment-867061780 for more details.

        Args:
            gradient (Tensor or None): Gradient w.r.t. the
                tensor. If it is a tensor, it will be automatically converted
                to a Tensor that does not require grad unless ``create_graph`` is True.
                None values can be specified for scalar Tensors or ones that
                don't require grad. If a None value would be acceptable then
                this argument is optional.
            retain_graph (bool, optional): If ``False``, the graph used to compute
                the grads will be freed. Note that in nearly all cases setting
                this option to True is not needed and often can be worked around
                in a much more efficient way. Defaults to the value of
                ``create_graph``.
            create_graph (bool, optional): If ``True``, graph of the derivative will
                be constructed, allowing to compute higher order derivative
                products. Defaults to ``False``.
            inputs (sequence of Tensor): Inputs w.r.t. which the gradient will be
                accumulated into ``.grad``. All other Tensors will be ignored. If not
                provided, the gradient is accumulated into all the leaf Tensors that were
                used to compute the attr::tensors.
        """
        if has_torch_function_unary(self):
            return handle_torch_function(
                Tensor.backward,
                (self,),
                self,
                gradient=gradient,
                retain_graph=retain_graph,
                create_graph=create_graph,
                inputs=inputs,
            )
        torch.autograd.backward(
            self, gradient, retain_graph, create_graph, inputs=inputs
        )

    def register_hook(self, hook):
        r"""Registers a backward hook.

        The hook will be called every time a gradient with respect to the
        Tensor is computed. The hook should have the following signature::

            hook(grad) -> Tensor or None


        The hook should not modify its argument, but it can optionally return
        a new gradient which will be used in place of :attr:`grad`.

        This function returns a handle with a method ``handle.remove()``
        that removes the hook from the module.

        .. note::
            See :ref:`backward-hooks-execution` for more information on how when this hook
            is executed, and how its execution is ordered relative to other hooks.

        Example::

            >>> v = torch.tensor([0., 0., 0.], requires_grad=True)
            >>> h = v.register_hook(lambda grad: grad * 2)  # double the gradient
            >>> v.backward(torch.tensor([1., 2., 3.]))
            >>> v.grad

             2
             4
             6
            [torch.FloatTensor of size (3,)]

            >>> h.remove()  # removes the hook
        """
        if has_torch_function_unary(self):
            return handle_torch_function(Tensor.register_hook, (self,), self, hook)
        if not self.requires_grad:
            raise RuntimeError(
                "cannot register a hook on a tensor that " "doesn't require gradient"
            )
        if self._backward_hooks is None:
            self._backward_hooks = OrderedDict()
            if self.grad_fn is not None:
                self.grad_fn._register_hook_dict(self)
        handle = hooks.RemovableHandle(self._backward_hooks)
        self._backward_hooks[handle.id] = hook
        return handle

    def reinforce(self, reward):
        def trim(str):
            return "\n".join([line.strip() for line in str.split("\n")])

        raise RuntimeError(
            trim(
                r"""reinforce() was removed.
            Use torch.distributions instead.
            See https://pytorch.org/docs/master/distributions.html

            Instead of:

            probs = policy_network(state)
            action = probs.multinomial()
            next_state, reward = env.step(action)
            action.reinforce(reward)
            action.backward()

            Use:

            probs = policy_network(state)
            # NOTE: categorical is equivalent to what used to be called multinomial
            m = torch.distributions.Categorical(probs)
            action = m.sample()
            next_state, reward = env.step(action)
            loss = -m.log_prob(action) * reward
            loss.backward()
        """
            )
        )

    detach = _C._add_docstr(
        _C._TensorBase.detach,
        r"""
    Returns a new Tensor, detached from the current graph.

    The result will never require gradient.

    This method also affects forward mode AD gradients and the result will never
    have forward mode AD gradients.

    .. note::

      Returned Tensor shares the same storage with the original one.
      In-place modifications on either of them will be seen, and may trigger
      errors in correctness checks.
      IMPORTANT NOTE: Previously, in-place size / stride / storage changes
      (such as `resize_` / `resize_as_` / `set_` / `transpose_`) to the returned tensor
      also update the original tensor. Now, these in-place changes will not update the
      original tensor anymore, and will instead trigger an error.
      For sparse tensors:
      In-place indices / values changes (such as `zero_` / `copy_` / `add_`) to the
      returned tensor will not update the original tensor anymore, and will instead
      trigger an error.
    """,
    )

    detach_ = _C._add_docstr(
        _C._TensorBase.detach_,
        r"""
    Detaches the Tensor from the graph that created it, making it a leaf.
    Views cannot be detached in-place.

    This method also affects forward mode AD gradients and the result will never
    have forward mode AD gradients.
    """,
    )

    def is_shared(self):
        r"""Checks if tensor is in shared memory.

        This is always ``True`` for CUDA tensors.
        """
        if has_torch_function_unary(self):
            return handle_torch_function(Tensor.is_shared, (self,), self)
        return self._typed_storage()._is_shared()

    def share_memory_(self):
        r"""Moves the underlying storage to shared memory.

        This is a no-op if the underlying storage is already in shared memory
        and for CUDA tensors. Tensors in shared memory cannot be resized.
        """
        if has_torch_function_unary(self):
            return handle_torch_function(Tensor.share_memory_, (self,), self)
        self._typed_storage()._share_memory_()
        return self

    def __reversed__(self):
        r"""Reverses the tensor along dimension 0."""
        if has_torch_function_unary(self):
            return handle_torch_function(Tensor.__reversed__, (self,), self)
        if self.dim() == 0:
            return self
        else:
            return self.flip(0)

    def norm(
        self,
        p: Optional[Union[float, str]] = "fro",
        dim=None,
        keepdim=False,
        dtype=None,
    ):
        r"""See :func:`torch.norm`"""
        if has_torch_function_unary(self):
            return handle_torch_function(
                Tensor.norm, (self,), self, p=p, dim=dim, keepdim=keepdim, dtype=dtype
            )
        return torch.norm(self, p, dim, keepdim, dtype=dtype)

    def solve(self, other):
        from ._linalg_utils import solve

        return solve(self, other)

    def lstsq(self, other):
        from ._linalg_utils import lstsq

        return lstsq(self, other)

    def eig(self, eigenvectors=False):
        from ._linalg_utils import eig

        return eig(self, eigenvectors=eigenvectors)

    def symeig(self, eigenvectors=False):
        from ._linalg_utils import _symeig

        return _symeig(self, eigenvectors=eigenvectors)

    def lu(self, pivot=True, get_infos=False):
        r"""See :func:`torch.lu`"""
        # If get_infos is True, then we don't need to check for errors and vice versa
        if has_torch_function_unary(self):
            return handle_torch_function(
                Tensor.lu, (self,), self, pivot=pivot, get_infos=get_infos
            )

        LU, pivots, infos = torch._lu_with_info(
            self, pivot=pivot, check_errors=(not get_infos)
        )
        if get_infos:
            return LU, pivots, infos
        else:
            return LU, pivots

    def stft(
        self,
        n_fft: int,
        hop_length: Optional[int] = None,
        win_length: Optional[int] = None,
        window: "Optional[Tensor]" = None,
        center: bool = True,
        pad_mode: str = "reflect",
        normalized: bool = False,
        onesided: Optional[bool] = None,
        return_complex: Optional[bool] = None,
    ):
        r"""See :func:`torch.stft`

        .. warning::
          This function changed signature at version 0.4.1. Calling with
          the previous signature may cause error or return incorrect result.
        """
        if has_torch_function_unary(self):
            return handle_torch_function(
                Tensor.stft,
                (self,),
                self,
                n_fft,
                hop_length=hop_length,
                win_length=win_length,
                window=window,
                center=center,
                pad_mode=pad_mode,
                normalized=normalized,
                onesided=onesided,
                return_complex=return_complex,
            )
        return torch.stft(
            self,
            n_fft,
            hop_length,
            win_length,
            window,
            center,
            pad_mode,
            normalized,
            onesided,
            return_complex=return_complex,
        )

    def istft(
        self,
        n_fft: int,
        hop_length: Optional[int] = None,
        win_length: Optional[int] = None,
        window: "Optional[Tensor]" = None,
        center: bool = True,
        normalized: bool = False,
        onesided: Optional[bool] = None,
        length: Optional[int] = None,
        return_complex: bool = False,
    ):
        r"""See :func:`torch.istft`"""
        if has_torch_function_unary(self):
            return handle_torch_function(
                Tensor.istft,
                (self,),
                self,
                n_fft,
                hop_length=hop_length,
                win_length=win_length,
                window=window,
                center=center,
                normalized=normalized,
                onesided=onesided,
                length=length,
                return_complex=return_complex,
            )
        return torch.istft(
            self,
            n_fft,
            hop_length,
            win_length,
            window,
            center,
            normalized,
            onesided,
            length,
            return_complex=return_complex,
        )

    def resize(self, *sizes):
        if has_torch_function_unary(self):
            return handle_torch_function(Tensor.resize, (self,), self, *sizes)
<<<<<<< HEAD
        warnings.warn("non-inplace resize is deprecated", stacklevel=2)
=======
        warnings.warn("non-inplace resize is deprecated", stacklevel=TO_BE_DETERMINED)
>>>>>>> fff02e67
        from torch.autograd._functions import Resize

        return Resize.apply(self, sizes)

    def resize_as(self, tensor):
        if has_torch_function_variadic(self, tensor):
            return handle_torch_function(Tensor.resize_as, (self, tensor), self, tensor)
<<<<<<< HEAD
        warnings.warn("non-inplace resize_as is deprecated", stacklevel=2)
=======
        warnings.warn("non-inplace resize_as is deprecated", stacklevel=TO_BE_DETERMINED)
>>>>>>> fff02e67
        from torch.autograd._functions import Resize

        return Resize.apply(self, tensor.size())

    def split(self, split_size, dim=0):
        r"""See :func:`torch.split`"""
        if has_torch_function_unary(self):
            return handle_torch_function(
                Tensor.split, (self,), self, split_size, dim=dim
            )
        if isinstance(split_size, Tensor):
            try:
                split_size = int(split_size)
            except ValueError:
                pass

        if isinstance(split_size, (int, torch.SymInt)):
            return torch._VF.split(self, split_size, dim)  # type: ignore[attr-defined]
        else:
            return torch._VF.split_with_sizes(self, split_size, dim)

    def unique(self, sorted=True, return_inverse=False, return_counts=False, dim=None):
        r"""Returns the unique elements of the input tensor.

        See :func:`torch.unique`
        """
        if has_torch_function_unary(self):
            return handle_torch_function(
                Tensor.unique,
                (self,),
                self,
                sorted=sorted,
                return_inverse=return_inverse,
                return_counts=return_counts,
                dim=dim,
            )
        return torch.unique(
            self,
            sorted=sorted,
            return_inverse=return_inverse,
            return_counts=return_counts,
            dim=dim,
        )

    def unique_consecutive(self, return_inverse=False, return_counts=False, dim=None):
        r"""Eliminates all but the first element from every consecutive group of equivalent elements.

        See :func:`torch.unique_consecutive`
        """
        if has_torch_function_unary(self):
            return handle_torch_function(
                Tensor.unique_consecutive,
                (self,),
                self,
                return_inverse=return_inverse,
                return_counts=return_counts,
                dim=dim,
            )
        return torch.unique_consecutive(
            self, return_inverse=return_inverse, return_counts=return_counts, dim=dim
        )

    @_handle_torch_function_and_wrap_type_error_to_not_implemented
    def __rsub__(self, other):
        return _C._VariableFunctions.rsub(self, other)

    @_handle_torch_function_and_wrap_type_error_to_not_implemented
    def __rdiv__(self, other):
        return self.reciprocal() * other

    __rtruediv__ = __rdiv__
    __itruediv__ = _C._TensorBase.__idiv__

    __pow__ = _handle_torch_function_and_wrap_type_error_to_not_implemented(
        _C._TensorBase.pow
    )
    __ipow__ = _handle_torch_function_and_wrap_type_error_to_not_implemented(
        _C._TensorBase.pow_
    )

    @_handle_torch_function_and_wrap_type_error_to_not_implemented
    def __rmod__(self, other):
        return torch.remainder(other, self)

    def __format__(self, format_spec):
        if has_torch_function_unary(self):
            return handle_torch_function(Tensor.__format__, (self,), self, format_spec)
        if self.dim() == 0 and not self.is_meta and type(self) is Tensor:
            return self.item().__format__(format_spec)
        return object.__format__(self, format_spec)

    @_handle_torch_function_and_wrap_type_error_to_not_implemented
    def __rpow__(self, other):
        return torch.pow(other, self)

    @_handle_torch_function_and_wrap_type_error_to_not_implemented
    def __floordiv__(self, other):
        return torch.floor_divide(self, other)

    @_handle_torch_function_and_wrap_type_error_to_not_implemented
    def __rfloordiv__(self, other):
        return torch.floor_divide(other, self)

    @_handle_torch_function_and_wrap_type_error_to_not_implemented
    def __rlshift__(self, other):
        return torch.bitwise_left_shift(other, self)

    @_handle_torch_function_and_wrap_type_error_to_not_implemented
    def __rrshift__(self, other):
        return torch.bitwise_right_shift(other, self)

    @_handle_torch_function_and_wrap_type_error_to_not_implemented
    def __rmatmul__(self, other):
        return torch.matmul(other, self)

    __pos__ = _C._TensorBase.positive
    __neg__ = _C._TensorBase.neg
    __abs__ = _C._TensorBase.abs

    def __len__(self):
        if has_torch_function_unary(self):
            return handle_torch_function(Tensor.__len__, (self,), self)
        if self.dim() == 0:
            raise TypeError("len() of a 0-d tensor")
        if torch._C._get_tracing_state():
            warnings.warn(
                "Using len to get tensor shape might cause the trace to be incorrect. "
                "Recommended usage would be tensor.shape[0]. "
                "Passing a tensor of different shape might lead to errors or silently give "
                "incorrect results.",
                category=torch.jit.TracerWarning,
                stacklevel=2,
            )
        return self.shape[0]

    def __iter__(self):
        # NB: we use 'imap' and not 'map' here, so that in Python 2 we get a
        # generator and don't eagerly perform all the indexes.  This could
        # save us work, and also helps keep trace ordering deterministic
        # (e.g., if you zip(*hiddens), the eager map will force all the
        # indexes of hiddens[0] before hiddens[1], while the generator
        # map will interleave them.)
        # NB: We have intentionally skipped __torch_function__ dispatch here.
        # See gh-54457
        if self.dim() == 0:
            raise TypeError("iteration over a 0-d tensor")
        if torch._C._get_tracing_state():
            warnings.warn(
                "Iterating over a tensor might cause the trace to be incorrect. "
                "Passing a tensor of different shape won't change the number of "
                "iterations executed (and might lead to errors or silently give "
                "incorrect results).",
                category=torch.jit.TracerWarning,
                stacklevel=TO_BE_DETERMINED,
            )
        return iter(self.unbind(0))

    def __hash__(self):
        # Do NOT handle __torch_function__ here as user's default
        # implementation that handle most functions will most likely do it wrong.
        # It can be easily overridden by defining this method on the user
        # subclass if needed.
        return id(self)

    def __dir__(self):
        if has_torch_function_unary(self):
            return handle_torch_function(Tensor.__dir__, (self,), self)
        tensor_methods = dir(self.__class__)
        tensor_methods.remove("volatile")  # deprecated
        attrs = list(self.__dict__.keys())
        keys = tensor_methods + attrs

        # property only available dense, cuda tensors
        if (not self.is_cuda) or self.is_sparse:
            keys.remove("__cuda_array_interface__")

        return sorted(keys)

    # Numpy array interface, to support `numpy.asarray(tensor) -> ndarray`
    __array_priority__ = 1000  # prefer Tensor ops over numpy ones

    def __array__(self, dtype=None):
        if has_torch_function_unary(self):
            return handle_torch_function(Tensor.__array__, (self,), self, dtype=dtype)
        if dtype is None:
            return self.numpy()
        else:
            return self.numpy().astype(dtype, copy=False)

    # Wrap Numpy array again in a suitable tensor when done, to support e.g.
    # `numpy.sin(tensor) -> tensor` or `numpy.greater(tensor, 0) -> ByteTensor`
    def __array_wrap__(self, array):
        if has_torch_function_unary(self):
            return handle_torch_function(
                Tensor.__array_wrap__, (self,), self, array=array
            )
        if array.dtype == bool:
            # Workaround, torch has no built-in bool tensor
            array = array.astype("uint8")
        return torch.from_numpy(array)

    def __contains__(self, element):
        r"""Check if `element` is present in tensor

        Args:
            element (Tensor or scalar): element to be checked
                for presence in current tensor"
        """
        if has_torch_function_unary(self):
            return handle_torch_function(Tensor.__contains__, (self,), self, element)
        if isinstance(
            element, (torch.Tensor, Number, torch.SymInt, torch.SymFloat, torch.SymBool)
        ):
            # type hint doesn't understand the __contains__ result array
            return (element == self).any().item()  # type: ignore[union-attr]

        raise RuntimeError(
            f"Tensor.__contains__ only supports Tensor or scalar, but you passed in a {type(element)}."
        )

    @property
    def __cuda_array_interface__(self):
        """Array view description for cuda tensors.

        See:
        https://numba.pydata.org/numba-doc/latest/cuda/cuda_array_interface.html
        """
        if has_torch_function_unary(self):
            # TODO mypy doesn't support @property, see: https://github.com/python/mypy/issues/6185
            return handle_torch_function(Tensor.__cuda_array_interface__.__get__, (self,), self)  # type: ignore[attr-defined]

        # raise AttributeError for unsupported tensors, so that
        # hasattr(cpu_tensor, "__cuda_array_interface__") is False.
        if not self.is_cuda:
            raise AttributeError(
                "Can't get __cuda_array_interface__ on non-CUDA tensor type: %s "
                "If CUDA data is required use tensor.cuda() to copy tensor to device memory."
                % self.type()
            )

        if self.is_sparse:
            raise AttributeError(
                "Can't get __cuda_array_interface__ on sparse type: %s "
                "Use Tensor.to_dense() to convert to a dense tensor first."
                % self.type()
            )

        # RuntimeError, matching tensor.__array__() behavior.
        if self.requires_grad:
            raise RuntimeError(
                "Can't get __cuda_array_interface__ on Variable that requires grad. "
                "If gradients aren't required, use var.detach() to get Variable that doesn't require grad."
            )

        # CUDA devices are little-endian and tensors are stored in native byte
        # order. 1-byte entries are endian-agnostic.
        typestr = {
            torch.complex64: "<c8",
            torch.complex128: "<c16",
            torch.float16: "<f2",
            torch.float32: "<f4",
            torch.float64: "<f8",
            torch.uint8: "|u1",
            torch.int8: "|i1",
            torch.int16: "<i2",
            torch.int32: "<i4",
            torch.int64: "<i8",
        }[self.dtype]

        itemsize = self.element_size()

        shape = tuple(self.shape)
        if self.is_contiguous():
            # __cuda_array_interface__ v2 requires the strides to be omitted
            # (either not set or set to None) for C-contiguous arrays.
            strides = None
        else:
            strides = tuple(s * itemsize for s in self.stride())
        data_ptr = self.data_ptr() if self.numel() > 0 else 0
        data = (data_ptr, False)  # read-only is false

        return dict(typestr=typestr, shape=shape, strides=strides, data=data, version=2)

    def storage_type(self):
        r"""storage_type() -> type

        Returns the type of the underlying storage.

        """
        if has_torch_function_unary(self):
            return handle_torch_function(Tensor.storage_type, (self,), self)

        torch.storage._warn_typed_storage_removal()

        return self._typed_storage()._get_legacy_storage_class()

    def refine_names(self, *names):
        r"""Refines the dimension names of :attr:`self` according to :attr:`names`.

        Refining is a special case of renaming that "lifts" unnamed dimensions.
        A ``None`` dim can be refined to have any name; a named dim can only be
        refined to have the same name.

        Because named tensors can coexist with unnamed tensors, refining names
        gives a nice way to write named-tensor-aware code that works with both
        named and unnamed tensors.

        :attr:`names` may contain up to one Ellipsis (``...``).
        The Ellipsis is expanded greedily; it is expanded in-place to fill
        :attr:`names` to the same length as ``self.dim()`` using names from the
        corresponding indices of ``self.names``.

        Python 2 does not support Ellipsis but one may use a string literal
        instead (``'...'``).

        Args:
            names (iterable of str): The desired names of the output tensor. May
                contain up to one Ellipsis.

        Examples::

            >>> imgs = torch.randn(32, 3, 128, 128)
            >>> named_imgs = imgs.refine_names('N', 'C', 'H', 'W')
            >>> named_imgs.names
            ('N', 'C', 'H', 'W')

            >>> tensor = torch.randn(2, 3, 5, 7, 11)
            >>> tensor = tensor.refine_names('A', ..., 'B', 'C')
            >>> tensor.names
            ('A', None, None, 'B', 'C')

        .. warning::
            The named tensor API is experimental and subject to change.

        """
        if has_torch_function_unary(self):
            return handle_torch_function(Tensor.refine_names, (self,), self, *names)
        names = resolve_ellipsis(names, self.names, "refine_names")
        return super().refine_names(names)

    def align_to(self, *names):
        r"""Permutes the dimensions of the :attr:`self` tensor to match the order
        specified in :attr:`names`, adding size-one dims for any new names.

        All of the dims of :attr:`self` must be named in order to use this method.
        The resulting tensor is a view on the original tensor.

        All dimension names of :attr:`self` must be present in :attr:`names`.
        :attr:`names` may contain additional names that are not in ``self.names``;
        the output tensor has a size-one dimension for each of those new names.

        :attr:`names` may contain up to one Ellipsis (``...``).
        The Ellipsis is expanded to be equal to all dimension names of :attr:`self`
        that are not mentioned in :attr:`names`, in the order that they appear
        in :attr:`self`.

        Python 2 does not support Ellipsis but one may use a string literal
        instead (``'...'``).

        Args:
            names (iterable of str): The desired dimension ordering of the
                output tensor. May contain up to one Ellipsis that is expanded
                to all unmentioned dim names of :attr:`self`.

        Examples::

            >>> tensor = torch.randn(2, 2, 2, 2, 2, 2)
            >>> named_tensor = tensor.refine_names('A', 'B', 'C', 'D', 'E', 'F')

            # Move the F and E dims to the front while keeping the rest in order
            >>> named_tensor.align_to('F', 'E', ...)

        .. warning::
            The named tensor API is experimental and subject to change.

        """
        if has_torch_function_unary(self):
            return handle_torch_function(Tensor.align_to, (self,), self, *names)
        ellipsis_idx = single_ellipsis_index(names, "align_to")
        if ellipsis_idx is None:
            return super().align_to(names)
        return super().align_to(
            [name for name in names if not is_ellipsis(name)], ellipsis_idx
        )

    def unflatten(self, dim, sizes):
        r"""
        unflatten(dim, sizes) -> Tensor

        See :func:`torch.unflatten`.

        """
        if has_torch_function_unary(self):
            return handle_torch_function(Tensor.unflatten, (self,), self, dim, sizes)

        if not sizes:
            raise RuntimeError("unflatten: sizes must be non-empty")

        names = None
        if isinstance(sizes, OrderedDict) or (
            isinstance(sizes, (tuple, list)) and isinstance(sizes[0], (tuple, list))
        ):
            names, sizes = unzip_namedshape(sizes)
            return super().unflatten(dim, sizes, names)
        else:
            return super().unflatten(dim, sizes)

    def rename_(self, *names, **rename_map):
        """In-place version of :meth:`~Tensor.rename`."""

        if has_torch_function_unary(self):
            return handle_torch_function(
                Tensor.rename_, (self,), self, *names, **rename_map
            )

        # Note [rename_ / rename API]
        # The Python API for these is different from the C++ API. In Python:
        # 1) tensor.rename(*names) takes a vararglist of names
        # 2) tensor.rename(**rename_map) takes a map of names to rename.
        # C++ is static, making it difficult to implement similar behavior.
        return update_names(self, names, rename_map, inplace=True)

    def rename(self, *names, **rename_map):
        """Renames dimension names of :attr:`self`.

        There are two main usages:

        ``self.rename(**rename_map)`` returns a view on tensor that has dims
        renamed as specified in the mapping :attr:`rename_map`.

        ``self.rename(*names)`` returns a view on tensor, renaming all
        dimensions positionally using :attr:`names`.
        Use ``self.rename(None)`` to drop names on a tensor.

        One cannot specify both positional args :attr:`names` and keyword args
        :attr:`rename_map`.

        Examples::

            >>> imgs = torch.rand(2, 3, 5, 7, names=('N', 'C', 'H', 'W'))
            >>> renamed_imgs = imgs.rename(N='batch', C='channels')
            >>> renamed_imgs.names
            ('batch', 'channels', 'H', 'W')

            >>> renamed_imgs = imgs.rename(None)
            >>> renamed_imgs.names
            (None, None, None, None)

            >>> renamed_imgs = imgs.rename('batch', 'channel', 'height', 'width')
            >>> renamed_imgs.names
            ('batch', 'channel', 'height', 'width')

        .. warning::
            The named tensor API is experimental and subject to change.

        """
        if has_torch_function_unary(self):
            return handle_torch_function(
                Tensor.rename, (self,), self, *names, **rename_map
            )

        # See Note [rename_ / rename API]
        return update_names(self, names, rename_map, inplace=False)

    def to_sparse_coo(self):
        """Convert a tensor to :ref:`coordinate format <sparse-coo-docs>`.

        Examples::

             >>> dense = torch.randn(5, 5)
             >>> sparse = dense.to_sparse_coo()
             >>> sparse._nnz()
             25

        """
        return self.to_sparse()

    def _update_names(self, names, inplace):
        if has_torch_function_unary(self):
            return handle_torch_function(
                Tensor._update_names, (self,), self, names, inplace
            )

        # See Note [rename_ / rename API]
        if inplace:
            return super().rename_(names)
        else:
            return super().rename(names)

    @classmethod
    def __torch_function__(cls, func, types, args=(), kwargs=None):
        """
        This __torch_function__ implementation wraps subclasses such that
        methods called on subclasses return a subclass instance instead of
        a ``torch.Tensor`` instance.

        One corollary to this is that you need coverage for torch.Tensor
        methods if implementing __torch_function__ for subclasses.

        We recommend always calling ``super().__torch_function__`` as the base
        case when doing the above.

        While not mandatory, we recommend making `__torch_function__` a classmethod.
        """
        if kwargs is None:
            kwargs = {}

        if not all(issubclass(cls, t) for t in types):
            return NotImplemented

        with _C.DisableTorchFunctionSubclass():
            ret = func(*args, **kwargs)
            if func in get_default_nowrap_functions():
                return ret
            else:
                return _convert(ret, cls)

    __torch_dispatch__ = _C._disabled_torch_dispatch_impl

    def __dlpack__(self, stream=None):
        """
        Creates a DLpack `capsule https://data-apis.org/array-api/latest/design_topics/data_interchange.html#data-interchange`_
        of the current tensor to be exported to other libraries.

        This function will be called from the `from_dlpack` method
        of the library that will consume the capsule. `from_dlpack` passes the current
        stream to this method as part of the specification.

        Args:
            stream (integer or None): An optional Python integer representing a
            pointer to a CUDA stream. The current stream is synchronized with
            this stream before the capsule is created, and since the capsule
            shares its storage with the tensor this make it safe to access from
            both streams.  If None or -1 is passed then no synchronization is performed.
            If 1 (on CUDA) or 0 (on ROCM) then the default stream is used for
            synchronization.
        """
        if has_torch_function_unary(self):
            return handle_torch_function(Tensor.__dlpack__, (self,), self, stream)

        # DLPack capsules can't capture all of PyTorch's semantics,
        # so we prohibit exporting tensors that would lose their properties like
        # requires_grad and having the conjugate bit set.
        if self.requires_grad:
            raise RuntimeError(
                "Can't export tensors that require gradient, use tensor.detach()"
            )
        if self.is_conj():
            raise RuntimeError("Can't export tensors with the conjugate bit set")
        if self.layout != torch.strided:
            raise RuntimeError(
                "Can't export tensors with layout other than torch.strided"
            )

        if stream is not None and type(stream) is not int:
            # Stream pointers in CUDA/ROCm are uniquely numbered and can
            # be retrieved from their integer value.
            raise TypeError("stream must be ``int`` or ``none``")
        elif stream is not None and stream != -1:
            if self.device.type == "cuda":
                # NB: This logic handles the special case values for default
                # streams and must be kept in sync with from_dlpack in
                # torch/utils/dlpack.py
                if stream == 1 and torch.version.hip is None:
                    stream = torch.cuda.default_stream()
                elif stream == 0 and torch.version.hip is not None:
                    stream = torch.cuda.default_stream()
                else:
                    stream = torch.cuda.ExternalStream(stream)
                # Only synchronize on different streams
                sync_stream = torch.cuda.current_stream()
                if stream != sync_stream:
                    event = torch.cuda.Event()
                    event.record(sync_stream)
                    stream.wait_event(event)
        return torch.to_dlpack(self)

    def __dlpack_device__(self) -> Tuple[enum.IntEnum, int]:
        if has_torch_function_unary(self):
            return handle_torch_function(Tensor.__dlpack_device__, (self,), self)
        device = self.device
        idx = device.index if device.index is not None else 0
        torch_device_type = device.type
        if torch_device_type == "cuda" and torch.version.hip is not None:
            device_type = DLDeviceType.kDLROCM
        elif torch_device_type == "cpu" and self.is_pinned():
            device_type = DLDeviceType.kDLCPUPinned
        elif torch_device_type == "cuda":
            device_type = DLDeviceType.kDLGPU
        elif torch_device_type == "cpu":
            device_type = DLDeviceType.kDLCPU
        elif self.device.type == "xpu":
            device_type = DLDeviceType.kDLOneAPI
        else:
            raise ValueError(f"Unknown device type {torch_device_type} for Dlpack")
        return (device_type, idx)

    __module__ = "torch"


def _convert(ret, cls):
    if cls is Tensor:
        return ret

    if isinstance(ret, Tensor) and not isinstance(ret, cls):
        ret = ret.as_subclass(cls)

    if isinstance(ret, (tuple, list)):
        # Also handles things like namedtuples
        ret = type(ret)(_convert(r, cls) for r in ret)

    return ret<|MERGE_RESOLUTION|>--- conflicted
+++ resolved
@@ -776,11 +776,7 @@
     def resize(self, *sizes):
         if has_torch_function_unary(self):
             return handle_torch_function(Tensor.resize, (self,), self, *sizes)
-<<<<<<< HEAD
-        warnings.warn("non-inplace resize is deprecated", stacklevel=2)
-=======
         warnings.warn("non-inplace resize is deprecated", stacklevel=TO_BE_DETERMINED)
->>>>>>> fff02e67
         from torch.autograd._functions import Resize
 
         return Resize.apply(self, sizes)
@@ -788,11 +784,7 @@
     def resize_as(self, tensor):
         if has_torch_function_variadic(self, tensor):
             return handle_torch_function(Tensor.resize_as, (self, tensor), self, tensor)
-<<<<<<< HEAD
-        warnings.warn("non-inplace resize_as is deprecated", stacklevel=2)
-=======
         warnings.warn("non-inplace resize_as is deprecated", stacklevel=TO_BE_DETERMINED)
->>>>>>> fff02e67
         from torch.autograd._functions import Resize
 
         return Resize.apply(self, tensor.size())
