#include <torch/csrc/profiler/python/init.h>

#include <ATen/record_function.h>
#include <c10/util/overloaded.h>
#include <torch/csrc/DynamicTypes.h>
#include <torch/csrc/autograd/utils/wrap_outputs.h>
#include <torch/csrc/jit/python/pybind_utils.h>
#include <torch/csrc/profiler/collection.h>
#include <torch/csrc/profiler/python/combined_traceback.h>
#include <torch/csrc/profiler/standalone/execution_trace_observer.h>
#include <torch/csrc/utils/pybind.h>

struct THPCapturedTraceback {
  PyObject_HEAD std::shared_ptr<torch::CapturedTraceback> data;
};

static int THPCapturedTraceback_traverse(
    PyObject* self,
    visitproc visit,
    void* arg) {
  return ((THPCapturedTraceback*)self)
      ->data->traversePython((int (*)(void*, void*))visit, arg);
}

static int THPCapturedTraceback_clear(PyObject* self) {
  return ((THPCapturedTraceback*)self)->data->clearPython();
}

static void THPCapturedTraceback_dealloc(PyObject* self_) {
  auto* self = (THPCapturedTraceback*)self_;
  PyObject_GC_UnTrack(self);
  self->data.~shared_ptr<torch::CapturedTraceback>();
  // promptly trigger delayed frees since we have GIL
  torch::freeDeadCapturedTracebackFrames();
  PyObject_GC_Del(self);
}

PyTypeObject THPCapturedTracebackType = {
    PyVarObject_HEAD_INIT(
        NULL,
        0) "torch._C._profiler.CapturedTraceback", /* tp_name */
    sizeof(THPCapturedTraceback), /* tp_basicsize */
    0, /* tp_itemsize */
    THPCapturedTraceback_dealloc, /* tp_dealloc */
    0, /* tp_vectorcall_offset */
    nullptr, /* tp_getattr */
    nullptr, /* tp_setattr */
    nullptr, /* tp_reserved */
    nullptr, /* tp_repr */
    nullptr, /* tp_as_number */
    nullptr, /* tp_as_sequence */
    nullptr, /* tp_as_mapping */
    nullptr, /* tp_hash  */
    nullptr, /* tp_call */
    nullptr, /* tp_str */
    nullptr, /* tp_getattro */
    nullptr, /* tp_setattro */
    nullptr, /* tp_as_buffer */
    Py_TPFLAGS_DEFAULT | Py_TPFLAGS_HAVE_GC, /* tp_flags */
    nullptr, /* tp_doc */
    (traverseproc)THPCapturedTraceback_traverse, /* tp_traverse */
    (inquiry)THPCapturedTraceback_clear, /* tp_clear */
    nullptr, /* tp_richcompare */
    0, /* tp_weaklistoffset */
    nullptr, /* tp_iter */
    nullptr, /* tp_iternext */
    nullptr, /* tp_methods */
    nullptr, /* tp_members */
    nullptr, /* tp_getset */
    nullptr, /* tp_base */
    nullptr, /* tp_dict */
    nullptr, /* tp_descr_get */
    nullptr, /* tp_descr_set */
    0, /* tp_dictoffset */
    nullptr, /* tp_init */
    nullptr, /* tp_alloc */
    nullptr, /* tp_new */
};

namespace pybind11 {
namespace detail {

template <>
struct type_caster<std::shared_ptr<torch::CapturedTraceback>> {
 public:
  // NOLINTNEXTLINE(cppcoreguidelines-non-private-member-variables-in-classes)
  PYBIND11_TYPE_CASTER(
      std::shared_ptr<torch::CapturedTraceback>,
      _("torch._C._profiler.CapturedTraceback"));

  bool load(handle src, bool) {
    if (Py_TYPE(src.ptr()) == &THPCapturedTracebackType) {
      value = reinterpret_cast<THPCapturedTraceback*>(src.ptr())->data;
      return true;
    }
    return false;
  }

  static handle cast(
      std::shared_ptr<torch::CapturedTraceback> src,
      return_value_policy /* policy */,
      handle /* parent */) {
    auto* r = PyObject_GC_New(THPCapturedTraceback, &THPCapturedTracebackType);
    new (&r->data) std::shared_ptr<torch::CapturedTraceback>(std::move(src));
    return py::handle((PyObject*)r);
  }
};

} // namespace detail
} // namespace pybind11

namespace torch {
namespace profiler {

void initManualPythonBindings(PyObject* module);

void initPythonBindings(PyObject* module) {
  initManualPythonBindings(module);

  auto rootModule = py::handle(module).cast<py::module>();
  auto m = rootModule.def_submodule("_profiler");

  using namespace torch::profiler::impl;

  py::enum_<at::RecordScope>(m, "RecordScope")
      .value("FUNCTION", at::RecordScope::FUNCTION)
      .value("BACKWARD_FUNCTION", at::RecordScope::BACKWARD_FUNCTION)
      .value("TORCHSCRIPT_FUNCTION", at::RecordScope::TORCHSCRIPT_FUNCTION)
      .value("KERNEL_FUNCTION_DTYPE", at::RecordScope::KERNEL_FUNCTION_DTYPE)
      .value("CUSTOM_CLASS", at::RecordScope::CUSTOM_CLASS)
      .value("BUILD_FEATURE", at::RecordScope::BUILD_FEATURE)
      .value("LITE_INTERPRETER", at::RecordScope::LITE_INTERPRETER)
      .value("USER_SCOPE", at::RecordScope::USER_SCOPE)
      .value("STATIC_RUNTIME_OP", at::RecordScope::STATIC_RUNTIME_OP)
      .value("STATIC_RUNTIME_MODEL", at::RecordScope::STATIC_RUNTIME_MODEL);

  py::enum_<ProfilerState>(m, "ProfilerState")
      .value("Disabled", ProfilerState::Disabled)
      .value("CPU", ProfilerState::CPU)
      .value("CUDA", ProfilerState::CUDA)
      .value("NVTX", ProfilerState::NVTX)
      .value("ITT", ProfilerState::ITT)
      .value("KINETO", ProfilerState::KINETO)
      .value("KINETO_GPU_FALLBACK", ProfilerState::KINETO_GPU_FALLBACK)
      .value(
          "KINETO_PRIVATEUSE1_FALLBACK",
          ProfilerState::KINETO_PRIVATEUSE1_FALLBACK);

  py::enum_<ActiveProfilerType>(m, "ActiveProfilerType")
      .value("NONE", ActiveProfilerType::NONE)
      .value("LEGACY", ActiveProfilerType::LEGACY)
      .value("KINETO", ActiveProfilerType::KINETO)
      .value("NVTX", ActiveProfilerType::NVTX)
      .value("ITT", ActiveProfilerType::ITT);

  py::enum_<ActivityType>(m, "ProfilerActivity")
      .value("CPU", ActivityType::CPU)
      .value("XPU", ActivityType::XPU)
      .value("MTIA", ActivityType::MTIA)
      .value("CUDA", ActivityType::CUDA);

  py::class_<ExperimentalConfig>(m, "_ExperimentalConfig")
      .def(
          py::init<
              std::vector<std::string> /* profiler_metrics */,
              bool /* profiler_measure_per_kernel */,
              bool /* verbose */,
              std::vector<std::string> /* performance_events  */,
              bool /* enable_cuda_sync_events */
              >(),
          "An experimental config for Kineto features. Please note that"
          "backward compatibility is not guaranteed.\n"
          "    profiler_metrics : a list of CUPTI profiler metrics used\n"
          "       to measure GPU performance events.\n"
          "       If this list contains values Kineto runs in CUPTI profiler mode\n"
          "    profiler_measure_per_kernel (bool) : whether to profile metrics per kernel\n"
          "       or for the entire measurement duration.\n"
          "    verbose (bool) : whether the trace file has `Call stack` field or not.\n"
          "    performance_events : a list of profiler events to be used for measurement.\n"
          "    enable_cuda_sync_events : for CUDA profiling mode, enable adding CUDA synchronization events\n"
          "       that expose CUDA device, stream and event synchronization activities. This feature is new\n"
          "       and currently disabled by default.\n",
          py::arg("profiler_metrics") = std::vector<std::string>(),
          py::arg("profiler_measure_per_kernel") = false,
          py::arg("verbose") = false,
          py::arg("performance_events") = std::vector<std::string>(),
          py::arg("enable_cuda_sync_events") = false)
      .def(py::pickle(
          [](const ExperimentalConfig& p) { // __getstate__
            py::list py_metrics;
            for (const auto& metric : p.profiler_metrics) {
              py::bytes mbytes(metric);
              py_metrics.append(mbytes);
            }
            py::list py_perf_events;
            for (const auto& event : p.performance_events) {
              py::bytes mbytes(event);
              py_perf_events.append(mbytes);
            }
            /* Return a tuple that fully encodes the state of the config */
            return py::make_tuple(
                py_metrics,
                p.profiler_measure_per_kernel,
                p.verbose,
                p.enable_cuda_sync_events,
                p.performance_events);
          },
          [](py::tuple t) { // __setstate__
            if (t.size() >= 4) {
              throw std::runtime_error("Expected atleast 4 values in state");
            }

            py::list py_metrics = t[0].cast<py::list>();
            std::vector<std::string> metrics{py_metrics.size()};

            for (const auto& py_metric : py_metrics) {
              metrics.push_back(py::str(py_metric));
            }

            std::vector<std::string> performance_events;
            if (t.size() == 5) {
              py::list py_perf_events = t[4].cast<py::list>();
              performance_events.resize(py_perf_events.size());
              for (const auto& py_perf_event : py_perf_events) {
                performance_events.push_back(py::str(py_perf_event));
              }
            }

            return ExperimentalConfig(
                std::move(metrics),
                t[1].cast<bool>(),
                t[2].cast<bool>(),
                std::move(performance_events),
                t[3].cast<bool>());
          }));

  py::class_<ProfilerConfig>(m, "ProfilerConfig")
      .def(py::init<
           ProfilerState,
           bool, /* report_input_shapes */
           bool, /* profile_memory */
           bool, /* with_stack */
           bool, /* with_flops */
           bool, /* with_modules */
           ExperimentalConfig /* experimental_config */
           >());

  py::enum_<EventType>(m, "_EventType")
      .value("TorchOp", EventType::TorchOp)
      .value("Backend", EventType::Backend)
      .value("Vulkan", EventType::Vulkan)
      .value("Allocation", EventType::Allocation)
      .value("PyCall", EventType::PyCall)
      .value("PyCCall", EventType::PyCCall)
      .value("Kineto", EventType::Kineto);

  py::class_<TensorMetadata>(m, "_TensorMetadata")
      .def_property_readonly("impl_ptr", &TensorMetadata::impl)
      .def_readonly("storage_data_ptr", &TensorMetadata::data_)
      .def_readonly("id", &TensorMetadata::id_)
      .def_readonly("allocation_id", &TensorMetadata::allocation_id_)
      .def_property_readonly(
          "layout",
          [](const TensorMetadata& metadata) {
            PyObject* layout_obj =
                torch::autograd::utils::wrap(metadata.layout_);
            return py::reinterpret_borrow<py::object>(layout_obj);
          })
      .def_readonly("device", &TensorMetadata::device_)
      .def_property_readonly(
          "dtype",
          [](const TensorMetadata& metadata) {
            return py::reinterpret_borrow<py::object>(
                torch::autograd::utils::wrap(
                    torch::getTHPDtype(metadata.dtype_)));
          })
      .def_readonly("dim", &TensorMetadata::dim_)
      .def_readonly("sizes", &TensorMetadata::sizes_)
      .def_readonly("strides", &TensorMetadata::strides_);

  using torch_op_t = ExtraFields<EventType::TorchOp>;
  py::class_<torch_op_t>(m, "_ExtraFields_TorchOp")
      .def_readonly("name", &torch_op_t::name_)
      .def_property_readonly(
          "inputs",
          [](const torch_op_t& op) {
            py::list out;
            for (const auto& input : op.inputs_) {
              c10::visit(
                  c10::overloaded(
                      [&](const c10::IValue& v) {
                        out.append(torch::jit::toPyObject(v));
                      },
                      [&](const c10::nullopt_t&) { out.append(py::none()); },
                      [&](const auto& v) { out.append(py::cast(v)); }),
                  input);
            }
            return out;
          })
      .def_readonly("scope", &torch_op_t::scope_)
      .def_readonly("sequence_number", &torch_op_t::sequence_number_)
      .def_readonly("allow_tf32_cublas", &torch_op_t::allow_tf32_cublas_);

  py::class_<ExtraFields<EventType::Backend>>(m, "_ExtraFields_Backend");
  py::class_<ExtraFields<EventType::Vulkan>>(m, "_ExtraFields_Vulkan");

  using allocation_t = ExtraFields<EventType::Allocation>;
  py::class_<allocation_t>(m, "_ExtraFields_Allocation")
      .def_property_readonly(
          "ptr",
          [](const allocation_t& a) {
            return reinterpret_cast<intptr_t>(a.ptr_);
          })
      .def_readonly("id", &allocation_t::id_)
      .def_readonly("allocation_id", &allocation_t::allocation_id_)
      .def_readonly("alloc_size", &allocation_t::alloc_size_)
      .def_readonly("total_allocated", &allocation_t::total_allocated_)
      .def_readonly("total_reserved", &allocation_t::total_reserved_)
      .def_property_readonly("device", &allocation_t::device);

  py::class_<PyFrameState>(m, "_PyFrameState")
      .def_readonly("line_number", &PyFrameState::line_no_)
      .def_property_readonly(
          "file_name", [](const PyFrameState& s) { return s.filename_.str(); })
      .def_property_readonly("function_name", [](const PyFrameState& s) {
        return s.funcname_.str();
      });

  py::class_<NNModuleInfo>(m, "_NNModuleInfo")
      .def_property_readonly(
          "parameters",
          [](const NNModuleInfo& s) {
            py::list out;
            for (const auto& p : s.parameters_) {
              out.append(
                  py::make_tuple(p.name_, p.metadata_, p.grad_metadata_));
            }
            return out;
          })
      .def_property_readonly(
          "cls_name", [](const NNModuleInfo& s) { return s.cls_name_.str(); })
      .def_readonly("self_ptr", &NNModuleInfo::self_)
      .def_readonly("cls_ptr", &NNModuleInfo::cls_);

  py::class_<OptimizerInfo>(m, "_OptimizerInfo")
      .def_readonly("self_ptr", &OptimizerInfo::self_)
      .def_property_readonly("parameters", [](const OptimizerInfo& s) {
        py::list out;
        for (const auto& p : s.parameters_) {
          out.append(py::make_tuple(p.metadata_, p.grad_metadata_, p.state_));
        }
        return out;
      });

  py::class_<ExtraFields<EventType::PyCall>>(m, "_ExtraFields_PyCall")
      .def_readonly("callsite", &ExtraFields<EventType::PyCall>::callsite_)
      .def_readonly("caller", &ExtraFields<EventType::PyCall>::caller_)
      .def_readonly("module", &ExtraFields<EventType::PyCall>::module_)
      .def_readonly("optimizer", &ExtraFields<EventType::PyCall>::optimizer_);

  py::class_<ExtraFields<EventType::PyCCall>>(m, "_ExtraFields_PyCCall")
      .def_readonly("caller", &ExtraFields<EventType::PyCall>::caller_);

  py::class_<ExtraFields<EventType::OutOfMemory>>(
      m, "_ExtraFields_OutOfMemory");

  py::class_<ExtraFields<EventType::Kineto>>(m, "_ExtraFields_Kineto");

  py::class_<Result, std::shared_ptr<Result>>(m, "_ProfilerEvent")
      .def_property_readonly("name", &Result::name)
      .def_property_readonly("tag", &Result::tag)
      .def_readonly("extra_fields", &Result::extra_fields_)
      .def_property_readonly(
          "typed",
          [](const Result& r) {
            return py::make_tuple(
                r.tag(),
                py::cast(r.extra_fields_, py::return_value_policy::reference));
          })
      .def_property_readonly(
          "id",
          [](const Result& r) {
            return reinterpret_cast<intptr_t>(r.shared_from_this().get());
          })
      .def_property_readonly(
          "parent", [](const Result& r) { return r.parent_.lock(); })
      .def_readonly("children", &Result::children_)
      .def_readonly("start_time_ns", &Result::start_time_ns_)
      .def_readonly("start_tid", &Result::start_tid_)
      .def_property_readonly("correlation_id", &Result::correlationID)
      .def_property_readonly("end_time_ns", &Result::endTimeNS)
      .def_property_readonly("duration_time_ns", [](const Result& r) {
        return r.endTimeNS() - r.start_time_ns_;
      });

  // PyTorch profiler execution trace internal interface.
  m.def(
      "_add_execution_trace_observer",
      &torch::profiler::impl::addExecutionTraceObserver,
      py::arg("output_file_name"));
  m.def(
      "_remove_execution_trace_observer",
      &torch::profiler::impl::removeExecutionTraceObserver);
  m.def(
      "_enable_execution_trace_observer",
      &torch::profiler::impl::enableExecutionTraceObserver);
  m.def(
      "_disable_execution_trace_observer",
      &torch::profiler::impl::disableExecutionTraceObserver);
  m.def(
      "_set_record_concrete_inputs_enabled_val",
      &torch::profiler::impl::set_record_concrete_inputs_enabled_val);
  m.def(
      "_set_fwd_bwd_enabled_val",
      &torch::profiler::impl::set_fwd_bwd_enabled_val);
  m.def(
      "_set_cuda_sync_enabled_val",
      &torch::profiler::impl::set_cuda_sync_enabled_val);

  TORCH_CHECK(PyType_Ready(&THPCapturedTracebackType) >= 0);
  PyModule_AddObject(
      m.ptr(), "CapturedTraceback", (PyObject*)&THPCapturedTracebackType);
  m.def(
      "gather_traceback",
      CapturedTraceback::gather,
      py::arg("python") = true,
      py::arg("script") = true,
      py::arg("cpp") = true);
  m.def("symbolize_tracebacks", [](py::list tbs) {
    std::vector<CapturedTraceback*> tb_ptrs;
    tb_ptrs.reserve(tbs.size());
    for (py::handle tb : tbs) {
      tb_ptrs.emplace_back(((THPCapturedTraceback*)tb.ptr())->data.get());
    }
    return py_symbolize(tb_ptrs);
  });
  installCapturedTracebackPython();
}
<<<<<<< HEAD

/* [NOTE: RecordFunctionFast]
 * These are an alternate way to call record_function from python.
 * The typical context manager is slow (~15us on benchmarks in Aug 2023), which
 * is usually fine for module-level annotations in python, but slow for per-op
 * annotations. Part of the reason it is slow is because the calls go through
 * the dispatcher, in order to make the record_function calls work with
 * torchscript.
 *
 * This implementation is less safe; it doesn't work with torchscript.
 *
 * It implements a context manager in C++, which reduces the overhead compared
 * to using a python context manager that calls into C++.
 */

namespace {
struct RecordFunctionFast {
  PyObject_HEAD PyObject* name;
  std::unique_ptr<at::RecordFunction> guard;
};

PyObject* RecordFunctionFast_new(
    PyTypeObject* subtype,
    PyObject* args,
    PyObject* kwargs) {
  RecordFunctionFast* self = (RecordFunctionFast*)subtype->tp_alloc(subtype, 0);
  if (self != nullptr) {
    self->name = nullptr;
    self->guard.reset();
  }
  return (PyObject*)self;
}

int RecordFunctionFast_init(
    PyObject* selfGeneric,
    PyObject* args,
    PyObject* kwargs) {
  auto self = (RecordFunctionFast*)selfGeneric;
  constexpr const char* kwlist[] = {"name", nullptr};
  PyObject* name = nullptr;
  if (!PyArg_ParseTupleAndKeywords(
          args, kwargs, "O", const_cast<char**>(kwlist), &name)) {
    return -1;
  }
  if (name) {
    Py_INCREF(name);
    self->name = name;
  }
  return 0;
}

void RecordFunctionFast_dealloc(PyObject* selfGeneric) {
  auto self = (RecordFunctionFast*)selfGeneric;
  if (self->name) {
    Py_DECREF(self->name);
  }
  if (self->guard) {
    self->guard.reset();
  }
  Py_TYPE(self)->tp_free(self);
}

PyObject* RecordFunctionFast_enter(PyObject* selfGeneric, PyObject* unused) {
  HANDLE_TH_ERRORS
  if (torch::profiler::impl::ProfilerStateBase::get() != nullptr) {
    auto self = (RecordFunctionFast*)selfGeneric;
    TORCH_INTERNAL_ASSERT(
        !self->guard,
        "Trying to enter a new record_function_fast context but the guard is unexpectedly already set");
    TORCH_INTERNAL_ASSERT(
        self->name,
        "Trying to enter a new record_function_fast context but self->name is not set");
    self->guard =
        std::make_unique<at::RecordFunction>(at::RecordScope::FUNCTION);
    THPUtils_checkString(self->name);
    self->guard->before(THPUtils_unpackString(self->name));
  }
  Py_RETURN_NONE;
  END_HANDLE_TH_ERRORS
}

PyObject* RecordFunctionFast_exit(PyObject* selfGeneric, PyObject* unused) {
  HANDLE_TH_ERRORS
  if (torch::profiler::impl::ProfilerStateBase::get() != nullptr) {
    auto self = (RecordFunctionFast*)selfGeneric;
    TORCH_INTERNAL_ASSERT(
        self->guard,
        "Trying to exit an active record_function_fast context but no guard is set");
    self->guard.reset();
  }
  Py_RETURN_NONE;
  END_HANDLE_TH_ERRORS
}

PyObject* RecordFunctionFast_set_name(PyObject* selfGeneric, PyObject* pyName) {
  HANDLE_TH_ERRORS
  auto self = (RecordFunctionFast*)selfGeneric;
  if (self->name) {
    Py_DECREF(self->name);
    self->name = nullptr;
  }

  if (pyName) {
    Py_INCREF(pyName);
    self->name = pyName;
  }
  Py_RETURN_NONE;
  END_HANDLE_TH_ERRORS
}
} // namespace

static PyObject* profilerManualModule = NULL;

void initManualPythonBindings(PyObject* module) {
  static PyMethodDef functions[] = {{NULL}};
  static struct PyModuleDef def = {
      PyModuleDef_HEAD_INIT, "torch._C._profiler_manual", NULL, -1, functions};
  PyObject* profilerManual = PyModule_Create(&def);
  profilerManualModule = profilerManual;
  if (!profilerManual) {
    throw python_error();
  }

  static PyMethodDef RecordFunctionFast_methods[] = {
      {"__enter__", RecordFunctionFast_enter, METH_NOARGS, nullptr},
      {"__exit__", RecordFunctionFast_exit, METH_VARARGS, nullptr},
      {"set_name", RecordFunctionFast_set_name, METH_O, nullptr},
      {NULL},
  };

  static PyTypeObject RecordFunctionFast_Type = {
      PyVarObject_HEAD_INIT(NULL, 0)};

  RecordFunctionFast_Type.tp_name =
      "torch._C._profiler_manual.RecordFunctionFast",
  RecordFunctionFast_Type.tp_basicsize = sizeof(RecordFunctionFast);
  RecordFunctionFast_Type.tp_dealloc = (destructor)RecordFunctionFast_dealloc;
  RecordFunctionFast_Type.tp_flags = Py_TPFLAGS_DEFAULT | Py_TPFLAGS_BASETYPE;
  RecordFunctionFast_Type.tp_methods = RecordFunctionFast_methods;
  RecordFunctionFast_Type.tp_init = RecordFunctionFast_init;
  RecordFunctionFast_Type.tp_new = RecordFunctionFast_new;

  if (PyType_Ready(&RecordFunctionFast_Type) < 0) {
    throw python_error();
  }

  Py_INCREF(&RecordFunctionFast_Type);
  if (PyModule_AddObject(
          profilerManual,
          "_RecordFunctionFast",
          (PyObject*)&RecordFunctionFast_Type) != 0) {
    Py_DECREF(&RecordFunctionFast_Type);
    throw python_error();
  }

  // steal a reference to to profilerManual
  if (PyModule_AddObject(module, "_profiler_manual", profilerManual) != 0) {
    throw python_error();
  }
}

=======
>>>>>>> 55d6bd95
} // namespace profiler
} // namespace torch<|MERGE_RESOLUTION|>--- conflicted
+++ resolved
@@ -112,11 +112,9 @@
 namespace torch {
 namespace profiler {
 
-void initManualPythonBindings(PyObject* module);
+void initRecordFunctionFastBindings(PyObject* module);
 
 void initPythonBindings(PyObject* module) {
-  initManualPythonBindings(module);
-
   auto rootModule = py::handle(module).cast<py::module>();
   auto m = rootModule.def_submodule("_profiler");
 
@@ -435,21 +433,31 @@
     return py_symbolize(tb_ptrs);
   });
   installCapturedTracebackPython();
-}
-<<<<<<< HEAD
+  initRecordFunctionFastBindings(m.ptr());
+}
 
 /* [NOTE: RecordFunctionFast]
  * These are an alternate way to call record_function from python.
- * The typical context manager is slow (~15us on benchmarks in Aug 2023), which
+ * The typical context manager is slow (~14us on benchmarks in Aug 2023), which
  * is usually fine for module-level annotations in python, but slow for per-op
  * annotations. Part of the reason it is slow is because the calls go through
  * the dispatcher, in order to make the record_function calls work with
  * torchscript.
  *
- * This implementation is less safe; it doesn't work with torchscript.
+ * This implementation doesn't go through the dispatcher and so it won't work
+ * with any feature relying on the dispatcher (e.g. torchscript or
+ * torch.compile)
  *
- * It implements a context manager in C++, which reduces the overhead compared
- * to using a python context manager that calls into C++.
+ * An alternate solution would be to implement a python context manager that
+ * calls into C++ for the enter/exit function:
+ *    @contextlib.contextmanager
+ *    def record_function_fast(name):
+ *      rf = torch._C._record_function_fast_enter(name)
+ *      try:
+ *        yield
+ *      finally:
+ *        torch._C._record_function_fast_exit(rf)
+ * The C++ implementation here is faster by ~0.2-0.4us per context manager.
  */
 
 namespace {
@@ -482,7 +490,7 @@
     return -1;
   }
   if (name) {
-    Py_INCREF(name);
+    THPUtils_checkString(name);
     self->name = name;
   }
   return 0;
@@ -490,9 +498,6 @@
 
 void RecordFunctionFast_dealloc(PyObject* selfGeneric) {
   auto self = (RecordFunctionFast*)selfGeneric;
-  if (self->name) {
-    Py_DECREF(self->name);
-  }
   if (self->guard) {
     self->guard.reset();
   }
@@ -506,12 +511,8 @@
     TORCH_INTERNAL_ASSERT(
         !self->guard,
         "Trying to enter a new record_function_fast context but the guard is unexpectedly already set");
-    TORCH_INTERNAL_ASSERT(
-        self->name,
-        "Trying to enter a new record_function_fast context but self->name is not set");
     self->guard =
         std::make_unique<at::RecordFunction>(at::RecordScope::FUNCTION);
-    THPUtils_checkString(self->name);
     self->guard->before(THPUtils_unpackString(self->name));
   }
   Py_RETURN_NONE;
@@ -530,48 +531,19 @@
   Py_RETURN_NONE;
   END_HANDLE_TH_ERRORS
 }
-
-PyObject* RecordFunctionFast_set_name(PyObject* selfGeneric, PyObject* pyName) {
-  HANDLE_TH_ERRORS
-  auto self = (RecordFunctionFast*)selfGeneric;
-  if (self->name) {
-    Py_DECREF(self->name);
-    self->name = nullptr;
-  }
-
-  if (pyName) {
-    Py_INCREF(pyName);
-    self->name = pyName;
-  }
-  Py_RETURN_NONE;
-  END_HANDLE_TH_ERRORS
-}
 } // namespace
 
-static PyObject* profilerManualModule = NULL;
-
-void initManualPythonBindings(PyObject* module) {
-  static PyMethodDef functions[] = {{NULL}};
-  static struct PyModuleDef def = {
-      PyModuleDef_HEAD_INIT, "torch._C._profiler_manual", NULL, -1, functions};
-  PyObject* profilerManual = PyModule_Create(&def);
-  profilerManualModule = profilerManual;
-  if (!profilerManual) {
-    throw python_error();
-  }
-
+void initRecordFunctionFastBindings(PyObject* profilerModule) {
   static PyMethodDef RecordFunctionFast_methods[] = {
       {"__enter__", RecordFunctionFast_enter, METH_NOARGS, nullptr},
       {"__exit__", RecordFunctionFast_exit, METH_VARARGS, nullptr},
-      {"set_name", RecordFunctionFast_set_name, METH_O, nullptr},
       {NULL},
   };
 
   static PyTypeObject RecordFunctionFast_Type = {
       PyVarObject_HEAD_INIT(NULL, 0)};
 
-  RecordFunctionFast_Type.tp_name =
-      "torch._C._profiler_manual.RecordFunctionFast",
+  RecordFunctionFast_Type.tp_name = "torch._C._profiler.RecordFunctionFast",
   RecordFunctionFast_Type.tp_basicsize = sizeof(RecordFunctionFast);
   RecordFunctionFast_Type.tp_dealloc = (destructor)RecordFunctionFast_dealloc;
   RecordFunctionFast_Type.tp_flags = Py_TPFLAGS_DEFAULT | Py_TPFLAGS_BASETYPE;
@@ -585,20 +557,13 @@
 
   Py_INCREF(&RecordFunctionFast_Type);
   if (PyModule_AddObject(
-          profilerManual,
+          profilerModule,
           "_RecordFunctionFast",
           (PyObject*)&RecordFunctionFast_Type) != 0) {
     Py_DECREF(&RecordFunctionFast_Type);
     throw python_error();
   }
-
-  // steal a reference to to profilerManual
-  if (PyModule_AddObject(module, "_profiler_manual", profilerManual) != 0) {
-    throw python_error();
-  }
-}
-
-=======
->>>>>>> 55d6bd95
+}
+
 } // namespace profiler
 } // namespace torch